import sys


if sys.version_info[0] < 3:
    _available = False
else:
    try:
        from chainerx import _core
        _available = True
    except Exception:
        _available = False


if _available:
    from numpy import dtype, bool_, int8, int16, int32, int64, uint8, float32, float64  # NOQA

    from chainerx._core import *  # NOQA

    from builtins import bool, int, float  # NOQA

    from chainerx.creation.from_data import asanyarray  # NOQA
    from chainerx.creation.from_data import fromfile  # NOQA
    from chainerx.creation.from_data import fromfunction  # NOQA
    from chainerx.creation.from_data import fromiter  # NOQA
    from chainerx.creation.from_data import fromstring  # NOQA
    from chainerx.creation.from_data import loadtxt  # NOQA

    from chainerx.activation import relu  # NOQA
    from chainerx.activation import sigmoid  # NOQA

    from chainerx.manipulation.shape import ravel  # NOQA

    from chainerx.math.misc import clip  # NOQA
    from chainerx.math.misc import square  # NOQA

    from chainerx import random  # NOQA

    _global_context = _core.Context()
    _core.set_global_default_context(_global_context)

<<<<<<< HEAD
    from chainerx import _docs
    from chainerx import _ndarray

    # Add workaround implementation for NumPy ndarray-compatible functions
=======
    # Implements ndarray methods in Python
    from chainerx import _ndarray
>>>>>>> c0411f4d
    _ndarray.populate()

    # Temporary workaround implementations that fall back to NumPy/CuPy's
    # respective functions.
    from chainerx import _fallback_workarounds
    _fallback_workarounds.populate()

    # Dynamically inject docstrings
    from chainerx import _docs
    _docs.set_docs()

else:
    class ndarray(object):

        """Dummy class for type testing."""

        def __init__(self, *args, **kwargs):
            raise RuntimeError('chainerx is not available.')


def is_available():
    return _available<|MERGE_RESOLUTION|>--- conflicted
+++ resolved
@@ -38,15 +38,8 @@
     _global_context = _core.Context()
     _core.set_global_default_context(_global_context)
 
-<<<<<<< HEAD
-    from chainerx import _docs
-    from chainerx import _ndarray
-
-    # Add workaround implementation for NumPy ndarray-compatible functions
-=======
     # Implements ndarray methods in Python
     from chainerx import _ndarray
->>>>>>> c0411f4d
     _ndarray.populate()
 
     # Temporary workaround implementations that fall back to NumPy/CuPy's
