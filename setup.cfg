[flake8]
exclude = .eggs,*.egg,build,caffe_pb2.py,caffe_pb3.py,docs,.git
# TODO(niboshi): Fix violating code and remove E241 and E226
ignore = E741,W503,W504,E241,E226

[pep8]
exclude = .eggs,*.egg,build,caffe_pb2.py,caffe_pb3.py,docs,.git

[tool:pytest]
filterwarnings =
    error
    # TODO(kataoka): ImportWarning, which is ignored by default, may be useful
    # to find root causes of errors, but usually not important enough to stop
    # testcases immediately and to hide other warnings and errors. Remove the
    # entry below after other tests are fixed.
    default::ImportWarning
    # TODO(niboshi): Remove the entry below after solving #8062.
    ignore:Some of grads are ignored by chainer\.backward\.:RuntimeWarning
    # Ref. https://github.com/numpy/numpy/issues/11788
    ignore:numpy\.ufunc size changed, may indicate binary incompatibility:RuntimeWarning
    ignore:numpy\.dtype size changed, may indicate binary incompatibility:RuntimeWarning
    ignore:ChainerX core binary is built in debug mode:UserWarning
    ignore:Accelerate has been detected as a NumPy backend library:UserWarning:chainer[.*]
    ignore::chainer.warnings.PerformanceWarning
<<<<<<< HEAD
    ignore::cupy.util.PerformanceWarning
=======
    ignore::chainer.backends.cuda._PerformanceWarning
>>>>>>> eb37649d
    ignore::FutureWarning:chainer\.utils\.experimental
    # NumPy<1.11
    ignore:in the future np\.array_split will retain the shape of arrays with a zero size:FutureWarning:numpy\.lib\.shape_base
    # importing old SciPy is warned because it tries to
    # import nose via numpy.testing
    ignore::DeprecationWarning:scipy\._lib\._numpy_compat
    # importing stats from old SciPy is warned because it tries to
    # import numpy.testing.decorators
    ignore::DeprecationWarning:scipy\.stats\.morestats
    # Theano 0.8 causes DeprecationWarnings. It is fixed in 0.9.
    ignore::DeprecationWarning:theano\.configparser
    # Theano 1.0.2 passes a deprecated argument to distutils during
    # importing ``theano.gof`` module.
    # Without this configuration, the DeprecationWarning would be
    # treated as an exception, and therefore the import would fail,
    # causing AttributeError in the subsequent uses of
    # ``theano.gof``. (#4810)
    ignore::DeprecationWarning:theano\.gof\.cmodule
    # ``collections.MutableSequence`` in protobuf is warned by
    # Python 3.7.
    ignore:Using or importing the ABCs from 'collections':DeprecationWarning:google\.protobuf
    # Importing abcs from ``collections`` in h5py is warned by
    # Python 3.7.
    ignore::DeprecationWarning:h5py\._hl\.base
    # `` collections.Iterable`` in onnx helper is warned by
    # Python 3.7.
    ignore:Using or importing the ABCs from 'collections':DeprecationWarning:onnx\.helper
testpaths = tests docs
python_files = test_*.py
python_classes = Test
python_functions = test
minversion = 2.9
addopts = --doctest-modules --doctest-glob='*.rst'
markers =
    chainerx: Tests to use ChainerX
    cudnn: Tests to use cuDNN
    gpu: Tests to run on GPU
    ideep: Tests to use IDeep
    multi_gpu: Tests to uses multi GPUs
    slow: Tests thats takes time
    parametrize_device: Parametrize ChainerX devices
    parametrize_device_name: Parametrize ChainerX device names

[mypy]

[mypy-filelock.*]
ignore_missing_imports = True

[mypy-pytest.*]
ignore_missing_imports = True

[mypy-numpy.*]
ignore_missing_imports = True

[mypy-cupy.*]
ignore_missing_imports = True

[mypy-cupyx.*]
ignore_missing_imports = True

[mypy-ideep4py.*]
ignore_missing_imports = True

[mypy-theano.*]
ignore_missing_imports = True

[mypy-google.protobuf.*]
ignore_missing_imports = True

[mypy-h5py.*]
ignore_missing_imports = True

[mypy-scipy.*]
ignore_missing_imports = True

[mypy-matplotlib.*]
ignore_missing_imports = True

[mypy-PIL.*]
ignore_missing_imports = True<|MERGE_RESOLUTION|>--- conflicted
+++ resolved
@@ -22,11 +22,7 @@
     ignore:ChainerX core binary is built in debug mode:UserWarning
     ignore:Accelerate has been detected as a NumPy backend library:UserWarning:chainer[.*]
     ignore::chainer.warnings.PerformanceWarning
-<<<<<<< HEAD
-    ignore::cupy.util.PerformanceWarning
-=======
     ignore::chainer.backends.cuda._PerformanceWarning
->>>>>>> eb37649d
     ignore::FutureWarning:chainer\.utils\.experimental
     # NumPy<1.11
     ignore:in the future np\.array_split will retain the shape of arrays with a zero size:FutureWarning:numpy\.lib\.shape_base
