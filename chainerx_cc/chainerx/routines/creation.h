--- conflicted
+++ resolved
@@ -113,11 +113,10 @@
         const absl::optional<Dtype>& dtype = absl::nullopt,
         Device& device = GetDefaultDevice());
 
-<<<<<<< HEAD
 enum class MeshgridIndexingMode { kCartesian, kMatrix };
 
 std::vector<Array> Meshgrid(const std::vector<Array>& arrays, MeshgridIndexingMode mode);
-=======
+
 // Creates a 2-dimensional array with ones at and below the given diagonal and zeros elsewhere.
 Array Tri(
         int64_t n, absl::optional<int64_t> m, absl::optional<int64_t> k, absl::optional<Dtype> dtype, Device& device = GetDefaultDevice());
@@ -127,6 +126,5 @@
 
 // Creates an upper triangle of an array.
 Array Triu(const Array& m, int64_t k);
->>>>>>> 79582dce
 
 }  // namespace chainerx