--- conflicted
+++ resolved
@@ -493,7 +493,6 @@
 
 Array Power(Scalar x1, const Array& x2) { return internal::Binary(&PowerSAImpl, x1, x2, GetArithmeticResultDtype(x1, x2)); }
 
-<<<<<<< HEAD
 void ModImpl(const Array& x1, const Array& x2, const Array& out) {
     CheckEqual(x1.shape(), x2.shape());
 
@@ -508,42 +507,18 @@
             bt.Define([dtype = x1.dtype()](BackwardContext& bctx) {
                 const Array& gx = *bctx.output_grad();
                 bctx.input_grad() = dtype == gx.dtype() ? gx : gx.AsType(dtype);
-=======
-Array Fmod(const Array& x1, const Array& x2) {
-    CheckEqual(x1.shape(), x2.shape());
-    Dtype dtype = GetArithmeticResultDtype(x1, x2);
-    Array out = Empty(x1.shape(), dtype, x1.device());
-
-    {
-        NoBackpropModeScope scope{};
-        x1.device().backend().CallKernel<FmodKernel>(x1, x2, out);
-    }
-
-    {
-        BackwardBuilder bb{"fmod", {x1, x2}, out};
-        if (BackwardBuilder::Target bt = bb.CreateTarget(0)) {
-            bt.Define([dtype = x1.dtype()](BackwardContext& bctx) {
-                Array gx = *bctx.output_grad();
-                bctx.input_grad() = dtype == gx.dtype() ? std::move(gx) : gx.AsType(dtype);
->>>>>>> 2ba74040
             });
         }
         if (BackwardBuilder::Target bt = bb.CreateTarget(1)) {
             bt.Define([x1_tok = bb.RetainInput(0), x2_tok = bb.RetainInput(1), dtype = x2.dtype()](BackwardContext& bctx) {
                 const Array& x1 = bctx.GetRetainedInput(x1_tok);
                 const Array& x2 = bctx.GetRetainedInput(x2_tok);
-<<<<<<< HEAD
                 Array gx = -*bctx.output_grad() * FloorDivide(x1, x2);
-=======
-                const Array& divide = Divide(x1, x2);
-                Array gx = -*bctx.output_grad() * Where(divide > ZerosLike(divide), Floor(divide), Ceil(divide));
->>>>>>> 2ba74040
                 bctx.input_grad() = dtype == gx.dtype() ? std::move(gx) : gx.AsType(dtype);
             });
         }
         bb.Finalize();
     }
-<<<<<<< HEAD
 }
 
 void ModASImpl(const Array& x1, Scalar x2, const Array& out) {
@@ -599,9 +574,36 @@
 
 Array Mod(Scalar x1, const Array& x2) { return internal::Binary(&ModSAImpl, x1, x2, GetArithmeticResultDtype(x1, x2)); }
 
-=======
+Array Fmod(const Array& x1, const Array& x2) {
+    CheckEqual(x1.shape(), x2.shape());
+    Dtype dtype = GetArithmeticResultDtype(x1, x2);
+    Array out = Empty(x1.shape(), dtype, x1.device());
+
+    {
+        NoBackpropModeScope scope{};
+        x1.device().backend().CallKernel<FmodKernel>(x1, x2, out);
+    }
+
+    {
+        BackwardBuilder bb{"fmod", {x1, x2}, out};
+        if (BackwardBuilder::Target bt = bb.CreateTarget(0)) {
+            bt.Define([dtype = x1.dtype()](BackwardContext& bctx) {
+                Array gx = *bctx.output_grad();
+                bctx.input_grad() = dtype == gx.dtype() ? std::move(gx) : gx.AsType(dtype);
+            });
+        }
+        if (BackwardBuilder::Target bt = bb.CreateTarget(1)) {
+            bt.Define([x1_tok = bb.RetainInput(0), x2_tok = bb.RetainInput(1), dtype = x2.dtype()](BackwardContext& bctx) {
+                const Array& x1 = bctx.GetRetainedInput(x1_tok);
+                const Array& x2 = bctx.GetRetainedInput(x2_tok);
+                const Array& divide = Divide(x1, x2);
+                Array gx = -*bctx.output_grad() * Where(divide > ZerosLike(divide), Floor(divide), Ceil(divide));
+                bctx.input_grad() = dtype == gx.dtype() ? std::move(gx) : gx.AsType(dtype);
+            });
+        }
+        bb.Finalize();
+    }
     return out;
 }
 
->>>>>>> 2ba74040
 }  // namespace chainerx