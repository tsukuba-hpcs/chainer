#pragma once

#include <cstdint>

#include <absl/types/optional.h>

#include "chainerx/array.h"
#include "chainerx/scalar.h"

namespace chainerx {

Array Negative(const Array& x);

namespace internal {

void IAdd(const Array& x1, const Array& x2);
void IAdd(const Array& x1, Scalar x2);

}  // namespace internal

Array Add(const Array& x1, const Array& x2);
Array Add(const Array& x1, Scalar x2);
Array Add(Scalar x1, const Array& x2);

namespace internal {

void ISubtract(const Array& x1, const Array& x2);
void ISubtract(const Array& x1, Scalar x2);

}  // namespace internal

Array Subtract(const Array& x1, const Array& x2);
Array Subtract(const Array& x1, Scalar x2);
Array Subtract(Scalar x1, const Array& x2);

namespace internal {

void IMultiply(const Array& x1, const Array& x2);
void IMultiply(const Array& x1, Scalar x2);

}  // namespace internal

Array Multiply(const Array& x1, const Array& x2);
Array Multiply(const Array& x1, Scalar x2);
Array Multiply(Scalar x1, const Array& x2);

namespace internal {

void IFloorDivide(const Array& x1, const Array& x2);
void IFloorDivide(const Array& x1, Scalar x2);

void ITrueDivide(const Array& x1, const Array& x2);
void ITrueDivide(const Array& x1, Scalar x2);

void IDivide(const Array& x1, const Array& x2);
void IDivide(const Array& x1, Scalar x2);

}  // namespace internal

Array FloorDivide(const Array& x1, const Array& x2);
Array FloorDivide(const Array& x1, Scalar x2);
Array FloorDivide(Scalar x1, const Array& x2);

Array Divide(const Array& x1, const Array& x2);
Array Divide(const Array& x1, Scalar x2);
Array Divide(Scalar x1, const Array& x2);

Array TrueDivide(const Array& x1, const Array& x2);
Array TrueDivide(const Array& x1, Scalar x2);
Array TrueDivide(Scalar x1, const Array& x2);

Array Reciprocal(const Array& x);

Array Power(const Array& x1, const Array& x2);

Array Power(const Array& x1, Scalar x2);

Array Power(Scalar x1, const Array& x2);

<<<<<<< HEAD
namespace internal {

void IMod(const Array& x1, const Array& x2);
void IMod(const Array& x1, Scalar x2);

}  // namespace internal

Array Mod(const Array& x1, const Array& x2);
Array Mod(const Array& x1, Scalar x2);
Array Mod(Scalar x1, const Array& x2);
=======
Array Fmod(const Array& x1, const Array& x2);
>>>>>>> 2ba74040

}  // namespace chainerx<|MERGE_RESOLUTION|>--- conflicted
+++ resolved
@@ -77,7 +77,6 @@
 
 Array Power(Scalar x1, const Array& x2);
 
-<<<<<<< HEAD
 namespace internal {
 
 void IMod(const Array& x1, const Array& x2);
@@ -88,8 +87,6 @@
 Array Mod(const Array& x1, const Array& x2);
 Array Mod(const Array& x1, Scalar x2);
 Array Mod(Scalar x1, const Array& x2);
-=======
 Array Fmod(const Array& x1, const Array& x2);
->>>>>>> 2ba74040
 
 }  // namespace chainerx