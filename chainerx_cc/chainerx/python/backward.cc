#include "chainerx/python/backward.h"

#include <iterator>
#include <memory>
#include <utility>
#include <vector>

#include <absl/types/optional.h>

#include "chainerx/array.h"
#include "chainerx/array_body.h"
#include "chainerx/backward.h"
#include "chainerx/graph.h"

#include "chainerx/python/common.h"

namespace chainerx {
namespace python {
namespace python_internal {

namespace py = pybind11;
using py::literals::operator""_a;

using ArrayBodyPtr = std::shared_ptr<internal::ArrayBody>;

namespace {

// Converts a vector of ArrayBody pointers to a vector of Arrays.
std::vector<Array> ConvertToArrays(const std::vector<ArrayBodyPtr>& array_body_ptrs) {
    std::vector<Array> arrays;
    arrays.reserve(array_body_ptrs.size());
    for (const ArrayBodyPtr& body : array_body_ptrs) {
        arrays.emplace_back(body);
    }
    return arrays;
}

}  // namespace

void InitChainerxBackward(pybind11::module& m) {
    m.def("backward",
          [](const ArrayBodyPtr& body, const absl::optional<BackpropId>& backprop_id, bool enable_double_backprop) {
              Array array{body};
              auto double_backprop = enable_double_backprop ? DoubleBackpropOption::kEnable : DoubleBackpropOption::kDisable;
              Backward(array, backprop_id, double_backprop);
          },
          py::arg(),
          "backprop_id"_a = nullptr,
          "enable_double_backprop"_a = false);

    m.def("backward",
          [](const std::vector<ArrayBodyPtr>& outputs, const absl::optional<BackpropId>& backprop_id, bool enable_double_backprop) {
              std::vector<Array> arrays = ConvertToArrays(outputs);
              auto double_backprop = enable_double_backprop ? DoubleBackpropOption::kEnable : DoubleBackpropOption::kDisable;
              Backward({arrays.begin(), arrays.end()}, backprop_id, double_backprop);
          },
          py::arg(),
          "backprop_id"_a = nullptr,
          "enable_double_backprop"_a = false);

    m.def("grad",
          [](const std::vector<ArrayBodyPtr>& outputs,
             const std::vector<ArrayBodyPtr>& inputs,
<<<<<<< HEAD
             const nonstd::optional<BackpropId>& backprop_id,
             bool enable_double_backprop,
             bool set_grad,
             bool retain_grad,
             const std::vector<ArrayBodyPtr>& grad_outputs) {
=======
             const absl::optional<BackpropId>& backprop_id,
             bool enable_double_backprop) {
>>>>>>> a3bc84e4
              std::vector<Array> output_arrays = ConvertToArrays(outputs);
              std::vector<Array> input_arrays = ConvertToArrays(inputs);

              std::vector<Array> grad_output_arrays = ConvertToArrays(grad_outputs);

              auto double_backprop = enable_double_backprop ? DoubleBackpropOption::kEnable : DoubleBackpropOption::kDisable;
              std::vector<absl::optional<Array>> grads =
                      Grad({output_arrays.begin(), output_arrays.end()},
                           {input_arrays.begin(), input_arrays.end()},
                           backprop_id,
                           double_backprop,
                           set_grad,
                           retain_grad,
                           std::vector<ConstArrayRef>{grad_output_arrays.begin(), grad_output_arrays.end()});
              return internal::MoveArrayBodies(std::move(grads));
          },
          py::arg(),  // outputs
          py::arg(),  // inputs
          "backprop_id"_a = nullptr,
          "enable_double_backprop"_a = false,
          "set_grad"_a = false,
          "retain_grad"_a = false,
          "grad_outputs"_a = std::vector<ArrayBodyPtr>{});
}

}  // namespace python_internal
}  // namespace python
}  // namespace chainerx<|MERGE_RESOLUTION|>--- conflicted
+++ resolved
@@ -61,16 +61,11 @@
     m.def("grad",
           [](const std::vector<ArrayBodyPtr>& outputs,
              const std::vector<ArrayBodyPtr>& inputs,
-<<<<<<< HEAD
-             const nonstd::optional<BackpropId>& backprop_id,
+             const absl::optional<BackpropId>& backprop_id,
              bool enable_double_backprop,
              bool set_grad,
              bool retain_grad,
              const std::vector<ArrayBodyPtr>& grad_outputs) {
-=======
-             const absl::optional<BackpropId>& backprop_id,
-             bool enable_double_backprop) {
->>>>>>> a3bc84e4
               std::vector<Array> output_arrays = ConvertToArrays(outputs);
               std::vector<Array> input_arrays = ConvertToArrays(inputs);
 
