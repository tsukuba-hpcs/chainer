#include "chainerx/python/routines.h"

#include <algorithm>
#include <cstdint>
#include <memory>
#include <string>
#include <tuple>
#include <utility>
#include <vector>

#include <absl/types/optional.h>

#include "chainerx/array.h"
#include "chainerx/axes.h"
#include "chainerx/constant.h"
#include "chainerx/context.h"
#include "chainerx/device.h"
#include "chainerx/dims.h"
#include "chainerx/dtype.h"
#include "chainerx/error.h"
#include "chainerx/macro.h"
#include "chainerx/routines/activation.h"
#include "chainerx/routines/arithmetic.h"
#include "chainerx/routines/binary.h"
#include "chainerx/routines/connection.h"
#include "chainerx/routines/creation.h"
#include "chainerx/routines/evaluation.h"
#include "chainerx/routines/explog.h"
#include "chainerx/routines/hyperbolic.h"
#include "chainerx/routines/indexing.h"
#include "chainerx/routines/linalg.h"
#include "chainerx/routines/logic.h"
#include "chainerx/routines/loss.h"
#include "chainerx/routines/manipulation.h"
#include "chainerx/routines/misc.h"
#include "chainerx/routines/normalization.h"
#include "chainerx/routines/pooling.h"
#include "chainerx/routines/reduction.h"
#include "chainerx/routines/rounding.h"
#include "chainerx/routines/sorting.h"
#include "chainerx/routines/statistics.h"

#include "chainerx/routines/n_step_rnn.h"
#include "chainerx/routines/trigonometric.h"
#include "chainerx/scalar.h"

#include "chainerx/python/array.h"
#include "chainerx/python/array_index.h"
#include "chainerx/python/axes.h"
#include "chainerx/python/common.h"
#include "chainerx/python/device.h"
#include "chainerx/python/dtype.h"
#include "chainerx/python/kwarg.h"
#include "chainerx/python/shape.h"
#include "chainerx/python/stack_vector.h"
#include "chainerx/python/strides.h"

namespace chainerx {
namespace python {
namespace python_internal {

namespace py = pybind11;
using py::literals::operator""_a;

namespace {

using internal::MoveArrayBodies;
using internal::MoveArrayBody;

ArrayBodyPtr MakeArrayFromBuffer(py::buffer buffer, py::handle dtype, int64_t count, int64_t offset, py::handle device) {
    const py::buffer_info& info = buffer.request();

    int64_t n_bytes = info.size * info.itemsize;
    if (offset < 0 || offset > n_bytes) {
        throw ChainerxError{"offset must be non-negative and no greater than buffer length (", n_bytes, ")"};
    }

    if (!internal::IsContiguous(
                Shape{info.shape.begin(), info.shape.end()}, Strides{info.strides.begin(), info.strides.end()}, info.itemsize)) {
        throw ChainerxError{"ndarray is not C-contiguous"};
    }

    n_bytes -= offset;
    if (count < 0) {
        if (n_bytes % info.itemsize != 0) {
            throw ChainerxError{"buffer size must be a multiple of element size"};
        }
        count = n_bytes / info.itemsize;
    } else if (n_bytes < count * info.itemsize) {
        throw ChainerxError{"buffer is smaller than requested size"};
    }

    Shape shape{count};
    std::shared_ptr<void> data{info.ptr, [](void*) {}};

    return MoveArrayBody(chainerx::FromData(shape, GetDtype(dtype), data, absl::nullopt, offset, GetDevice(device)));
}

std::vector<Array> ArrayBodiesToArrays(std::vector<ArrayBodyPtr> array_bodies) {
    std::vector<Array> arrays{};
    arrays.reserve(array_bodies.size());
    for (ArrayBodyPtr& array_body : array_bodies) {
        arrays.emplace_back(std::move(array_body));
    }
    return arrays;
}

void InitChainerxCreation(pybind11::module& m) {
    // creation routines
    // TODO(niboshi): Accept CuPy ndarray in `array` and `asarray`. In principle it's CuPy's responsibility to provide some standard
    // interface to allow this, but users may want to convert cupy.ndarray to ChainerX before CuPy's support will be implemented. In such
    // case, ChainerX should provide the support for convenience.
    // TODO(niboshi): Add convenient function to convert to CuPy ndarray. Currently chainerx.ndarray exposes internal pointer
    // (ndarray.data_ptr, etc.) to support this, but users may want more convenient method. In principle ChainerX should support some
    // standard way (not depending on CuPy), but we might tentatively provide one which concretely depends on CuPy.
    m.def("array",
          [](py::handle object, py::handle dtype, bool copy, py::handle device) { return MakeArray(object, dtype, copy, device); },
          "object"_a,
          "dtype"_a = nullptr,
          "copy"_a = true,
          "device"_a = nullptr);
    // TODO(niboshi): Rename `object` to `a` as per numpy.
    m.def("asarray",
          [](py::handle object, py::handle dtype, py::handle device) { return MakeArray(object, dtype, false, device); },
          "object"_a,
          "dtype"_a = nullptr,
          "device"_a = nullptr);
    m.def("ascontiguousarray",
          [](py::handle a, py::handle dtype, py::handle device) {
              Array arr{MakeArray(a, dtype, false, device)};
              return MoveArrayBody(AsContiguousArray(arr));
          },
          "a"_a,
          "dtype"_a = nullptr,
          "device"_a = nullptr);
    m.def("empty",
          [](py::handle shape, py::handle dtype, py::handle device) {
              return MoveArrayBody(Empty(ToShape(shape), dtype.is_none() ? Dtype::kFloat32 : GetDtype(dtype), GetDevice(device)));
          },
          "shape"_a,
          "dtype"_a = nullptr,
          "device"_a = nullptr);
    m.def("full",
          [](py::handle shape, Scalar fill_value, py::handle dtype, py::handle device) {
              return MoveArrayBody(Full(ToShape(shape), fill_value, GetDtype(dtype), GetDevice(device)));
          },
          "shape"_a,
          "fill_value"_a,
          "dtype"_a,
          "device"_a = nullptr);
    m.def("full",
          [](py::int_ dim, Scalar fill_value, py::handle dtype, py::handle device) {
              return MoveArrayBody(Full(Shape{dim}, fill_value, GetDtype(dtype), GetDevice(device)));
          },
          "shape"_a,
          "fill_value"_a,
          "dtype"_a,
          "device"_a = nullptr);
    m.def("full",
          [](py::handle shape, Scalar fill_value, py::handle device) {
              return MoveArrayBody(Full(ToShape(shape), fill_value, GetDevice(device)));
          },
          "shape"_a,
          "fill_value"_a,
          "device"_a = nullptr);
    m.def("full",
          [](py::int_ dim, Scalar fill_value, py::handle device) { return MoveArrayBody(Full(Shape{dim}, fill_value, GetDevice(device))); },
          "shape"_a,
          "fill_value"_a,
          "device"_a = nullptr);
    m.def("zeros",
          [](py::handle shape, py::handle dtype, py::kwargs kwargs) {
              py::handle device;
              std::tie(device) = GetKwargs(kwargs, "device");
              return MoveArrayBody(Zeros(ToShape(shape), dtype.is_none() ? Dtype::kFloat32 : GetDtype(dtype), GetDevice(device)));
          },
          "shape"_a,
          "dtype"_a = nullptr);
    m.def("zeros",
          [](py::int_ dim, py::handle dtype, py::kwargs kwargs) {
              py::handle device;
              std::tie(device) = GetKwargs(kwargs, "device");
              return MoveArrayBody(Zeros(Shape{dim}, dtype.is_none() ? Dtype::kFloat32 : GetDtype(dtype), GetDevice(device)));
          },
          "shape"_a,
          "dtype"_a = nullptr);
    m.def("ones",
          [](py::handle shape, py::handle dtype, py::handle device) {
              return MoveArrayBody(Ones(ToShape(shape), dtype.is_none() ? Dtype::kFloat32 : GetDtype(dtype), GetDevice(device)));
          },
          "shape"_a,
          "dtype"_a = nullptr,
          "device"_a = nullptr);
    m.def("ones",
          [](py::int_ dim, py::handle dtype, py::handle device) {
              return MoveArrayBody(Ones(Shape{dim}, dtype.is_none() ? Dtype::kFloat32 : GetDtype(dtype), GetDevice(device)));
          },
          "shape"_a,
          "dtype"_a = nullptr,
          "device"_a = nullptr);
    m.def("arange",
          [](Scalar start_or_stop,
             const absl::optional<Scalar>& maybe_stop,
             const absl::optional<Scalar>& maybe_step,
             py::handle dtype,
             py::handle device) {
              DtypeKind start_or_stop_dtype_kind = start_or_stop.kind();
              Scalar start{0, start_or_stop_dtype_kind};
              Scalar stop{start_or_stop};
              Scalar step = maybe_step.has_value() ? maybe_step.value() : Scalar{1, start_or_stop_dtype_kind};

              if (maybe_stop.has_value()) {
                  start = start_or_stop;
                  stop = maybe_stop.value();
              }

              return dtype.is_none() ? MoveArrayBody(Arange(start, stop, step, GetDevice(device)))
                                     : MoveArrayBody(Arange(start, stop, step, GetDtype(dtype), GetDevice(device)));
          },
          "start"_a,
          "stop"_a = nullptr,
          "step"_a = nullptr,
          "dtype"_a = nullptr,
          "device"_a = nullptr);
    m.def("empty_like",
          [](const ArrayBodyPtr& a, py::handle device) { return MoveArrayBody(EmptyLike(Array{a}, GetDevice(device))); },
          "a"_a,
          "device"_a = nullptr);
    m.def("full_like",
          [](const ArrayBodyPtr& a, Scalar value, py::handle device) {
              return MoveArrayBody(FullLike(Array{a}, value, GetDevice(device)));
          },
          "a"_a,
          "fill_value"_a,
          "device"_a = nullptr);
    m.def("zeros_like",
          [](const ArrayBodyPtr& a, py::handle device) { return MoveArrayBody(ZerosLike(Array{a}, GetDevice(device))); },
          "a"_a,
          "device"_a = nullptr);
    m.def("ones_like",
          [](const ArrayBodyPtr& a, py::handle device) { return MoveArrayBody(OnesLike(Array{a}, GetDevice(device))); },
          "a"_a,
          "device"_a = nullptr);
    m.def("copy", [](const ArrayBodyPtr& a) { return MoveArrayBody(Copy(Array{a})); }, "a"_a);
    m.def("frombuffer", &MakeArrayFromBuffer, "buffer"_a, "dtype"_a = "float32", "count"_a = -1, "offset"_a = 0, "device"_a = nullptr);
    m.def("identity",
          [](int64_t n, py::handle dtype, py::handle device) {
              return MoveArrayBody(Identity(n, dtype.is_none() ? Dtype::kFloat32 : GetDtype(dtype), GetDevice(device)));
          },
          "n"_a,
          "dtype"_a = nullptr,
          "device"_a = nullptr);
    m.def("eye",
          [](int64_t n, absl::optional<int64_t> m, int64_t k, py::handle dtype, py::handle device) {
              if (!m.has_value()) {
                  m = n;
              }
              return MoveArrayBody(Eye(n, m.value(), k, GetDtype(dtype), GetDevice(device)));
          },
          "N"_a,
          "M"_a = nullptr,
          "k"_a = 0,
          "dtype"_a = "float64",
          "device"_a = nullptr);
    m.def("diag",
          [](const ArrayBodyPtr& v, int64_t k, py::handle device) { return MoveArrayBody(Diag(Array{v}, k, GetDevice(device))); },
          "v"_a,
          "k"_a = 0,
          "device"_a = nullptr);
    m.def("diagflat",
          [](const ArrayBodyPtr& v, int64_t k, py::handle device) { return MoveArrayBody(Diagflat(Array{v}, k, GetDevice(device))); },
          "v"_a,
          "k"_a = 0,
          "device"_a = nullptr);
    m.def("linspace",
          [](Scalar start, Scalar stop, int64_t num, bool endpoint, py::handle dtype, py::handle device) {
              return MoveArrayBody(Linspace(
                      start,
                      stop,
                      num,
                      endpoint,
                      dtype.is_none() ? absl::optional<Dtype>{absl::nullopt} : absl::optional<Dtype>{GetDtype(dtype)},
                      GetDevice(device)));
          },
          "start"_a,
          "stop"_a,
          "num"_a = 50,
          "endpoint"_a = true,
          "dtype"_a = nullptr,
          "device"_a = nullptr);
<<<<<<< HEAD
    m.def("meshgrid", [](py::args xi, py::kwargs kwargs) {
        std::vector<Array> xs;
        MeshgridIndexingMode mode{MeshgridIndexingMode::kCartesian};
        xs.reserve(xi.size());
        std::transform(xi.begin(), xi.end(), std::back_inserter(xs), [](const auto& item) { return Array{py::cast<ArrayBodyPtr>(item)}; });
        if (kwargs.size()) {
            if (kwargs.size() != 1 || !kwargs.contains("indexing")) {
                throw ChainerxError{"Only 'indexing' is a valid keyword argument"};
            }
            py::str index = kwargs["indexing"];
            std::string indexing = index;

            if (indexing == "xy") {
                mode = MeshgridIndexingMode::kCartesian;
            } else if (indexing == "ij") {
                mode = MeshgridIndexingMode::kMatrix;
            } else {
                throw ChainerxError{"Indexing can only be 'xy' or 'ij'."};
            }
        }
        return MoveArrayBodies(Meshgrid(xs, mode));
    });
=======
    m.def("tri",
          [](int64_t n, absl::optional<int64_t> m, int64_t k, py::handle dtype, py::handle device) {
              return MoveArrayBody(Tri(n, m, k, GetDtype(dtype), GetDevice(device)));
          },
          "N"_a,
          "M"_a = nullptr,
          "k"_a = 0,
          "dtype"_a = "float32",
          "device"_a = nullptr);
    m.def("tril", [](const ArrayBodyPtr& m, int64_t k) { return MoveArrayBody(Tril(Array{m}, k)); }, "m"_a, "k"_a = 0);
    m.def("triu", [](const ArrayBodyPtr& m, int64_t k) { return MoveArrayBody(Triu(Array{m}, k)); }, "m"_a, "k"_a = 0);
}

void InitChainerxEvaluation(pybind11::module& m) {
    // evaluation routines
    m.def("accuracy",
          [](const ArrayBodyPtr& y, const ArrayBodyPtr& t, const absl::optional<int64_t>& ignore_label) {
              return MoveArrayBody(Accuracy(Array{y}, Array{t}, ignore_label));
          },
          "y"_a,
          "t"_a,
          "ignore_label"_a = nullptr);
>>>>>>> 79582dce
}

void InitChainerxIndexing(pybind11::module& m) {
    // indexing routines
    m.def("take",
          [](const ArrayBodyPtr& a, py::handle indices, const absl::optional<int8_t>& axis) {
              if (!axis.has_value()) {
                  throw NotImplementedError{"axis=None is not yet supported for chainerx.take."};
              }
              if (py::isinstance<ArrayBody>(indices)) {
                  return MoveArrayBody(Take(Array{a}, Array{py::cast<ArrayBodyPtr>(indices)}, axis.value()));
              }
              if (py::isinstance<py::sequence>(indices)) {
                  absl::optional<Dtype> dtype = Dtype::kInt64;
                  return MoveArrayBody(Take(Array{a}, Array{MakeArray(indices, dtype, false, a->device())}, axis.value()));
              }
              if (py::isinstance<py::array>(indices)) {
                  return MoveArrayBody(
                          Take(Array{a}, Array{MakeArrayFromNumpyArray(py::cast<py::array>(indices), a->device())}, axis.value()));
              }
              throw py::type_error{"only integers, slices (`:`), sequence, numpy.ndarray and chainerx.newaxis (`None`) are valid indices"};
          },
          "a"_a,
          "indices"_a,
          "axis"_a);
    m.def("where",
          [](const ArrayBodyPtr& condition, const ArrayBodyPtr& x, const ArrayBodyPtr& y) {
              return MoveArrayBody(Where(Array{condition}, Array{x}, Array{y}));
          },
          "condition"_a,
          "x"_a,
          "y"_a);
    m.def("where",
          [](const ArrayBodyPtr& condition, const ArrayBodyPtr& x, Scalar y) {
              return MoveArrayBody(Where(Array{condition}, Array{x}, y));
          },
          "condition"_a,
          "x"_a,
          "y"_a);
    m.def("where",
          [](const ArrayBodyPtr& condition, Scalar x, const ArrayBodyPtr& y) {
              return MoveArrayBody(Where(Array{condition}, x, Array{y}));
          },
          "condition"_a,
          "x"_a,
          "y"_a);
    m.def("where",
          [](const ArrayBodyPtr& condition, Scalar x, Scalar y) { return MoveArrayBody(Where(Array{condition}, x, y)); },
          "condition"_a,
          "x"_a,
          "y"_a);
    m.def("nonzero", [](const ArrayBodyPtr& a) { return ToTuple(Nonzero(Array{a})); }, "a"_a);
}

void InitChainerxLinalg(pybind11::module& m) {
    // linalg routines
    m.def("dot", [](const ArrayBodyPtr& a, const ArrayBodyPtr& b) { return MoveArrayBody(Dot(Array{a}, Array{b})); }, "a"_a, "b"_a);

    pybind11::module mlinalg = m.def_submodule("linalg");
#if CHAINERX_ENABLE_LAPACK
    mlinalg.def("_is_lapack_available", []() -> bool { return true; });
#else
    mlinalg.def("_is_lapack_available", []() -> bool { return false; });
#endif
    mlinalg.def(
            "solve", [](const ArrayBodyPtr& a, const ArrayBodyPtr& b) { return MoveArrayBody(Solve(Array{a}, Array{b})); }, "a"_a, "b"_a);
    mlinalg.def("inv", [](const ArrayBodyPtr& a) { return MoveArrayBody(Inverse(Array{a})); }, "a"_a);
    mlinalg.def(
            "svd",
            [](const ArrayBodyPtr& a, bool full_matrices, bool compute_uv) -> py::object {
                std::tuple<Array, Array, Array> usvt = Svd(Array{a}, full_matrices, compute_uv);
                Array& u = std::get<0>(usvt);
                Array& s = std::get<1>(usvt);
                Array& vt = std::get<2>(usvt);
                if (!compute_uv) {
                    return py::cast(MoveArrayBody(std::move(s)));
                }
                return py::make_tuple(MoveArrayBody(std::move(u)), MoveArrayBody(std::move(s)), MoveArrayBody(std::move(vt)));
            },
            "a"_a,
            "full_matrices"_a = true,
            "compute_uv"_a = true);
    mlinalg.def(
            "pinv",
            [](const ArrayBodyPtr& a, float rcond) { return MoveArrayBody(PseudoInverse(Array{a}, rcond)); },
            "a"_a,
            "rcond"_a = 1e-15);
    mlinalg.def(
            "qr",
            [](const ArrayBodyPtr& a, const std::string& mode) -> py::object {
                Array a_array{a};

                QrMode qrmode{};
                if (mode == "reduced") {
                    qrmode = QrMode::kReduced;
                } else if (mode == "complete") {
                    qrmode = QrMode::kComplete;
                } else if (mode == "r") {
                    qrmode = QrMode::kR;
                } else if (mode == "raw") {
                    qrmode = QrMode::kRaw;
                } else {
                    throw py::value_error{"mode must be 'reduced', 'complete', 'r', or 'raw'"};
                }
                std::tuple<Array, Array> qr = Qr(a_array, qrmode);
                Array& q = std::get<0>(qr);
                Array& r = std::get<1>(qr);
                if (mode == "r") {
                    return py::cast(MoveArrayBody(std::move(r)));
                }
                return py::make_tuple(MoveArrayBody(std::move(q)), MoveArrayBody(std::move(r)));
            },
            "a"_a,
            "mode"_a = "reduced");
    mlinalg.def("cholesky", [](const ArrayBodyPtr& a) { return MoveArrayBody(Cholesky(Array{a})); }, "a"_a);
}

void InitChainerxLogic(pybind11::module& m) {
    // logic routines
    m.def("equal",
          [](const ArrayBodyPtr& x1, const ArrayBodyPtr& x2) { return MoveArrayBody(Equal(Array{x1}, Array{x2})); },
          "x1"_a,
          "x2"_a);
    m.def("not_equal",
          [](const ArrayBodyPtr& x1, const ArrayBodyPtr& x2) { return MoveArrayBody(NotEqual(Array{x1}, Array{x2})); },
          "x1"_a,
          "x2"_a);
    m.def("greater",
          [](const ArrayBodyPtr& x1, const ArrayBodyPtr& x2) { return MoveArrayBody(Greater(Array{x1}, Array{x2})); },
          "x1"_a,
          "x2"_a);
    m.def("greater_equal",
          [](const ArrayBodyPtr& x1, const ArrayBodyPtr& x2) { return MoveArrayBody(GreaterEqual(Array{x1}, Array{x2})); },
          "x1"_a,
          "x2"_a);
    m.def("less", [](const ArrayBodyPtr& x1, const ArrayBodyPtr& x2) { return MoveArrayBody(Less(Array{x1}, Array{x2})); }, "x1"_a, "x2"_a);
    m.def("less_equal",
          [](const ArrayBodyPtr& x1, const ArrayBodyPtr& x2) { return MoveArrayBody(LessEqual(Array{x1}, Array{x2})); },
          "x1"_a,
          "x2"_a);
    m.def("logical_and",
          [](const ArrayBodyPtr& x1, const ArrayBodyPtr& x2) { return MoveArrayBody(LogicalAnd(Array{x1}, Array{x2})); },
          "x1"_a,
          "x2"_a);
    m.def("logical_or",
          [](const ArrayBodyPtr& x1, const ArrayBodyPtr& x2) { return MoveArrayBody(LogicalOr(Array{x1}, Array{x2})); },
          "x1"_a,
          "x2"_a);
    m.def("logical_not", [](const ArrayBodyPtr& x) { return MoveArrayBody(LogicalNot(Array{x})); }, "x"_a);
    m.def("logical_xor",
          [](const ArrayBodyPtr& x1, const ArrayBodyPtr& x2) { return MoveArrayBody(LogicalXor(Array{x1}, Array{x2})); },
          "x1"_a,
          "x2"_a);
    m.def("all",
          [](const ArrayBodyPtr& a, int8_t axis, bool keepdims) { return MoveArrayBody(All(Array{a}, Axes{axis}, keepdims)); },
          "a"_a,
          "axis"_a,
          "keepdims"_a = false);
    m.def("all",
          [](const ArrayBodyPtr& a, const absl::optional<std::vector<int8_t>>& axis, bool keepdims) {
              return MoveArrayBody(All(Array{a}, ToAxes(axis), keepdims));
          },
          "a"_a,
          "axis"_a = nullptr,
          "keepdims"_a = false);
    m.def("any",
          [](const ArrayBodyPtr& a, int8_t axis, bool keepdims) { return MoveArrayBody(Any(Array{a}, Axes{axis}, keepdims)); },
          "a"_a,
          "axis"_a,
          "keepdims"_a = false);
    m.def("any",
          [](const ArrayBodyPtr& a, const absl::optional<std::vector<int8_t>>& axis, bool keepdims) {
              return MoveArrayBody(Any(Array{a}, ToAxes(axis), keepdims));
          },
          "a"_a,
          "axis"_a = nullptr,
          "keepdims"_a = false);
    m.def("isnan", [](const ArrayBodyPtr& x) { return MoveArrayBody(IsNan(Array{x})); }, "x"_a);
    m.def("isinf", [](const ArrayBodyPtr& x) { return MoveArrayBody(IsInf(Array{x})); }, "x"_a);
    m.def("isfinite", [](const ArrayBodyPtr& x) { return MoveArrayBody(IsFinite(Array{x})); }, "x"_a);
}

template <class T1, class T2>
std::vector<ArrayBodyPtr> SwitchBySplitArgs(
        T1& split_sections, T2& split_indices, const ArrayBodyPtr& ary, py::handle indices_or_sections, int8_t axis) {
    // TODO(niboshi): Perhaps we would want more general approach to handle multi-type arguments like indices_or_sections to
    // provide more helpful error message for users.

    // Converts an python float to sections (int64_t).
    // Raises ValueError if the value has non-zero fraction.
    auto pyfloat_to_sections_or_value_error = [](py::handle num) {
        CHAINERX_ASSERT(py::isinstance<py::float_>(num));
        double num_fp = py::cast<double>(num);
        auto num_int = static_cast<int64_t>(num_fp);
        if (static_cast<double>(num_int) != num_fp) {
            throw py::value_error{"Sections must be an integer."};
        }
        return num_int;
    };

    // sections: int
    if (py::isinstance<py::int_>(indices_or_sections)) {
        int64_t sections = py::cast<int64_t>(indices_or_sections);
        return split_sections(ary, sections, axis);
    }
    // sections: float
    if (py::isinstance<py::float_>(indices_or_sections)) {
        int64_t sections = pyfloat_to_sections_or_value_error(indices_or_sections);
        return split_sections(ary, sections, axis);
    }
    // numpy.ndarray
    if (py::isinstance<py::array>(indices_or_sections)) {
        py::array np_ios = py::cast<py::array>(indices_or_sections);
        if (np_ios.ndim() >= 2) {
            throw py::value_error{std::string{"Too many dimensions of indices: "} + std::to_string(np_ios.ndim())};
        }
        // sections: scalar
        if (np_ios.ndim() == 0) {
            int64_t sections{};
            py::object scalar_np = np_ios.attr("tolist")();
            if (py::isinstance<py::int_>(scalar_np)) {
                sections = py::cast<int64_t>(scalar_np);
            } else if (py::isinstance<py::float_>(scalar_np)) {
                sections = pyfloat_to_sections_or_value_error(scalar_np);
            } else {
                throw py::type_error{"Sections must be an integer."};
            }
            return split_sections(ary, sections, axis);
        }

        // indices: (0,)-shape
        if (np_ios.size() == 0) {
            return split_indices(ary, {}, axis);
        }

        if (np_ios.dtype().kind() != 'i') {
            throw py::type_error{std::string{"Indices must be integers."}};
        }
        // indices: non-scalar
        std::vector<int64_t> indices{};
        py::list indices_pylist = np_ios.attr("tolist")();
        for (py::handle item : indices_pylist) {
            indices.emplace_back(py::cast<int64_t>(item));
        }

        return split_indices(ary, indices, axis);
    }
    // indices: sequence
    if (py::isinstance<py::sequence>(indices_or_sections)) {
        std::vector<int64_t> indices{};
        try {
            indices = py::cast<std::vector<int64_t>>(indices_or_sections);
        } catch (const py::cast_error& e) {
            throw py::type_error{std::string{"Indices not understood: "} + py::cast<std::string>(py::repr(indices_or_sections))};
        }

        return split_indices(ary, indices, axis);
    }
    throw py::type_error{std::string{"indices_or_sections not understood: "} + py::cast<std::string>(py::repr(indices_or_sections))};
}

std::vector<ArrayBodyPtr> SplitByIndicesOrSections(const ArrayBodyPtr& ary, py::handle indices_or_sections, int8_t axis) {
    auto split_sections = [](const ArrayBodyPtr& ary, int64_t sections, int8_t axis) {
        return MoveArrayBodies(Split(Array{ary}, sections, axis));
    };
    auto split_indices = [](const ArrayBodyPtr& ary, const std::vector<int64_t>& indices, int8_t axis) {
        return MoveArrayBodies(Split(Array{ary}, indices, axis));
    };
    return SwitchBySplitArgs(split_sections, split_indices, ary, indices_or_sections, axis);
}

std::vector<ArrayBodyPtr> DSplitByIndicesOrSections(const ArrayBodyPtr& ary, py::handle indices_or_sections) {
    auto split_sections = [](const ArrayBodyPtr& ary, int64_t sections, int8_t /*axis*/) {
        return MoveArrayBodies(DSplit(Array{ary}, sections));
    };
    auto split_indices = [](const ArrayBodyPtr& ary, const std::vector<int64_t>& indices, int8_t /*axis*/) {
        return MoveArrayBodies(DSplit(Array{ary}, indices));
    };
    return SwitchBySplitArgs(split_sections, split_indices, ary, indices_or_sections, 2);
}

std::vector<ArrayBodyPtr> VSplitByIndicesOrSections(const ArrayBodyPtr& ary, py::handle indices_or_sections) {
    auto split_sections = [](const ArrayBodyPtr& ary, int64_t sections, int8_t /*axis*/) {
        return MoveArrayBodies(VSplit(Array{ary}, sections));
    };
    auto split_indices = [](const ArrayBodyPtr& ary, const std::vector<int64_t>& indices, int8_t /*axis*/) {
        return MoveArrayBodies(VSplit(Array{ary}, indices));
    };
    return SwitchBySplitArgs(split_sections, split_indices, ary, indices_or_sections, 0);
}

void InitChainerxManipulation(pybind11::module& m) {
    // manipulation routines
    m.def("transpose",
          [](const ArrayBodyPtr& a, const absl::optional<std::vector<int8_t>>& axes) {
              return MoveArrayBody(Transpose(Array{a}, ToAxes(axes)));
          },
          "a"_a,
          "axes"_a = nullptr);
    m.def("transpose",
          [](const ArrayBodyPtr& a, int8_t axes) { return MoveArrayBody(Transpose(Array{a}, {axes})); },
          "a"_a,
          "axes"_a = nullptr);
    m.def("flip",
          [](const ArrayBodyPtr& m, const absl::optional<std::vector<int8_t>>& axes) {
              return MoveArrayBody(Flip(Array{m}, ToAxes(axes)));
          },
          "m"_a,
          "axes"_a = nullptr);
    m.def("flip", [](const ArrayBodyPtr& m, int8_t axes) { return MoveArrayBody(Flip(Array{m}, {axes})); }, "m"_a, "axes"_a = nullptr);
    m.def("fliplr", [](const ArrayBodyPtr& m) { return MoveArrayBody(Fliplr(Array{m})); }, "m"_a);
    m.def("flipud", [](const ArrayBodyPtr& m) { return MoveArrayBody(Flipud(Array{m})); }, "m"_a);
    m.def("ravel", [](const ArrayBodyPtr& a) { return MoveArrayBody(Ravel(Array{a})); }, "a"_a);
    m.def("rollaxis",
          [](const ArrayBodyPtr& a, int8_t axis, int8_t start) { return MoveArrayBody(RollAxis(Array{a}, axis, start)); },
          "a"_a,
          "axis"_a,
          "start"_a = 0);
    m.def("reshape",
          [](const ArrayBodyPtr& a, py::handle newshape) { return MoveArrayBody(Reshape(Array{a}, ToShape(newshape))); },
          "a"_a,
          "newshape"_a);
    m.def("reshape",
          [](const ArrayBodyPtr& a, const std::vector<int64_t>& newshape) {
              return MoveArrayBody(Reshape(Array{a}, {newshape.begin(), newshape.end()}));
          },
          "a"_a,
          "newshape"_a);
    m.def("reshape",
          [](const ArrayBodyPtr& a, py::args args) {
              if (args.size() == 0) {
                  throw ChainerxError{"Reshape is missing shape argument."};
              }
              return MoveArrayBody(Reshape(Array{a}, ToShape(args)));
          },
          "a"_a);
    m.def("squeeze",
          [](const ArrayBodyPtr& a, const absl::optional<std::vector<int8_t>>& axis) {
              return MoveArrayBody(Squeeze(Array{a}, ToAxes(axis)));
          },
          "a"_a,
          "axis"_a = nullptr);
    m.def("squeeze", [](const ArrayBodyPtr& a, int8_t axis) { return MoveArrayBody(Squeeze(Array{a}, Axes{axis})); }, "a"_a, "axis"_a);
    m.def("expand_dims", [](const ArrayBodyPtr& a, int8_t axis) { return MoveArrayBody(ExpandDims(Array{a}, axis)); }, "a"_a, "axis"_a);
    m.def("swapaxes",
          [](const ArrayBodyPtr& a, int8_t axis1, int8_t axis2) { return MoveArrayBody(Swapaxes(Array{a}, axis1, axis2)); },
          "a"_a,
          "axis1"_a,
          "axis2"_a);
    m.def("repeat",
          [](const ArrayBodyPtr& a, int64_t repeats, absl::optional<int8_t> axis) {
              return MoveArrayBody(Repeat(Array{a}, repeats, axis));
          },
          "a"_a,
          "repeats"_a,
          "axis"_a = nullptr);
    m.def("repeat",
          [](const ArrayBodyPtr& a, const std::vector<int64_t>& repeats, absl::optional<int8_t> axis) {
              return MoveArrayBody(Repeat(Array{a}, repeats, axis));
          },
          "a"_a,
          "repeats"_a,
          "axis"_a = nullptr);
    m.def("broadcast_to",
          [](const ArrayBodyPtr& array, py::handle shape) { return MoveArrayBody(Array{array}.BroadcastTo(ToShape(shape))); },
          "array"_a,
          "shape"_a);
    m.def("concatenate",
          [](py::sequence arrays, absl::optional<int8_t> axis) {
              std::vector<Array> xs;
              xs.reserve(arrays.size());
              std::transform(arrays.begin(), arrays.end(), std::back_inserter(xs), [](const auto& item) {
                  return Array{py::cast<ArrayBodyPtr>(item)};
              });
              return MoveArrayBody(Concatenate(xs, axis));
          },
          "arrays"_a,
          "axis"_a = 0);
    m.def("stack",
          [](py::sequence arrays, int8_t axis) {
              std::vector<Array> xs;
              xs.reserve(arrays.size());
              std::transform(arrays.begin(), arrays.end(), std::back_inserter(xs), [](const auto& item) {
                  return Array{py::cast<ArrayBodyPtr>(item)};
              });
              return MoveArrayBody(Stack(xs, axis));
          },
          "arrays"_a,
          "axis"_a = 0);
    m.def("atleast_2d", [](const ArrayBodyPtr& a) { return MoveArrayBody(AtLeast2D(Array{a})); }, "a"_a);
    m.def("atleast_3d", [](const ArrayBodyPtr& a) { return MoveArrayBody(AtLeast3D(Array{a})); }, "a"_a);
    m.def("hstack",
          [](py::sequence arrays) {
              std::vector<Array> xs;
              xs.reserve(arrays.size());
              std::transform(arrays.begin(), arrays.end(), std::back_inserter(xs), [](const auto& item) {
                  return Array{py::cast<ArrayBodyPtr>(item)};
              });
              return MoveArrayBody(HStack(xs));
          },
          "arrays"_a);
    m.def("vstack",
          [](py::sequence arrays) {
              std::vector<Array> xs;
              xs.reserve(arrays.size());
              std::transform(arrays.begin(), arrays.end(), std::back_inserter(xs), [](const auto& item) {
                  return Array{py::cast<ArrayBodyPtr>(item)};
              });
              return MoveArrayBody(VStack(xs));
          },
          "arrays"_a);
    m.def("dstack",
          [](py::sequence arrays) {
              std::vector<Array> xs;
              xs.reserve(arrays.size());
              std::transform(arrays.begin(), arrays.end(), std::back_inserter(xs), [](const auto& item) {
                  return Array{py::cast<ArrayBodyPtr>(item)};
              });
              return MoveArrayBody(DStack(xs));
          },
          "arrays"_a);
    m.def("split", &SplitByIndicesOrSections, "ary"_a, "indices_or_sections"_a, "axis"_a = 0);
    m.def("dsplit", &DSplitByIndicesOrSections, "ary"_a, "indices_or_sections"_a);
    m.def("vsplit", &VSplitByIndicesOrSections, "ary"_a, "indices_or_sections"_a);
    m.def("moveaxis",
          [](const ArrayBodyPtr& a, const std::vector<int8_t>& source, const std::vector<int8_t>& destination) {
              return MoveArrayBody(Moveaxis(Array{a}, Axes{source.begin(), source.end()}, Axes{destination.begin(), destination.end()}));
          },
          "a"_a,
          "source"_a = nullptr,
          "destination"_a = nullptr);
    m.def("moveaxis",
          [](const ArrayBodyPtr& a, py::tuple source, py::tuple destination) {
              return MoveArrayBody(Moveaxis(Array{a}, ToAxes(source), ToAxes(destination)));
          },
          "a"_a,
          "source"_a = nullptr,
          "destination"_a = nullptr);
    m.def("moveaxis",
          [](const ArrayBodyPtr& a, int8_t source, int8_t destination) {
              return MoveArrayBody(Moveaxis(Array{a}, {source}, {destination}));
          },
          "a"_a,
          "source"_a = nullptr,
          "destination"_a = nullptr);
}

void InitChainerxActivation(pybind11::module& m) {
    m.def("clipped_relu", [](const ArrayBodyPtr& x, Scalar z) { return MoveArrayBody(ClippedRelu(Array{x}, z)); }, "x"_a, "z"_a = 20.0);
    m.def("crelu", [](const ArrayBodyPtr& x, int8_t axis) { return MoveArrayBody(CRelu(Array{x}, axis)); }, "x"_a, "axis"_a = 1);
    m.def("elu", [](const ArrayBodyPtr& x, double alpha) { return MoveArrayBody(Elu(Array{x}, alpha)); }, "x"_a, "alpha"_a = 1.0);
    m.def("sigmoid", [](const ArrayBodyPtr& x) { return MoveArrayBody(Sigmoid(Array{x})); }, "x"_a);
    m.def("relu", [](const ArrayBodyPtr& x) { return MoveArrayBody(Relu(Array{x})); }, "x"_a);
    m.def("leaky_relu",
          [](const ArrayBodyPtr& x, Scalar slope) { return MoveArrayBody(LeakyRelu(Array{x}, slope)); },
          "x"_a,
          "slope"_a = 0.2);
    m.def("tree_lstm", [](py::args args) {
        std::vector<ArrayBodyPtr> arrays = py::cast<std::vector<ArrayBodyPtr>>(args);
        std::vector<Array> input = ArrayBodiesToArrays(std::move(arrays));
        return ToTuple(TreeLstm(input));
    });
    m.def("slstm", [](const ArrayBodyPtr& c1, const ArrayBodyPtr& c2, const ArrayBodyPtr& x1, const ArrayBodyPtr& x2) {
        return ToTuple(SLstm(Array{c1}, Array{c2}, Array{x1}, Array{x2}));
    });
    m.def("softplus", [](const ArrayBodyPtr& x, double beta) { return MoveArrayBody(Softplus(Array{x}, beta)); }, "x"_a, "beta"_a = 1.0);
}

void InitChainerxArithmetic(pybind11::module& m) {
    // math routines
    m.def("negative", [](const ArrayBodyPtr& x) { return MoveArrayBody(Negative(Array{x})); }, "x"_a);
    m.def("add", [](const ArrayBodyPtr& x1, const ArrayBodyPtr& x2) { return MoveArrayBody(Array{x1} + Array{x2}); }, "x1"_a, "x2"_a);
    m.def("add", [](const ArrayBodyPtr& x1, Scalar x2) { return MoveArrayBody(Add(Array{x1}, x2)); }, "x1"_a, "x2"_a);
    m.def("add", [](Scalar x1, const ArrayBodyPtr& x2) { return MoveArrayBody(Add(x1, Array{x2})); }, "x1"_a, "x2"_a);
    m.def("subtract", [](const ArrayBodyPtr& x1, const ArrayBodyPtr& x2) { return MoveArrayBody(Array{x1} - Array{x2}); }, "x1"_a, "x2"_a);
    m.def("subtract", [](const ArrayBodyPtr& x1, Scalar x2) { return MoveArrayBody(Subtract(Array{x1}, x2)); }, "x1"_a, "x2"_a);
    m.def("subtract", [](Scalar x1, const ArrayBodyPtr& x2) { return MoveArrayBody(Subtract(x1, Array{x2})); }, "x1"_a, "x2"_a);
    m.def("multiply", [](const ArrayBodyPtr& x1, const ArrayBodyPtr& x2) { return MoveArrayBody(Array{x1} * Array{x2}); }, "x1"_a, "x2"_a);
    m.def("multiply", [](const ArrayBodyPtr& x1, Scalar x2) { return MoveArrayBody(Multiply(Array{x1}, x2)); }, "x1"_a, "x2"_a);
    m.def("multiply", [](Scalar x1, const ArrayBodyPtr& x2) { return MoveArrayBody(Multiply(x1, Array{x2})); }, "x1"_a, "x2"_a);
    m.def("divide", [](const ArrayBodyPtr& x1, const ArrayBodyPtr& x2) { return MoveArrayBody(Array{x1} / Array{x2}); }, "x1"_a, "x2"_a);
    m.def("divide", [](const ArrayBodyPtr& x1, Scalar x2) { return MoveArrayBody(Divide(Array{x1}, x2)); }, "x1"_a, "x2"_a);
    m.def("divide", [](Scalar x1, const ArrayBodyPtr& x2) { return MoveArrayBody(Divide(x1, Array{x2})); }, "x1"_a, "x2"_a);
    m.def("floor_divide",
          [](const ArrayBodyPtr& x1, const ArrayBodyPtr& x2) { return MoveArrayBody(FloorDivide(Array{x1}, Array{x2})); },
          "x1"_a,
          "x2"_a);
    m.def("floor_divide", [](const ArrayBodyPtr& x1, Scalar x2) { return MoveArrayBody(FloorDivide(Array{x1}, x2)); }, "x1"_a, "x2"_a);
    m.def("floor_divide", [](Scalar x1, const ArrayBodyPtr& x2) { return MoveArrayBody(FloorDivide(x1, Array{x2})); }, "x1"_a, "x2"_a);
    m.def("true_divide",
          [](const ArrayBodyPtr& x1, const ArrayBodyPtr& x2) { return MoveArrayBody(TrueDivide(Array{x1}, Array{x2})); },
          "x1"_a,
          "x2"_a);
    m.def("true_divide", [](const ArrayBodyPtr& x1, Scalar x2) { return MoveArrayBody(TrueDivide(Array{x1}, x2)); }, "x1"_a, "x2"_a);
    m.def("true_divide", [](Scalar x1, const ArrayBodyPtr& x2) { return MoveArrayBody(TrueDivide(x1, Array{x2})); }, "x1"_a, "x2"_a);
    m.def("reciprocal", [](const ArrayBodyPtr& x) { return MoveArrayBody(Reciprocal(Array{x})); }, "x"_a);
    m.def("power",
          [](const ArrayBodyPtr& x1, const ArrayBodyPtr& x2) { return MoveArrayBody(Power(Array{x1}, Array{x2})); },
          "x1"_a,
          "x2"_a);
    m.def("power", [](const ArrayBodyPtr& x1, Scalar x2) { return MoveArrayBody(Power(Array{x1}, x2)); }, "x1"_a, "x2"_a);
    m.def("power", [](Scalar x1, const ArrayBodyPtr& x2) { return MoveArrayBody(Power(x1, Array{x2})); }, "x1"_a, "x2"_a);
    m.def("remainder",
          [](const ArrayBodyPtr& x1, const ArrayBodyPtr& x2) { return MoveArrayBody(Mod(Array{x1}, Array{x2})); },
          "x1"_a,
          "x2"_a);
    m.def("remainder", [](const ArrayBodyPtr& x1, Scalar x2) { return MoveArrayBody(Mod(Array{x1}, x2)); }, "x1"_a, "x2"_a);
    m.def("remainder", [](Scalar x1, const ArrayBodyPtr& x2) { return MoveArrayBody(Mod(x1, Array{x2})); }, "x1"_a, "x2"_a);
    m.attr("mod") = m.attr("remainder");
    m.def("fmod", [](const ArrayBodyPtr& x1, const ArrayBodyPtr& x2) { return MoveArrayBody(Fmod(Array{x1}, Array{x2})); }, "x1"_a, "x2"_a);
}

void InitChainerxBinary(pybind11::module& m) {
    m.def("bitwise_and",
          [](const ArrayBodyPtr& x1, const ArrayBodyPtr& x2) { return MoveArrayBody(BitwiseAnd(Array{x1}, Array{x2})); },
          "x1"_a,
          "x2"_a);
    m.def("bitwise_and", [](const ArrayBodyPtr& x1, Scalar x2) { return MoveArrayBody(BitwiseAnd(Array{x1}, x2)); }, "x1"_a, "x2"_a);
    m.def("bitwise_and", [](Scalar x1, const ArrayBodyPtr& x2) { return MoveArrayBody(BitwiseAnd(x1, Array{x2})); }, "x1"_a, "x2"_a);
    m.def("bitwise_or",
          [](const ArrayBodyPtr& x1, const ArrayBodyPtr& x2) { return MoveArrayBody(BitwiseOr(Array{x1}, Array{x2})); },
          "x1"_a,
          "x2"_a);
    m.def("bitwise_or", [](const ArrayBodyPtr& x1, Scalar x2) { return MoveArrayBody(BitwiseOr(Array{x1}, x2)); }, "x1"_a, "x2"_a);
    m.def("bitwise_or", [](Scalar x1, const ArrayBodyPtr& x2) { return MoveArrayBody(BitwiseOr(x1, Array{x2})); }, "x1"_a, "x2"_a);
    m.def("bitwise_xor",
          [](const ArrayBodyPtr& x1, const ArrayBodyPtr& x2) { return MoveArrayBody(BitwiseXor(Array{x1}, Array{x2})); },
          "x1"_a,
          "x2"_a);
    m.def("bitwise_xor", [](const ArrayBodyPtr& x1, Scalar x2) { return MoveArrayBody(BitwiseXor(Array{x1}, x2)); }, "x1"_a, "x2"_a);
    m.def("bitwise_xor", [](Scalar x1, const ArrayBodyPtr& x2) { return MoveArrayBody(BitwiseXor(x1, Array{x2})); }, "x1"_a, "x2"_a);
}

void InitChainerxExpLog(pybind11::module& m) {
    m.def("erf", [](const ArrayBodyPtr& x) { return MoveArrayBody(Erf(Array{x})); }, "x"_a);
    m.def("exp", [](const ArrayBodyPtr& x) { return MoveArrayBody(Exp(Array{x})); }, "x"_a);
    m.def("expm1", [](const ArrayBodyPtr& x) { return MoveArrayBody(Expm1(Array{x})); }, "x"_a);
    m.def("exp2", [](const ArrayBodyPtr& x) { return MoveArrayBody(Exp2(Array{x})); }, "x"_a);
    m.def("log", [](const ArrayBodyPtr& x) { return MoveArrayBody(Log(Array{x})); }, "x"_a);
    m.def("log10", [](const ArrayBodyPtr& x) { return MoveArrayBody(Log10(Array{x})); }, "x"_a);
    m.def("log2", [](const ArrayBodyPtr& x) { return MoveArrayBody(Log2(Array{x})); }, "x"_a);
    m.def("log1p", [](const ArrayBodyPtr& x) { return MoveArrayBody(Log1p(Array{x})); }, "x"_a);
}

void InitChainerxHyperbolic(pybind11::module& m) {
    m.def("sinh", [](const ArrayBodyPtr& x) { return MoveArrayBody(Sinh(Array{x})); }, "x"_a);
    m.def("cosh", [](const ArrayBodyPtr& x) { return MoveArrayBody(Cosh(Array{x})); }, "x"_a);
    m.def("tanh", [](const ArrayBodyPtr& x) { return MoveArrayBody(Tanh(Array{x})); }, "x"_a);
    m.def("arcsinh", [](const ArrayBodyPtr& x) { return MoveArrayBody(Arcsinh(Array{x})); }, "x"_a);
    m.def("arccosh", [](const ArrayBodyPtr& x) { return MoveArrayBody(Arccosh(Array{x})); }, "x"_a);
}

void InitChainerxMisc(pybind11::module& m) {
    m.def("square", [](const ArrayBodyPtr& x) { return MoveArrayBody(Square(Array{x})); }, "x"_a);
    m.def("sqrt", [](const ArrayBodyPtr& x) { return MoveArrayBody(Sqrt(Array{x})); }, "x"_a);
    m.def("abs", [](const ArrayBodyPtr& x) { return MoveArrayBody(Absolute(Array{x})); }, "x"_a);
    m.attr("absolute") = m.attr("abs");
    m.def("fabs", [](const ArrayBodyPtr& x) { return MoveArrayBody(Fabs(Array{x})); }, "x"_a);
    m.def("sign", [](const ArrayBodyPtr& x) { return MoveArrayBody(Sign(Array{x})); }, "x"_a);
    m.def("maximum", [](const ArrayBodyPtr& x1, Scalar x2) { return MoveArrayBody(Maximum(Array{x1}, x2)); }, "x1"_a, "x2"_a);
    m.def("maximum", [](Scalar x1, const ArrayBodyPtr& x2) { return MoveArrayBody(Maximum(x1, Array{x2})); }, "x1"_a, "x2"_a);
    m.def("maximum",
          [](const ArrayBodyPtr& x1, const ArrayBodyPtr& x2) { return MoveArrayBody(Maximum(Array{x1}, Array{x2})); },
          "x1"_a,
          "x2"_a);
    m.def("minimum", [](const ArrayBodyPtr& x1, Scalar x2) { return MoveArrayBody(Minimum(Array{x1}, x2)); }, "x1"_a, "x2"_a);
    m.def("minimum", [](Scalar x1, const ArrayBodyPtr& x2) { return MoveArrayBody(Minimum(x1, Array{x2})); }, "x1"_a, "x2"_a);
    m.def("minimum",
          [](const ArrayBodyPtr& x1, const ArrayBodyPtr& x2) { return MoveArrayBody(Minimum(Array{x1}, Array{x2})); },
          "x1"_a,
          "x2"_a);
}

void InitChainerxReduction(pybind11::module& m) {
    m.def("sum",
          [](const ArrayBodyPtr& a, int8_t axis, bool keepdims) { return MoveArrayBody(Sum(Array{a}, Axes{axis}, keepdims)); },
          "a"_a,
          "axis"_a,
          "keepdims"_a = false);
    m.def("sum",
          [](const ArrayBodyPtr& a, const absl::optional<std::vector<int8_t>>& axis, bool keepdims) {
              return MoveArrayBody(Sum(Array{a}, ToAxes(axis), keepdims));
          },
          "a"_a,
          "axis"_a = nullptr,
          "keepdims"_a = false);
    m.def("logsumexp",
          [](const ArrayBodyPtr& x, int8_t axis, bool keepdims) { return MoveArrayBody(LogSumExp(Array{x}, Axes{axis}, keepdims)); },
          "x"_a,
          "axis"_a,
          "keepdims"_a = false);
    m.def("logsumexp",
          [](const ArrayBodyPtr& x, const absl::optional<std::vector<int8_t>>& axis, bool keepdims) {
              return MoveArrayBody(LogSumExp(Array{x}, ToAxes(axis), keepdims));
          },
          "x"_a,
          "axis"_a = nullptr,
          "keepdims"_a = false);
    m.def("log_softmax",
          [](const ArrayBodyPtr& x, int8_t axis) { return MoveArrayBody(LogSoftmax(Array{x}, Axes{axis})); },
          "x"_a,
          "axis"_a);
    m.def("log_softmax",
          [](const ArrayBodyPtr& x, const absl::optional<std::vector<int8_t>>& axis) {
              return MoveArrayBody(LogSoftmax(Array{x}, ToAxes(axis)));
          },
          "x"_a,
          "axis"_a = nullptr);
    m.def("softmax", [](const ArrayBodyPtr& x, int8_t axis) { return MoveArrayBody(Softmax(Array{x}, Axes{axis})); }, "x"_a, "axis"_a);
    m.def("softmax",
          [](const ArrayBodyPtr& x, const absl::optional<std::vector<int8_t>>& axis) {
              return MoveArrayBody(Softmax(Array{x}, ToAxes(axis)));
          },
          "x"_a,
          "axis"_a = nullptr);
    m.def("cumsum",
          [](const ArrayBodyPtr& a, const absl::optional<int8_t>& axis) { return MoveArrayBody(Cumsum(Array{a}, axis)); },
          "a"_a,
          "axis"_a = nullptr);
    m.def("nansum",
          [](const ArrayBodyPtr& a, int8_t axis, bool keepdims) { return MoveArrayBody(Nansum(Array{a}, Axes{axis}, keepdims)); },
          "a"_a,
          "axis"_a,
          "keepdims"_a = false);
    m.def("nansum",
          [](const ArrayBodyPtr& a, const absl::optional<std::vector<int8_t>>& axis, bool keepdims) {
              return MoveArrayBody(Nansum(Array{a}, ToAxes(axis), keepdims));
          },
          "a"_a,
          "axis"_a = nullptr,
          "keepdims"_a = false);
}

void InitChainerxRounding(pybind11::module& m) {
    m.def("ceil", [](const ArrayBodyPtr& x) { return MoveArrayBody(Ceil(Array{x})); }, "x"_a);
    m.def("floor", [](const ArrayBodyPtr& x) { return MoveArrayBody(Floor(Array{x})); }, "x"_a);
}

void InitChainerxTrigonometric(pybind11::module& m) {
    m.def("sin", [](const ArrayBodyPtr& x) { return MoveArrayBody(Sin(Array{x})); }, "x"_a);
    m.def("cos", [](const ArrayBodyPtr& x) { return MoveArrayBody(Cos(Array{x})); }, "x"_a);
    m.def("tan", [](const ArrayBodyPtr& x) { return MoveArrayBody(Tan(Array{x})); }, "x"_a);
    m.def("arcsin", [](const ArrayBodyPtr& x) { return MoveArrayBody(Arcsin(Array{x})); }, "x"_a);
    m.def("arccos", [](const ArrayBodyPtr& x) { return MoveArrayBody(Arccos(Array{x})); }, "x"_a);
    m.def("arctan", [](const ArrayBodyPtr& x) { return MoveArrayBody(Arctan(Array{x})); }, "x"_a);
    m.def("arctan2",
          [](const ArrayBodyPtr& x1, const ArrayBodyPtr& x2) { return MoveArrayBody(Arctan2(Array{x1}, Array{x2})); },
          "x1"_a,
          "x2"_a);
    m.def("left_shift",
          [](const ArrayBodyPtr& x1, const ArrayBodyPtr& x2) { return MoveArrayBody(LeftShift(Array{x1}, Array{x2})); },
          "x1"_a,
          "x2"_a);
    m.def("left_shift", [](const ArrayBodyPtr& x1, Scalar x2) { return MoveArrayBody(LeftShift(Array{x1}, x2)); }, "x1"_a, "x2"_a);
    m.def("left_shift", [](Scalar x1, const ArrayBodyPtr& x2) { return MoveArrayBody(LeftShift(x1, Array{x2})); }, "x1"_a, "x2"_a);
    m.def("right_shift",
          [](const ArrayBodyPtr& x1, const ArrayBodyPtr& x2) { return MoveArrayBody(RightShift(Array{x1}, Array{x2})); },
          "x1"_a,
          "x2"_a);
    m.def("right_shift", [](const ArrayBodyPtr& x1, Scalar x2) { return MoveArrayBody(RightShift(Array{x1}, x2)); }, "x1"_a, "x2"_a);
    m.def("right_shift", [](Scalar x1, const ArrayBodyPtr& x2) { return MoveArrayBody(RightShift(x1, Array{x2})); }, "x1"_a, "x2"_a);
}

void InitChainerxSorting(pybind11::module& m) {
    // sorting routines
    m.def("argmax",
          [](const ArrayBodyPtr& a, const absl::optional<int8_t>& axis) { return MoveArrayBody(ArgMax(Array{a}, ToAxes(axis))); },
          "a"_a,
          "axis"_a = nullptr);
    m.def("argmin",
          [](const ArrayBodyPtr& a, const absl::optional<int8_t>& axis) { return MoveArrayBody(ArgMin(Array{a}, ToAxes(axis))); },
          "a"_a,
          "axis"_a = nullptr);
    m.def("count_nonzero",
          [](const ArrayBodyPtr& a, int8_t axis) { return MoveArrayBody(CountNonzero(Array{a}, Axes{axis})); },
          "a"_a,
          "axis"_a);
    m.def("count_nonzero",
          [](const ArrayBodyPtr& a, const absl::optional<std::vector<int8_t>>& axis) {
              return MoveArrayBody(CountNonzero(Array{a}, ToAxes(axis)));
          },
          "a"_a,
          "axis"_a = nullptr);
    m.def("nanargmax",
          [](const ArrayBodyPtr& a, const absl::optional<int8_t>& axis) { return MoveArrayBody(NanArgMax(Array{a}, ToAxes(axis))); },
          "a"_a,
          "axis"_a = nullptr);
    m.def("nanargmin",
          [](const ArrayBodyPtr& a, const absl::optional<int8_t>& axis) { return MoveArrayBody(NanArgMin(Array{a}, ToAxes(axis))); },
          "a"_a,
          "axis"_a = nullptr);
}

void InitChainerxStatistics(pybind11::module& m) {
    // statistics routines
    m.def("amax",
          [](const ArrayBodyPtr& a, int8_t axis, bool keepdims) { return MoveArrayBody(AMax(Array{a}, Axes{axis}, keepdims)); },
          "a"_a,
          "axis"_a,
          "keepdims"_a = false);
    m.def("amax",
          [](const ArrayBodyPtr& a, const absl::optional<std::vector<int8_t>>& axis, bool keepdims) {
              return MoveArrayBody(AMax(Array{a}, ToAxes(axis), keepdims));
          },
          "a"_a,
          "axis"_a = nullptr,
          "keepdims"_a = false);
    m.attr("max") = m.attr("amax");
    m.def("amin",
          [](const ArrayBodyPtr& a, int8_t axis, bool keepdims) { return MoveArrayBody(AMin(Array{a}, Axes{axis}, keepdims)); },
          "a"_a,
          "axis"_a,
          "keepdims"_a = false);
    m.def("amin",
          [](const ArrayBodyPtr& a, const absl::optional<std::vector<int8_t>>& axis, bool keepdims) {
              return MoveArrayBody(AMin(Array{a}, ToAxes(axis), keepdims));
          },
          "a"_a,
          "axis"_a = nullptr,
          "keepdims"_a = false);
    m.attr("min") = m.attr("amin");
    m.def("mean",
          [](const ArrayBodyPtr& a, int8_t axis, bool keepdims) { return MoveArrayBody(Mean(Array{a}, Axes{axis}, keepdims)); },
          "a"_a,
          "axis"_a,
          "keepdims"_a = false);
    m.def("mean",
          [](const ArrayBodyPtr& a, const absl::optional<std::vector<int8_t>>& axis, bool keepdims) {
              return MoveArrayBody(Mean(Array{a}, ToAxes(axis), keepdims));
          },
          "a"_a,
          "axis"_a = nullptr,
          "keepdims"_a = false);
    m.def("var",
          [](const ArrayBodyPtr& a, int8_t axis, bool keepdims) { return MoveArrayBody(Var(Array{a}, Axes{axis}, keepdims)); },
          "a"_a,
          "axis"_a,
          "keepdims"_a = false);
    m.def("var",
          [](const ArrayBodyPtr& a, const absl::optional<std::vector<int8_t>>& axis, bool keepdims) {
              return MoveArrayBody(Var(Array{a}, ToAxes(axis), keepdims));
          },
          "a"_a,
          "axis"_a = nullptr,
          "keepdims"_a = false);
}

void InitChainerxConnection(pybind11::module& m) {
    // connection routines
    m.def("conv",
          [](const ArrayBodyPtr& x,
             const ArrayBodyPtr& w,
             const absl::optional<ArrayBodyPtr>& b,
             py::handle stride,
             py::handle pad,
             bool cover_all) {
              // Create an Array from x to compute the image dimensions and the expected number of stride and padding elements.
              Array x_array{x};
              int8_t ndim = x_array.ndim() - 2;
              return MoveArrayBody(
                      Conv(x_array,
                           Array{w},
                           b.has_value() ? absl::optional<Array>{Array{*b}} : absl::nullopt,
                           ToStackVector<int64_t>(stride, ndim),
                           ToStackVector<int64_t>(pad, ndim),
                           cover_all));
          },
          "x"_a,
          "w"_a,
          "b"_a = nullptr,
          "stride"_a = 1,
          "pad"_a = 0,
          "cover_all"_a = false);
    m.def("conv_transpose",
          [](const ArrayBodyPtr& x,
             const ArrayBodyPtr& w,
             const absl::optional<ArrayBodyPtr>& b,
             py::handle stride,
             py::handle pad,
             const absl::optional<py::tuple>& outsize) {
              // Create an Array from x to compute the image dimensions and the expected number of stride and padding elements.
              Array x_array{x};
              int8_t ndim = x_array.ndim() - 2;
              return MoveArrayBody(ConvTranspose(
                      x_array,
                      Array{w},
                      b.has_value() ? absl::optional<Array>{Array{*b}} : absl::nullopt,
                      ToStackVector<int64_t>(stride, ndim),
                      ToStackVector<int64_t>(pad, ndim),
                      outsize.has_value() ? absl::optional<Dims>{ToStackVector<int64_t>(*outsize, ndim)} : absl::nullopt));
          },
          "x"_a,
          "w"_a,
          "b"_a = nullptr,
          "stride"_a = 1,
          "pad"_a = 0,
          "outsize"_a = nullptr);
    m.def("linear",
          [](const ArrayBodyPtr& x, const ArrayBodyPtr& w, const absl::optional<ArrayBodyPtr>& b, int8_t n_batch_axes) {
              return MoveArrayBody(
                      Linear(Array{x}, Array{w}, b.has_value() ? absl::optional<Array>{Array{*b}} : absl::nullopt, n_batch_axes));
          },
          "x"_a,
          "w"_a,
          "b"_a = nullptr,
          "n_batch_axes"_a = 1);
    m.def("lstm",
          [](const ArrayBodyPtr& c, const ArrayBodyPtr& x) {
              std::vector<ArrayBodyPtr> out = ToArrayBodyPtr(Lstm(Array{c}, Array{x}));
              py::tuple ret{2};
              ret[0] = out[1];
              ret[1] = out[0];
              return ret;
          },
          py::arg("c"),
          py::arg("x"));
}

void InitChainerxNormalization(pybind11::module& m) {
    // normalization routines
    m.def("batch_norm",
          [](const ArrayBodyPtr& x,
             const ArrayBodyPtr& gamma,
             const ArrayBodyPtr& beta,
             const ArrayBodyPtr& running_mean,
             const ArrayBodyPtr& running_var,
             Scalar eps,
             Scalar decay,
             const absl::optional<std::vector<int8_t>>& axis) {
              return MoveArrayBody(
                      BatchNorm(Array{x}, Array{gamma}, Array{beta}, Array{running_mean}, Array{running_var}, eps, decay, ToAxes(axis)));
          },
          "x"_a,
          "gamma"_a,
          "beta"_a,
          "running_mean"_a,
          "running_var"_a,
          "eps"_a = 2e-5,
          "decay"_a = 0.9,
          "axis"_a = nullptr);
    m.def("fixed_batch_norm",
          [](const ArrayBodyPtr& x,
             const ArrayBodyPtr& gamma,
             const ArrayBodyPtr& beta,
             const ArrayBodyPtr& mean,
             const ArrayBodyPtr& var,
             Scalar eps,
             const absl::optional<std::vector<int8_t>>& axis) {
              return MoveArrayBody(FixedBatchNorm(Array{x}, Array{gamma}, Array{beta}, Array{mean}, Array{var}, eps, ToAxes(axis)));
          },
          "x"_a,
          "gamma"_a,
          "beta"_a,
          "mean"_a,
          "var"_a,
          "eps"_a = 2e-5,
          "axis"_a = nullptr);
}

void InitChainerxPooling(pybind11::module& m) {
    // pooling routines
    // TODO(sonots): Support return_indicies option of chainer.functions.max_pooling_nd.
    m.def("max_pool",
          [](const ArrayBodyPtr& x, py::handle ksize, py::handle stride, py::handle pad, bool cover_all) {
              Array x_array{x};
              int8_t ndim = x_array.ndim() - 2;
              return MoveArrayBody(
                      MaxPool(x_array,
                              ToStackVector<int64_t>(ksize, ndim),
                              stride.is_none() ? ToStackVector<int64_t>(ksize, ndim) : ToStackVector<int64_t>(stride, ndim),
                              ToStackVector<int64_t>(pad, ndim),
                              cover_all));
          },
          "x"_a,
          "ksize"_a,
          "stride"_a = py::none(),
          "pad"_a = 0,
          "cover_all"_a = false);
    m.def("average_pool",
          [](const ArrayBodyPtr& x, py::handle ksize, py::handle stride, py::handle pad, const std::string& pad_mode) {
              Array x_array{x};
              int8_t ndim = x_array.ndim() - 2;

              AveragePoolPadMode mode{};
              if (pad_mode == "zero") {
                  mode = AveragePoolPadMode::kZero;
              } else if (pad_mode == "ignore") {
                  mode = AveragePoolPadMode::kIgnore;
              } else {
                  throw py::value_error{"pad_mode must be either of 'zero' or 'ignore'"};
              }

              return MoveArrayBody(AveragePool(
                      x_array,
                      ToStackVector<int64_t>(ksize, ndim),
                      stride.is_none() ? ToStackVector<int64_t>(ksize, ndim) : ToStackVector<int64_t>(stride, ndim),
                      ToStackVector<int64_t>(pad, ndim),
                      mode));
          },
          "x"_a,
          "ksize"_a,
          "stride"_a = py::none(),
          "pad"_a = 0,
          "pad_mode"_a = "ignore");
}

void InitChainerxLoss(pybind11::module& m) {
    m.def("absolute_error",
          [](const ArrayBodyPtr& x1, const ArrayBodyPtr& x2) { return MoveArrayBody(AbsoluteError(Array{x1}, Array{x2})); },
          "x1"_a,
          "x2"_a);
    m.def("squared_error",
          [](const ArrayBodyPtr& x1, const ArrayBodyPtr& x2) { return MoveArrayBody(SquaredError(Array{x1}, Array{x2})); },
          "x1"_a,
          "x2"_a);
    m.def("gaussian_kl_divergence",
          [](const ArrayBodyPtr& mean, const ArrayBodyPtr& ln_var) {
              return MoveArrayBody(GaussianKLDivergence(Array{mean}, Array{ln_var}));
          },
          "mean"_a,
          "ln_var"_a);
    m.def("huber_loss",
          [](const ArrayBodyPtr& x1, const ArrayBodyPtr& x2, Scalar delta) {
              return MoveArrayBody(HuberLoss(Array{x1}, Array{x2}, delta));
          },
          "x1"_a,
          "x2"_a,
          "delta"_a);
    m.def("sigmoid_cross_entropy",
          [](const ArrayBodyPtr& x1, const ArrayBodyPtr& x2) { return MoveArrayBody(SigmoidCrossEntropy(Array{x1}, Array{x2})); },
          "x1"_a,
          "x2"_a);
    m.def("hinge",
          [](const ArrayBodyPtr& x1, const ArrayBodyPtr& x2, double norm) { return MoveArrayBody(Hinge(Array{x1}, Array{x2}, norm)); },
          "x1"_a,
          "x2"_a,
          "norm"_a = 1.0);
}
void InitChainerxRNN(pybind11::module& m) {
    m.def("n_step_lstm",
          [](int64_t n_layers,
             ArrayBodyPtr& hx,
             ArrayBodyPtr& cx,
             std::vector<std::vector<ArrayBodyPtr>> weights,
             std::vector<std::vector<ArrayBodyPtr>> biases,
             std::vector<ArrayBodyPtr> inputs) {
              std::vector<std::vector<Array>> ws;
              std::vector<std::vector<Array>> bs;
              std::vector<Array> xs = ArrayBodiesToArrays(std::move(inputs));
              for (size_t i = 0; i < weights.size(); i++) {
                  std::vector<Array> temp_ws;
                  std::vector<Array> temp_bs;
                  for (size_t j = 0; j < weights[i].size(); j++) {
                      temp_ws.emplace_back(Array{weights[i][j]});
                      temp_bs.emplace_back(Array{biases[i][j]});
                  }
                  ws.emplace_back(temp_ws);
                  bs.emplace_back(temp_bs);
              }
              std::vector<std::vector<Array>> out = NStepLstm(n_layers, Array{hx}, Array{cx}, ws, bs, xs);
              py::tuple ret{3};
              std::vector<ArrayBodyPtr> states = ToArrayBodyPtr(out[0]);
              std::vector<ArrayBodyPtr> ys = ToArrayBodyPtr(out[1]);
              ret[0] = states[0];
              ret[1] = states[1];
              ret[2] = ys;
              return ret;
          });
    m.def("n_step_bilstm",
          [](int64_t n_layers,
             ArrayBodyPtr& hx,
             ArrayBodyPtr& cx,
             std::vector<std::vector<ArrayBodyPtr>> weights,
             std::vector<std::vector<ArrayBodyPtr>> biases,
             std::vector<ArrayBodyPtr> inputs) {
              std::vector<std::vector<Array>> ws;
              std::vector<std::vector<Array>> bs;
              std::vector<Array> xs = ArrayBodiesToArrays(std::move(inputs));
              for (size_t i = 0; i < weights.size(); i++) {
                  std::vector<Array> temp_ws;
                  std::vector<Array> temp_bs;
                  for (size_t j = 0; j < weights[i].size(); j++) {
                      temp_ws.emplace_back(Array{weights[i][j]});
                      temp_bs.emplace_back(Array{biases[i][j]});
                  }
                  ws.emplace_back(temp_ws);
                  bs.emplace_back(temp_bs);
              }
              std::vector<std::vector<Array>> out = NStepBiLstm(n_layers, Array{hx}, Array{cx}, ws, bs, xs);
              py::tuple ret{3};
              std::vector<ArrayBodyPtr> states = ToArrayBodyPtr(out[0]);
              std::vector<ArrayBodyPtr> ys = ToArrayBodyPtr(out[1]);
              ret[0] = states[0];
              ret[1] = states[1];
              ret[2] = ys;
              return ret;
          });
    m.def("n_step_gru",
          [](int64_t n_layers,
             ArrayBodyPtr& hx,
             std::vector<std::vector<ArrayBodyPtr>> weights,
             std::vector<std::vector<ArrayBodyPtr>> biases,
             std::vector<ArrayBodyPtr> inputs) {
              std::vector<std::vector<Array>> ws;
              std::vector<std::vector<Array>> bs;
              std::vector<Array> xs = ArrayBodiesToArrays(std::move(inputs));
              for (size_t i = 0; i < weights.size(); i++) {
                  std::vector<Array> temp_ws;
                  std::vector<Array> temp_bs;
                  for (size_t j = 0; j < weights[i].size(); j++) {
                      temp_ws.emplace_back(Array{weights[i][j]});
                      temp_bs.emplace_back(Array{biases[i][j]});
                  }
                  ws.emplace_back(temp_ws);
                  bs.emplace_back(temp_bs);
              }
              std::vector<std::vector<Array>> out = NStepGru(n_layers, Array{hx}, ws, bs, xs);
              py::tuple ret{2};
              std::vector<ArrayBodyPtr> states = ToArrayBodyPtr(out[0]);
              std::vector<ArrayBodyPtr> ys = ToArrayBodyPtr(out[1]);
              ret[0] = states[0];
              ret[1] = ys;
              return ret;
          });
    m.def("n_step_bigru",
          [](int64_t n_layers,
             ArrayBodyPtr& hx,
             std::vector<std::vector<ArrayBodyPtr>> weights,
             std::vector<std::vector<ArrayBodyPtr>> biases,
             std::vector<ArrayBodyPtr> inputs) {
              std::vector<std::vector<Array>> ws;
              std::vector<std::vector<Array>> bs;
              std::vector<Array> xs = ArrayBodiesToArrays(std::move(inputs));
              for (size_t i = 0; i < weights.size(); i++) {
                  std::vector<Array> temp_ws;
                  std::vector<Array> temp_bs;
                  for (size_t j = 0; j < weights[i].size(); j++) {
                      temp_ws.emplace_back(Array{weights[i][j]});
                      temp_bs.emplace_back(Array{biases[i][j]});
                  }
                  ws.emplace_back(temp_ws);
                  bs.emplace_back(temp_bs);
              }
              std::vector<std::vector<Array>> out = NStepBiGru(n_layers, Array{hx}, ws, bs, xs);
              py::tuple ret{2};
              std::vector<ArrayBodyPtr> states = ToArrayBodyPtr(out[0]);
              std::vector<ArrayBodyPtr> ys = ToArrayBodyPtr(out[1]);
              ret[0] = states[0];
              ret[1] = ys;
              return ret;
          });
    m.def("n_step_rnn",
          [](int64_t n_layers,
             ArrayBodyPtr& hx,
             std::vector<std::vector<ArrayBodyPtr>> weights,
             std::vector<std::vector<ArrayBodyPtr>> biases,
             std::vector<ArrayBodyPtr> inputs,
             std::string activation) {
              std::vector<std::vector<Array>> ws;
              std::vector<std::vector<Array>> bs;
              std::vector<Array> xs = ArrayBodiesToArrays(std::move(inputs));
              for (size_t i = 0; i < weights.size(); i++) {
                  std::vector<Array> temp_ws;
                  std::vector<Array> temp_bs;
                  for (size_t j = 0; j < weights[i].size(); j++) {
                      temp_ws.emplace_back(Array{weights[i][j]});
                      temp_bs.emplace_back(Array{biases[i][j]});
                  }
                  ws.emplace_back(temp_ws);
                  bs.emplace_back(temp_bs);
              }
              std::vector<std::vector<Array>> out = NStepRnn(n_layers, Array{hx}, ws, bs, xs, activation);
              py::tuple ret{2};
              std::vector<ArrayBodyPtr> states = ToArrayBodyPtr(out[0]);
              std::vector<ArrayBodyPtr> ys = ToArrayBodyPtr(out[1]);
              ret[0] = states[0];
              ret[1] = ys;
              return ret;
          });
    m.def("n_step_birnn",
          [](int64_t n_layers,
             ArrayBodyPtr& hx,
             std::vector<std::vector<ArrayBodyPtr>> weights,
             std::vector<std::vector<ArrayBodyPtr>> biases,
             std::vector<ArrayBodyPtr> inputs,
             std::string activation) {
              std::vector<std::vector<Array>> ws;
              std::vector<std::vector<Array>> bs;
              std::vector<Array> xs = ArrayBodiesToArrays(std::move(inputs));
              for (size_t i = 0; i < weights.size(); i++) {
                  std::vector<Array> temp_ws;
                  std::vector<Array> temp_bs;
                  for (size_t j = 0; j < weights[i].size(); j++) {
                      temp_ws.emplace_back(Array{weights[i][j]});
                      temp_bs.emplace_back(Array{biases[i][j]});
                  }
                  ws.emplace_back(temp_ws);
                  bs.emplace_back(temp_bs);
              }
              std::vector<std::vector<Array>> out = NStepBiRnn(n_layers, Array{hx}, ws, bs, xs, activation);
              py::tuple ret{2};
              std::vector<ArrayBodyPtr> states = ToArrayBodyPtr(out[0]);
              std::vector<ArrayBodyPtr> ys = ToArrayBodyPtr(out[1]);
              ret[0] = states[0];
              ret[1] = ys;
              return ret;
          });
}

}  // namespace

void InitChainerxRoutines(pybind11::module& m) {
    InitChainerxCreation(m);
    InitChainerxEvaluation(m);
    InitChainerxIndexing(m);
    InitChainerxLinalg(m);
    InitChainerxLogic(m);
    InitChainerxLoss(m);
    InitChainerxManipulation(m);
    InitChainerxActivation(m);
    InitChainerxArithmetic(m);
    InitChainerxBinary(m);
    InitChainerxExpLog(m);
    InitChainerxHyperbolic(m);
    InitChainerxMisc(m);
    InitChainerxReduction(m);
    InitChainerxRounding(m);
    InitChainerxTrigonometric(m);
    InitChainerxSorting(m);
    InitChainerxStatistics(m);
    InitChainerxConnection(m);
    InitChainerxNormalization(m);
    InitChainerxPooling(m);
    InitChainerxRNN(m);
}

}  // namespace python_internal
}  // namespace python
}  // namespace chainerx<|MERGE_RESOLUTION|>--- conflicted
+++ resolved
@@ -288,7 +288,17 @@
           "endpoint"_a = true,
           "dtype"_a = nullptr,
           "device"_a = nullptr);
-<<<<<<< HEAD
+    m.def("tri",
+          [](int64_t n, absl::optional<int64_t> m, int64_t k, py::handle dtype, py::handle device) {
+              return MoveArrayBody(Tri(n, m, k, GetDtype(dtype), GetDevice(device)));
+          },
+          "N"_a,
+          "M"_a = nullptr,
+          "k"_a = 0,
+          "dtype"_a = "float32",
+          "device"_a = nullptr);
+    m.def("tril", [](const ArrayBodyPtr& m, int64_t k) { return MoveArrayBody(Tril(Array{m}, k)); }, "m"_a, "k"_a = 0);
+    m.def("triu", [](const ArrayBodyPtr& m, int64_t k) { return MoveArrayBody(Triu(Array{m}, k)); }, "m"_a, "k"_a = 0);
     m.def("meshgrid", [](py::args xi, py::kwargs kwargs) {
         std::vector<Array> xs;
         MeshgridIndexingMode mode{MeshgridIndexingMode::kCartesian};
@@ -311,18 +321,6 @@
         }
         return MoveArrayBodies(Meshgrid(xs, mode));
     });
-=======
-    m.def("tri",
-          [](int64_t n, absl::optional<int64_t> m, int64_t k, py::handle dtype, py::handle device) {
-              return MoveArrayBody(Tri(n, m, k, GetDtype(dtype), GetDevice(device)));
-          },
-          "N"_a,
-          "M"_a = nullptr,
-          "k"_a = 0,
-          "dtype"_a = "float32",
-          "device"_a = nullptr);
-    m.def("tril", [](const ArrayBodyPtr& m, int64_t k) { return MoveArrayBody(Tril(Array{m}, k)); }, "m"_a, "k"_a = 0);
-    m.def("triu", [](const ArrayBodyPtr& m, int64_t k) { return MoveArrayBody(Triu(Array{m}, k)); }, "m"_a, "k"_a = 0);
 }
 
 void InitChainerxEvaluation(pybind11::module& m) {
@@ -334,7 +332,6 @@
           "y"_a,
           "t"_a,
           "ignore_label"_a = nullptr);
->>>>>>> 79582dce
 }
 
 void InitChainerxIndexing(pybind11::module& m) {
