#include "chainerx/python/routines.h"

#include <algorithm>
#include <cstdint>
#include <memory>
#include <string>
#include <utility>
#include <vector>

#include <nonstd/optional.hpp>

#include "chainerx/array.h"
#include "chainerx/axes.h"
#include "chainerx/constant.h"
#include "chainerx/context.h"
#include "chainerx/device.h"
#include "chainerx/dims.h"
#include "chainerx/dtype.h"
#include "chainerx/error.h"
#include "chainerx/macro.h"
#include "chainerx/routines/activation.h"
#include "chainerx/routines/arithmetic.h"
#include "chainerx/routines/binary.h"
#include "chainerx/routines/connection.h"
#include "chainerx/routines/creation.h"
#include "chainerx/routines/explog.h"
#include "chainerx/routines/hyperbolic.h"
#include "chainerx/routines/indexing.h"
#include "chainerx/routines/linalg.h"
#include "chainerx/routines/logic.h"
#include "chainerx/routines/manipulation.h"
#include "chainerx/routines/misc.h"
#include "chainerx/routines/normalization.h"
#include "chainerx/routines/pooling.h"
#include "chainerx/routines/reduction.h"
#include "chainerx/routines/rounding.h"
#include "chainerx/routines/sorting.h"
#include "chainerx/routines/statistics.h"
#include "chainerx/routines/trigonometric.h"
#include "chainerx/scalar.h"

#include "chainerx/python/array.h"
#include "chainerx/python/array_index.h"
#include "chainerx/python/axes.h"
#include "chainerx/python/common.h"
#include "chainerx/python/device.h"
#include "chainerx/python/dtype.h"
#include "chainerx/python/shape.h"
#include "chainerx/python/stack_vector.h"
#include "chainerx/python/strides.h"

namespace chainerx {
namespace python {
namespace python_internal {

namespace py = pybind11;
using py::literals::operator""_a;

namespace {

using internal::MoveArrayBodies;
using internal::MoveArrayBody;

ArrayBodyPtr MakeArrayFromBuffer(py::buffer buffer, py::handle dtype, int64_t count, int64_t offset, py::handle device) {
    const py::buffer_info& info = buffer.request();

    int64_t n_bytes = info.size * info.itemsize;
    if (offset < 0 || offset > n_bytes) {
        throw ChainerxError{"offset must be non-negative and no greater than buffer length (", n_bytes, ")"};
    }

    if (!internal::IsContiguous(
                Shape{info.shape.begin(), info.shape.end()}, Strides{info.strides.begin(), info.strides.end()}, info.itemsize)) {
        throw ChainerxError{"ndarray is not C-contiguous"};
    }

    n_bytes -= offset;
    if (count < 0) {
        if (n_bytes % info.itemsize != 0) {
            throw ChainerxError{"buffer size must be a multiple of element size"};
        }
        count = n_bytes / info.itemsize;
    } else if (n_bytes < count * info.itemsize) {
        throw ChainerxError{"buffer is smaller than requested size"};
    }

    Shape shape{count};
    std::shared_ptr<void> data{info.ptr, [](void*) {}};

    return MoveArrayBody(chainerx::FromData(shape, GetDtype(dtype), data, nonstd::nullopt, offset, GetDevice(device)));
}

void InitChainerxCreation(pybind11::module& m) {
    // creation routines
    // TODO(niboshi): Accept CuPy ndarray in `array` and `asarray`. In principle it's CuPy's responsibility to provide some standard
    // interface to allow this, but users may want to convert cupy.ndarray to ChainerX before CuPy's support will be implemented. In such
    // case, ChainerX should provide the support for convenience.
    // TODO(niboshi): Add convenient function to convert to CuPy ndarray. Currently chainerx.ndarray exposes internal pointer
    // (ndarray.data_ptr, etc.) to support this, but users may want more convenient method. In principle ChainerX should support some
    // standard way (not depending on CuPy), but we might tentatively provide one which concretely depends on CuPy.
    m.def("array",
          [](py::handle object, py::handle dtype, bool copy, py::handle device) { return MakeArray(object, dtype, copy, device); },
          "object"_a,
          "dtype"_a = nullptr,
          "copy"_a = true,
          "device"_a = nullptr);
    // TODO(niboshi): Rename `object` to `a` as per numpy.
    m.def("asarray",
          [](py::handle object, py::handle dtype, py::handle device) { return MakeArray(object, dtype, false, device); },
          "object"_a,
          "dtype"_a = nullptr,
          "device"_a = nullptr);
    m.def("ascontiguousarray",
          [](py::handle a, py::handle dtype, py::handle device) {
              Array arr{MakeArray(a, dtype, false, device)};
              return MoveArrayBody(AsContiguousArray(arr));
          },
          "a"_a,
          "dtype"_a = nullptr,
          "device"_a = nullptr);
    m.def("empty",
          [](py::handle shape, py::handle dtype, py::handle device) {
              return MoveArrayBody(Empty(ToShape(shape), dtype.is_none() ? Dtype::kFloat32 : GetDtype(dtype), GetDevice(device)));
          },
          "shape"_a,
          "dtype"_a = nullptr,
          "device"_a = nullptr);
    m.def("full",
          [](py::handle shape, Scalar fill_value, py::handle dtype, py::handle device) {
              return MoveArrayBody(Full(ToShape(shape), fill_value, GetDtype(dtype), GetDevice(device)));
          },
          "shape"_a,
          "fill_value"_a,
          "dtype"_a,
          "device"_a = nullptr);
    m.def("full",
          [](py::int_ dim, Scalar fill_value, py::handle dtype, py::handle device) {
              return MoveArrayBody(Full(Shape{dim}, fill_value, GetDtype(dtype), GetDevice(device)));
          },
          "shape"_a,
          "fill_value"_a,
          "dtype"_a,
          "device"_a = nullptr);
    m.def("full",
          [](py::handle shape, Scalar fill_value, py::handle device) {
              return MoveArrayBody(Full(ToShape(shape), fill_value, GetDevice(device)));
          },
          "shape"_a,
          "fill_value"_a,
          "device"_a = nullptr);
    m.def("full",
          [](py::int_ dim, Scalar fill_value, py::handle device) { return MoveArrayBody(Full(Shape{dim}, fill_value, GetDevice(device))); },
          "shape"_a,
          "fill_value"_a,
          "device"_a = nullptr);
    m.def("zeros",
          [](py::handle shape, py::handle dtype, py::handle device) {
              return MoveArrayBody(Zeros(ToShape(shape), dtype.is_none() ? Dtype::kFloat32 : GetDtype(dtype), GetDevice(device)));
          },
          "shape"_a,
          "dtype"_a = nullptr,
          "device"_a = nullptr);
    m.def("zeros",
          [](py::int_ dim, py::handle dtype, py::handle device) {
              return MoveArrayBody(Zeros(Shape{dim}, dtype.is_none() ? Dtype::kFloat32 : GetDtype(dtype), GetDevice(device)));
          },
          "shape"_a,
          "dtype"_a = nullptr,
          "device"_a = nullptr);
    m.def("ones",
          [](py::handle shape, py::handle dtype, py::handle device) {
              return MoveArrayBody(Ones(ToShape(shape), dtype.is_none() ? Dtype::kFloat32 : GetDtype(dtype), GetDevice(device)));
          },
          "shape"_a,
          "dtype"_a = nullptr,
          "device"_a = nullptr);
    m.def("ones",
          [](py::int_ dim, py::handle dtype, py::handle device) {
              return MoveArrayBody(Ones(Shape{dim}, dtype.is_none() ? Dtype::kFloat32 : GetDtype(dtype), GetDevice(device)));
          },
          "shape"_a,
          "dtype"_a = nullptr,
          "device"_a = nullptr);
    m.def("arange",
          [](Scalar start_or_stop,
             const nonstd::optional<Scalar>& maybe_stop,
             const nonstd::optional<Scalar>& maybe_step,
             py::handle dtype,
             py::handle device) {
              DtypeKind start_or_stop_dtype_kind = start_or_stop.kind();
              Scalar start{0, start_or_stop_dtype_kind};
              Scalar stop{start_or_stop};
              Scalar step = maybe_step.has_value() ? maybe_step.value() : Scalar{1, start_or_stop_dtype_kind};

              if (maybe_stop.has_value()) {
                  start = start_or_stop;
                  stop = maybe_stop.value();
              }

              return dtype.is_none() ? MoveArrayBody(Arange(start, stop, step, GetDevice(device)))
                                     : MoveArrayBody(Arange(start, stop, step, GetDtype(dtype), GetDevice(device)));
          },
          "start"_a,
          "stop"_a = nullptr,
          "step"_a = nullptr,
          "dtype"_a = nullptr,
          "device"_a = nullptr);
    m.def("empty_like",
          [](const ArrayBodyPtr& a, py::handle device) { return MoveArrayBody(EmptyLike(Array{a}, GetDevice(device))); },
          "a"_a,
          "device"_a = nullptr);
    m.def("full_like",
          [](const ArrayBodyPtr& a, Scalar value, py::handle device) {
              return MoveArrayBody(FullLike(Array{a}, value, GetDevice(device)));
          },
          "a"_a,
          "fill_value"_a,
          "device"_a = nullptr);
    m.def("zeros_like",
          [](const ArrayBodyPtr& a, py::handle device) { return MoveArrayBody(ZerosLike(Array{a}, GetDevice(device))); },
          "a"_a,
          "device"_a = nullptr);
    m.def("ones_like",
          [](const ArrayBodyPtr& a, py::handle device) { return MoveArrayBody(OnesLike(Array{a}, GetDevice(device))); },
          "a"_a,
          "device"_a = nullptr);
    m.def("copy", [](const ArrayBodyPtr& a) { return MoveArrayBody(Copy(Array{a})); }, "a"_a);
    m.def("frombuffer", &MakeArrayFromBuffer, "buffer"_a, "dtype"_a = "float32", "count"_a = -1, "offset"_a = 0, "device"_a = nullptr);
    m.def("identity",
          [](int64_t n, py::handle dtype, py::handle device) {
              return MoveArrayBody(Identity(n, dtype.is_none() ? Dtype::kFloat32 : GetDtype(dtype), GetDevice(device)));
          },
          "n"_a,
          "dtype"_a = nullptr,
          "device"_a = nullptr);
    m.def("eye",
          [](int64_t n, nonstd::optional<int64_t> m, int64_t k, py::handle dtype, py::handle device) {
              if (!m.has_value()) {
                  m = n;
              }
              return MoveArrayBody(Eye(n, m.value(), k, GetDtype(dtype), GetDevice(device)));
          },
          "N"_a,
          "M"_a = nullptr,
          "k"_a = 0,
          "dtype"_a = "float64",
          "device"_a = nullptr);
    m.def("diag",
          [](const ArrayBodyPtr& v, int64_t k, py::handle device) { return MoveArrayBody(Diag(Array{v}, k, GetDevice(device))); },
          "v"_a,
          "k"_a = 0,
          "device"_a = nullptr);
    m.def("diagflat",
          [](const ArrayBodyPtr& v, int64_t k, py::handle device) { return MoveArrayBody(Diagflat(Array{v}, k, GetDevice(device))); },
          "v"_a,
          "k"_a = 0,
          "device"_a = nullptr);
    m.def("linspace",
          [](Scalar start, Scalar stop, int64_t num, bool endpoint, py::handle dtype, py::handle device) {
              return MoveArrayBody(Linspace(
                      start,
                      stop,
                      num,
                      endpoint,
                      dtype.is_none() ? nonstd::optional<Dtype>{nonstd::nullopt} : nonstd::optional<Dtype>{GetDtype(dtype)},
                      GetDevice(device)));
          },
<<<<<<< HEAD
          py::arg("start"),
          py::arg("stop"),
          py::arg("num") = 50,
          py::arg("endpoint") = true,
          py::arg("dtype") = nullptr,
          py::arg("device") = nullptr);
    m.def("meshgrid", [](py::args xi, py::kwargs kwargs) {
        std::vector<Array> xs;
        MeshgridIndexingMode mode{MeshgridIndexingMode::kCartesian};
        xs.reserve(xi.size());
        std::transform(xi.begin(), xi.end(), std::back_inserter(xs), [](const auto& item) { return Array{py::cast<ArrayBodyPtr>(item)}; });
        if (kwargs.size()) {
            if (kwargs.size() != 1 || !kwargs.contains("indexing")) {
                throw ChainerxError{"Only 'indexing' is a valid keyword argument"};
            }
            py::str index = kwargs["indexing"];
            std::string indexing = index;

            if (indexing == "xy") {
                mode = MeshgridIndexingMode::kCartesian;
            } else if (indexing == "ij") {
                mode = MeshgridIndexingMode::kMatrix;
            } else {
                throw ChainerxError{"Indexing can only be 'xy' or 'ij'."};
            }
        }
        return MoveArrayBodies(Meshgrid(xs, mode));
    });
=======
          "start"_a,
          "stop"_a,
          "num"_a = 50,
          "endpoint"_a = true,
          "dtype"_a = nullptr,
          "device"_a = nullptr);
>>>>>>> c7b9c037
}

void InitChainerxIndexing(pybind11::module& m) {
    // indexing routines
    m.def("take",
          [](const ArrayBodyPtr& a, py::handle indices, const nonstd::optional<int8_t>& axis) {
              if (!axis.has_value()) {
                  throw NotImplementedError{"axis=None is not yet supported for chainerx.take."};
              }
              if (py::isinstance<ArrayBody>(indices)) {
                  return MoveArrayBody(Take(Array{a}, Array{py::cast<ArrayBodyPtr>(indices)}, axis.value()));
              }
              if (py::isinstance<py::sequence>(indices)) {
                  nonstd::optional<Dtype> dtype = Dtype::kInt64;
                  return MoveArrayBody(Take(Array{a}, Array{MakeArray(indices, dtype, false, a->device())}, axis.value()));
              }
              if (py::isinstance<py::array>(indices)) {
                  return MoveArrayBody(
                          Take(Array{a}, Array{MakeArrayFromNumpyArray(py::cast<py::array>(indices), a->device())}, axis.value()));
              }
              throw py::type_error{"only integers, slices (`:`), sequence, numpy.ndarray and chainerx.newaxis (`None`) are valid indices"};
          },
          "a"_a,
          "indices"_a,
          "axis"_a);
    m.def("where",
          [](const ArrayBodyPtr& condition, const ArrayBodyPtr& x, const ArrayBodyPtr& y) {
              return MoveArrayBody(Where(Array{condition}, Array{x}, Array{y}));
          },
          "condition"_a,
          "x"_a,
          "y"_a);
    m.def("where",
          [](const ArrayBodyPtr& condition, const ArrayBodyPtr& x, Scalar y) {
              return MoveArrayBody(Where(Array{condition}, Array{x}, y));
          },
          "condition"_a,
          "x"_a,
          "y"_a);
    m.def("where",
          [](const ArrayBodyPtr& condition, Scalar x, const ArrayBodyPtr& y) {
              return MoveArrayBody(Where(Array{condition}, x, Array{y}));
          },
          "condition"_a,
          "x"_a,
          "y"_a);
    m.def("where",
          [](const ArrayBodyPtr& condition, Scalar x, Scalar y) { return MoveArrayBody(Where(Array{condition}, x, y)); },
          "condition"_a,
          "x"_a,
          "y"_a);
}

void InitChainerxLinalg(pybind11::module& m) {
    // linalg routines
    m.def("dot", [](const ArrayBodyPtr& a, const ArrayBodyPtr& b) { return MoveArrayBody(Dot(Array{a}, Array{b})); }, "a"_a, "b"_a);
}

void InitChainerxLogic(pybind11::module& m) {
    // logic routines
    m.def("equal",
          [](const ArrayBodyPtr& x1, const ArrayBodyPtr& x2) { return MoveArrayBody(Equal(Array{x1}, Array{x2})); },
          "x1"_a,
          "x2"_a);
    m.def("not_equal",
          [](const ArrayBodyPtr& x1, const ArrayBodyPtr& x2) { return MoveArrayBody(NotEqual(Array{x1}, Array{x2})); },
          "x1"_a,
          "x2"_a);
    m.def("greater",
          [](const ArrayBodyPtr& x1, const ArrayBodyPtr& x2) { return MoveArrayBody(Greater(Array{x1}, Array{x2})); },
          "x1"_a,
          "x2"_a);
    m.def("greater_equal",
          [](const ArrayBodyPtr& x1, const ArrayBodyPtr& x2) { return MoveArrayBody(GreaterEqual(Array{x1}, Array{x2})); },
          "x1"_a,
          "x2"_a);
    m.def("less", [](const ArrayBodyPtr& x1, const ArrayBodyPtr& x2) { return MoveArrayBody(Less(Array{x1}, Array{x2})); }, "x1"_a, "x2"_a);
    m.def("less_equal",
          [](const ArrayBodyPtr& x1, const ArrayBodyPtr& x2) { return MoveArrayBody(LessEqual(Array{x1}, Array{x2})); },
          "x1"_a,
          "x2"_a);
    m.def("logical_and",
          [](const ArrayBodyPtr& x1, const ArrayBodyPtr& x2) { return MoveArrayBody(LogicalAnd(Array{x1}, Array{x2})); },
          "x1"_a,
          "x2"_a);
    m.def("logical_or",
          [](const ArrayBodyPtr& x1, const ArrayBodyPtr& x2) { return MoveArrayBody(LogicalOr(Array{x1}, Array{x2})); },
          "x1"_a,
          "x2"_a);
    m.def("logical_not", [](const ArrayBodyPtr& x) { return MoveArrayBody(LogicalNot(Array{x})); }, "x"_a);
    m.def("logical_xor",
          [](const ArrayBodyPtr& x1, const ArrayBodyPtr& x2) { return MoveArrayBody(LogicalXor(Array{x1}, Array{x2})); },
          "x1"_a,
          "x2"_a);
    m.def("all",
          [](const ArrayBodyPtr& a, int8_t axis, bool keepdims) { return MoveArrayBody(All(Array{a}, Axes{axis}, keepdims)); },
          "a"_a,
          "axis"_a,
          "keepdims"_a = false);
    m.def("all",
          [](const ArrayBodyPtr& a, const nonstd::optional<std::vector<int8_t>>& axis, bool keepdims) {
              return MoveArrayBody(All(Array{a}, ToAxes(axis), keepdims));
          },
          "a"_a,
          "axis"_a = nullptr,
          "keepdims"_a = false);
    m.def("any",
          [](const ArrayBodyPtr& a, int8_t axis, bool keepdims) { return MoveArrayBody(Any(Array{a}, Axes{axis}, keepdims)); },
          "a"_a,
          "axis"_a,
          "keepdims"_a = false);
    m.def("any",
          [](const ArrayBodyPtr& a, const nonstd::optional<std::vector<int8_t>>& axis, bool keepdims) {
              return MoveArrayBody(Any(Array{a}, ToAxes(axis), keepdims));
          },
          "a"_a,
          "axis"_a = nullptr,
          "keepdims"_a = false);
}

void InitChainerxManipulation(pybind11::module& m) {
    // manipulation routines
    m.def("transpose",
          [](const ArrayBodyPtr& a, const nonstd::optional<std::vector<int8_t>>& axes) {
              return MoveArrayBody(Transpose(Array{a}, ToAxes(axes)));
          },
          "a"_a,
          "axes"_a = nullptr);
    m.def("transpose",
          [](const ArrayBodyPtr& a, int8_t axes) { return MoveArrayBody(Transpose(Array{a}, {axes})); },
          "a"_a,
          "axes"_a = nullptr);
    m.def("flip",
          [](const ArrayBodyPtr& m, const nonstd::optional<std::vector<int8_t>>& axes) {
              return MoveArrayBody(Flip(Array{m}, ToAxes(axes)));
          },
          "m"_a,
          "axes"_a = nullptr);
    m.def("flip", [](const ArrayBodyPtr& m, int8_t axes) { return MoveArrayBody(Flip(Array{m}, {axes})); }, "m"_a, "axes"_a = nullptr);
    m.def("fliplr", [](const ArrayBodyPtr& m) { return MoveArrayBody(Fliplr(Array{m})); }, "m"_a);
    m.def("flipud", [](const ArrayBodyPtr& m) { return MoveArrayBody(Flipud(Array{m})); }, "m"_a);
    m.def("rollaxis",
          [](const ArrayBodyPtr& a, int8_t axis, int8_t start) { return MoveArrayBody(RollAxis(Array{a}, axis, start)); },
          "a"_a,
          "axis"_a,
          "start"_a = 0);
    m.def("reshape",
          [](const ArrayBodyPtr& a, py::handle newshape) { return MoveArrayBody(Reshape(Array{a}, ToShape(newshape))); },
          "a"_a,
          "newshape"_a);
    m.def("reshape",
          [](const ArrayBodyPtr& a, const std::vector<int64_t>& newshape) {
              return MoveArrayBody(Reshape(Array{a}, {newshape.begin(), newshape.end()}));
          },
          "a"_a,
          "newshape"_a);
    m.def("reshape",
          [](const ArrayBodyPtr& a, py::args args) {
              if (args.size() == 0) {
                  throw ChainerxError("Reshape is missing shape argument.");
              }
              return MoveArrayBody(Reshape(Array{a}, ToShape(args)));
          },
          "a"_a);
    m.def("squeeze",
          [](const ArrayBodyPtr& a, const nonstd::optional<std::vector<int8_t>>& axis) {
              return MoveArrayBody(Squeeze(Array{a}, ToAxes(axis)));
          },
          "a"_a,
          "axis"_a = nullptr);
    m.def("squeeze", [](const ArrayBodyPtr& a, int8_t axis) { return MoveArrayBody(Squeeze(Array{a}, Axes{axis})); }, "a"_a, "axis"_a);
    m.def("expand_dims", [](const ArrayBodyPtr& a, int8_t axis) { return MoveArrayBody(ExpandDims(Array{a}, axis)); }, "a"_a, "axis"_a);
    m.def("swapaxes",
          [](const ArrayBodyPtr& a, int8_t axis1, int8_t axis2) { return MoveArrayBody(Swapaxes(Array{a}, axis1, axis2)); },
          "a"_a,
          "axis1"_a,
          "axis2"_a);
    m.def("broadcast_to",
          [](const ArrayBodyPtr& array, py::handle shape) { return MoveArrayBody(Array{array}.BroadcastTo(ToShape(shape))); },
          "array"_a,
          "shape"_a);
    m.def("concatenate",
          [](py::sequence arrays, nonstd::optional<int8_t> axis) {
              std::vector<Array> xs;
              xs.reserve(arrays.size());
              std::transform(arrays.begin(), arrays.end(), std::back_inserter(xs), [](const auto& item) {
                  return Array{py::cast<ArrayBodyPtr>(item)};
              });
              return MoveArrayBody(Concatenate(xs, axis));
          },
          "arrays"_a,
          "axis"_a = 0);
    m.def("stack",
          [](py::sequence arrays, int8_t axis) {
              std::vector<Array> xs;
              xs.reserve(arrays.size());
              std::transform(arrays.begin(), arrays.end(), std::back_inserter(xs), [](const auto& item) {
                  return Array{py::cast<ArrayBodyPtr>(item)};
              });
              return MoveArrayBody(Stack(xs, axis));
          },
          "arrays"_a,
          "axis"_a = 0);
    m.def("atleast_2d", [](const ArrayBodyPtr& a) { return MoveArrayBody(AtLeast2D(Array{a})); }, "a"_a);
    m.def("atleast_3d", [](const ArrayBodyPtr& a) { return MoveArrayBody(AtLeast3D(Array{a})); }, "a"_a);
    m.def("hstack",
          [](py::sequence arrays) {
              std::vector<Array> xs;
              xs.reserve(arrays.size());
              std::transform(arrays.begin(), arrays.end(), std::back_inserter(xs), [](const auto& item) {
                  return Array{py::cast<ArrayBodyPtr>(item)};
              });
              return MoveArrayBody(HStack(xs));
          },
          "arrays"_a);
    m.def("vstack",
          [](py::sequence arrays) {
              std::vector<Array> xs;
              xs.reserve(arrays.size());
              std::transform(arrays.begin(), arrays.end(), std::back_inserter(xs), [](const auto& item) {
                  return Array{py::cast<ArrayBodyPtr>(item)};
              });
              return MoveArrayBody(VStack(xs));
          },
          "arrays"_a);
    m.def("dstack",
          [](py::sequence arrays) {
              std::vector<Array> xs;
              xs.reserve(arrays.size());
              std::transform(arrays.begin(), arrays.end(), std::back_inserter(xs), [](const auto& item) {
                  return Array{py::cast<ArrayBodyPtr>(item)};
              });
              return MoveArrayBody(DStack(xs));
          },
          "arrays"_a);

    m.def("split",
          [](const ArrayBodyPtr& ary, py::handle indices_or_sections, int8_t axis) {
              // TODO(niboshi): Perhaps we would want more general approach to handle multi-type arguments like indices_or_sections to
              // provide more helpful error message for users.

              auto split_sections = [](const ArrayBodyPtr& ary, int64_t sections, int8_t axis) {
                  return MoveArrayBodies(Split(Array{ary}, sections, axis));
              };
              auto split_indices = [](const ArrayBodyPtr& ary, const std::vector<int64_t>& indices, int8_t axis) {
                  return MoveArrayBodies(Split(Array{ary}, indices, axis));
              };

              // Converts an python float to sections (int64_t).
              // Raises ValueError if the value has non-zero fraction.
              auto pyfloat_to_sections_or_value_error = [](py::handle num) {
                  CHAINERX_ASSERT(py::isinstance<py::float_>(num));
                  double num_fp = py::cast<double>(num);
                  auto num_int = static_cast<int64_t>(num_fp);
                  if (static_cast<double>(num_int) != num_fp) {
                      throw py::value_error{"Sections must be an integer."};
                  }
                  return num_int;
              };

              // sections: int
              if (py::isinstance<py::int_>(indices_or_sections)) {
                  int64_t sections = py::cast<int64_t>(indices_or_sections);
                  return split_sections(ary, sections, axis);
              }
              // sections: float
              if (py::isinstance<py::float_>(indices_or_sections)) {
                  int64_t sections = pyfloat_to_sections_or_value_error(indices_or_sections);
                  return split_sections(ary, sections, axis);
              }
              // numpy.ndarray
              if (py::isinstance<py::array>(indices_or_sections)) {
                  py::array np_ios = py::cast<py::array>(indices_or_sections);
                  if (np_ios.ndim() >= 2) {
                      throw py::value_error{std::string{"Too many dimensions of indices: "} + std::to_string(np_ios.ndim())};
                  }
                  // sections: scalar
                  if (np_ios.ndim() == 0) {
                      int64_t sections{};
                      py::object scalar_np = np_ios.attr("tolist")();
                      if (py::isinstance<py::int_>(scalar_np)) {
                          sections = py::cast<int64_t>(scalar_np);
                      } else if (py::isinstance<py::float_>(scalar_np)) {
                          sections = pyfloat_to_sections_or_value_error(scalar_np);
                      } else {
                          throw py::type_error{"Sections must be an integer."};
                      }
                      return split_sections(ary, sections, axis);
                  }

                  // indices: (0,)-shape
                  if (np_ios.size() == 0) {
                      return split_indices(ary, {}, axis);
                  }

                  if (np_ios.dtype().kind() != 'i') {
                      throw py::type_error{std::string{"Indices must be integers."}};
                  }
                  // indices: non-scalar
                  std::vector<int64_t> indices{};
                  py::list indices_pylist = np_ios.attr("tolist")();
                  for (py::handle item : indices_pylist) {
                      indices.emplace_back(py::cast<int64_t>(item));
                  }

                  return split_indices(ary, indices, axis);
              }
              // indices: sequence
              if (py::isinstance<py::sequence>(indices_or_sections)) {
                  std::vector<int64_t> indices{};
                  try {
                      indices = py::cast<std::vector<int64_t>>(indices_or_sections);
                  } catch (const py::cast_error& e) {
                      throw py::type_error{std::string{"Indices not understood: "} + py::cast<std::string>(py::repr(indices_or_sections))};
                  }

                  return split_indices(ary, indices, axis);
              }
              throw py::type_error{std::string{"indices_or_sections not understood: "} +
                                   py::cast<std::string>(py::repr(indices_or_sections))};
          },
          "ary"_a,
          "indices_or_sections"_a,
          "axis"_a = 0);
    m.def("moveaxis",
          [](const ArrayBodyPtr& a, const std::vector<int8_t>& source, const std::vector<int8_t>& destination) {
              return MoveArrayBody(Moveaxis(Array{a}, Axes{source.begin(), source.end()}, Axes{destination.begin(), destination.end()}));
          },
          "a"_a,
          "source"_a = nullptr,
          "destination"_a = nullptr);
    m.def("moveaxis",
          [](const ArrayBodyPtr& a, py::tuple source, py::tuple destination) {
              return MoveArrayBody(Moveaxis(Array{a}, ToAxes(source), ToAxes(destination)));
          },
          "a"_a,
          "source"_a = nullptr,
          "destination"_a = nullptr);
    m.def("moveaxis",
          [](const ArrayBodyPtr& a, int8_t source, int8_t destination) {
              return MoveArrayBody(Moveaxis(Array{a}, {source}, {destination}));
          },
          "a"_a,
          "source"_a = nullptr,
          "destination"_a = nullptr);
}

void InitChainerxMath(pybind11::module& m) {
    // math routines
    m.def("negative", [](const ArrayBodyPtr& x) { return MoveArrayBody(Negative(Array{x})); }, "x"_a);
    m.def("add", [](const ArrayBodyPtr& x1, const ArrayBodyPtr& x2) { return MoveArrayBody(Array{x1} + Array{x2}); }, "x1"_a, "x2"_a);
    m.def("add", [](const ArrayBodyPtr& x1, Scalar x2) { return MoveArrayBody(Add(Array{x1}, x2)); }, "x1"_a, "x2"_a);
    m.def("add", [](Scalar x1, const ArrayBodyPtr& x2) { return MoveArrayBody(Add(x1, Array{x2})); }, "x1"_a, "x2"_a);
    m.def("subtract", [](const ArrayBodyPtr& x1, const ArrayBodyPtr& x2) { return MoveArrayBody(Array{x1} - Array{x2}); }, "x1"_a, "x2"_a);
    m.def("subtract", [](const ArrayBodyPtr& x1, Scalar x2) { return MoveArrayBody(Subtract(Array{x1}, x2)); }, "x1"_a, "x2"_a);
    m.def("subtract", [](Scalar x1, const ArrayBodyPtr& x2) { return MoveArrayBody(Subtract(x1, Array{x2})); }, "x1"_a, "x2"_a);
    m.def("multiply", [](const ArrayBodyPtr& x1, const ArrayBodyPtr& x2) { return MoveArrayBody(Array{x1} * Array{x2}); }, "x1"_a, "x2"_a);
    m.def("multiply", [](const ArrayBodyPtr& x1, Scalar x2) { return MoveArrayBody(Multiply(Array{x1}, x2)); }, "x1"_a, "x2"_a);
    m.def("multiply", [](Scalar x1, const ArrayBodyPtr& x2) { return MoveArrayBody(Multiply(x1, Array{x2})); }, "x1"_a, "x2"_a);
    m.def("divide", [](const ArrayBodyPtr& x1, const ArrayBodyPtr& x2) { return MoveArrayBody(Array{x1} / Array{x2}); }, "x1"_a, "x2"_a);
    m.def("divide", [](const ArrayBodyPtr& x1, Scalar x2) { return MoveArrayBody(Divide(Array{x1}, x2)); }, "x1"_a, "x2"_a);
    m.def("divide", [](Scalar x1, const ArrayBodyPtr& x2) { return MoveArrayBody(Divide(x1, Array{x2})); }, "x1"_a, "x2"_a);
    m.def("floor_divide",
          [](const ArrayBodyPtr& x1, const ArrayBodyPtr& x2) { return MoveArrayBody(FloorDivide(Array{x1}, Array{x2})); },
          "x1"_a,
          "x2"_a);
    m.def("floor_divide", [](const ArrayBodyPtr& x1, Scalar x2) { return MoveArrayBody(FloorDivide(Array{x1}, x2)); }, "x1"_a, "x2"_a);
    m.def("floor_divide", [](Scalar x1, const ArrayBodyPtr& x2) { return MoveArrayBody(FloorDivide(x1, Array{x2})); }, "x1"_a, "x2"_a);
    m.def("true_divide",
          [](const ArrayBodyPtr& x1, const ArrayBodyPtr& x2) { return MoveArrayBody(TrueDivide(Array{x1}, Array{x2})); },
          "x1"_a,
          "x2"_a);
    m.def("true_divide", [](const ArrayBodyPtr& x1, Scalar x2) { return MoveArrayBody(TrueDivide(Array{x1}, x2)); }, "x1"_a, "x2"_a);
    m.def("true_divide", [](Scalar x1, const ArrayBodyPtr& x2) { return MoveArrayBody(TrueDivide(x1, Array{x2})); }, "x1"_a, "x2"_a);
    m.def("sum",
          [](const ArrayBodyPtr& a, int8_t axis, bool keepdims) { return MoveArrayBody(Sum(Array{a}, Axes{axis}, keepdims)); },
          "a"_a,
          "axis"_a,
          "keepdims"_a = false);
    m.def("sum",
          [](const ArrayBodyPtr& a, const nonstd::optional<std::vector<int8_t>>& axis, bool keepdims) {
              return MoveArrayBody(Sum(Array{a}, ToAxes(axis), keepdims));
          },
          "a"_a,
          "axis"_a = nullptr,
          "keepdims"_a = false);
    m.def("maximum", [](const ArrayBodyPtr& x1, Scalar x2) { return MoveArrayBody(Maximum(Array{x1}, x2)); }, "x1"_a, "x2"_a);
    m.def("maximum", [](Scalar x1, const ArrayBodyPtr& x2) { return MoveArrayBody(Maximum(x1, Array{x2})); }, "x1"_a, "x2"_a);
    m.def("maximum",
          [](const ArrayBodyPtr& x1, const ArrayBodyPtr& x2) { return MoveArrayBody(Maximum(Array{x1}, Array{x2})); },
          "x1"_a,
          "x2"_a);
    m.def("minimum", [](const ArrayBodyPtr& x1, Scalar x2) { return MoveArrayBody(Minimum(Array{x1}, x2)); }, "x1"_a, "x2"_a);
    m.def("minimum", [](Scalar x1, const ArrayBodyPtr& x2) { return MoveArrayBody(Minimum(x1, Array{x2})); }, "x1"_a, "x2"_a);
    m.def("minimum",
          [](const ArrayBodyPtr& x1, const ArrayBodyPtr& x2) { return MoveArrayBody(Minimum(Array{x1}, Array{x2})); },
          "x1"_a,
          "x2"_a);
    m.def("erf", [](const ArrayBodyPtr& x) { return MoveArrayBody(Erf(Array{x})); }, "x"_a);
    m.def("exp", [](const ArrayBodyPtr& x) { return MoveArrayBody(Exp(Array{x})); }, "x"_a);
    m.def("expm1", [](const ArrayBodyPtr& x) { return MoveArrayBody(Expm1(Array{x})); }, "x"_a);
    m.def("exp2", [](const ArrayBodyPtr& x) { return MoveArrayBody(Exp2(Array{x})); }, "x"_a);
    m.def("log", [](const ArrayBodyPtr& x) { return MoveArrayBody(Log(Array{x})); }, "x"_a);
    m.def("log10", [](const ArrayBodyPtr& x) { return MoveArrayBody(Log10(Array{x})); }, "x"_a);
    m.def("log2", [](const ArrayBodyPtr& x) { return MoveArrayBody(Log2(Array{x})); }, "x"_a);
    m.def("log1p", [](const ArrayBodyPtr& x) { return MoveArrayBody(Log1p(Array{x})); }, "x"_a);
    m.def("logsumexp",
          [](const ArrayBodyPtr& x, int8_t axis, bool keepdims) { return MoveArrayBody(LogSumExp(Array{x}, Axes{axis}, keepdims)); },
          "x"_a,
          "axis"_a,
          "keepdims"_a = false);
    m.def("logsumexp",
          [](const ArrayBodyPtr& x, const nonstd::optional<std::vector<int8_t>>& axis, bool keepdims) {
              return MoveArrayBody(LogSumExp(Array{x}, ToAxes(axis), keepdims));
          },
          "x"_a,
          "axis"_a = nullptr,
          "keepdims"_a = false);
    m.def("log_softmax",
          [](const ArrayBodyPtr& x, int8_t axis) { return MoveArrayBody(LogSoftmax(Array{x}, Axes{axis})); },
          "x"_a,
          "axis"_a);
    m.def("log_softmax",
          [](const ArrayBodyPtr& x, const nonstd::optional<std::vector<int8_t>>& axis) {
              return MoveArrayBody(LogSoftmax(Array{x}, ToAxes(axis)));
          },
          "x"_a,
          "axis"_a = nullptr);
    m.def("sigmoid", [](const ArrayBodyPtr& x) { return MoveArrayBody(Sigmoid(Array{x})); }, "x"_a);
    m.def("relu", [](const ArrayBodyPtr& x) { return MoveArrayBody(Relu(Array{x})); }, "x"_a);
    m.def("softmax", [](const ArrayBodyPtr& x, int8_t axis) { return MoveArrayBody(Softmax(Array{x}, Axes{axis})); }, "x"_a, "axis"_a);
    m.def("softmax",
          [](const ArrayBodyPtr& x, const nonstd::optional<std::vector<int8_t>>& axis) {
              return MoveArrayBody(Softmax(Array{x}, ToAxes(axis)));
          },
          "x"_a,
          "axis"_a = nullptr);
    m.def("square", [](const ArrayBodyPtr& x) { return MoveArrayBody(Square(Array{x})); }, "x"_a);
    m.def("squared_difference",
          [](const ArrayBodyPtr& x1, const ArrayBodyPtr& x2) { return MoveArrayBody(SquaredDifference(Array{x1}, Array{x2})); },
          "x1"_a,
          "x2"_a);
    m.def("sqrt", [](const ArrayBodyPtr& x) { return MoveArrayBody(Sqrt(Array{x})); }, "x"_a);
    m.def("power",
          [](const ArrayBodyPtr& x1, const ArrayBodyPtr& x2) { return MoveArrayBody(Power(Array{x1}, Array{x2})); },
          "x1"_a,
          "x2"_a);
    m.def("power", [](const ArrayBodyPtr& x1, Scalar x2) { return MoveArrayBody(Power(Array{x1}, x2)); }, "x1"_a, "x2"_a);
    m.def("power", [](Scalar x1, const ArrayBodyPtr& x2) { return MoveArrayBody(Power(x1, Array{x2})); }, "x1"_a, "x2"_a);
    m.def("sinh", [](const ArrayBodyPtr& x) { return MoveArrayBody(Sinh(Array{x})); }, "x"_a);
    m.def("cosh", [](const ArrayBodyPtr& x) { return MoveArrayBody(Cosh(Array{x})); }, "x"_a);
    m.def("tanh", [](const ArrayBodyPtr& x) { return MoveArrayBody(Tanh(Array{x})); }, "x"_a);
    m.def("arcsinh", [](const ArrayBodyPtr& x) { return MoveArrayBody(Arcsinh(Array{x})); }, "x"_a);
    m.def("arccosh", [](const ArrayBodyPtr& x) { return MoveArrayBody(Arccosh(Array{x})); }, "x"_a);
    m.def("sin", [](const ArrayBodyPtr& x) { return MoveArrayBody(Sin(Array{x})); }, "x"_a);
    m.def("cos", [](const ArrayBodyPtr& x) { return MoveArrayBody(Cos(Array{x})); }, "x"_a);
    m.def("abs", [](const ArrayBodyPtr& x) { return MoveArrayBody(Absolute(Array{x})); }, "x"_a);
    m.attr("absolute") = m.attr("abs");
    m.def("tan", [](const ArrayBodyPtr& x) { return MoveArrayBody(Tan(Array{x})); }, "x"_a);
    m.def("arcsin", [](const ArrayBodyPtr& x) { return MoveArrayBody(Arcsin(Array{x})); }, "x"_a);
    m.def("arccos", [](const ArrayBodyPtr& x) { return MoveArrayBody(Arccos(Array{x})); }, "x"_a);
    m.def("arctan", [](const ArrayBodyPtr& x) { return MoveArrayBody(Arctan(Array{x})); }, "x"_a);
    m.def("arctan2",
          [](const ArrayBodyPtr& x1, const ArrayBodyPtr& x2) { return MoveArrayBody(Arctan2(Array{x1}, Array{x2})); },
          "x1"_a,
          "x2"_a);
    m.def("fabs", [](const ArrayBodyPtr& x) { return MoveArrayBody(Fabs(Array{x})); }, "x"_a);
    m.def("sign", [](const ArrayBodyPtr& x) { return MoveArrayBody(Sign(Array{x})); }, "x"_a);
    m.def("ceil", [](const ArrayBodyPtr& x) { return MoveArrayBody(Ceil(Array{x})); }, "x"_a);
    m.def("floor", [](const ArrayBodyPtr& x) { return MoveArrayBody(Floor(Array{x})); }, "x"_a);
    m.def("isnan", [](const ArrayBodyPtr& x) { return MoveArrayBody(IsNan(Array{x})); }, "x"_a);
    m.def("isinf", [](const ArrayBodyPtr& x) { return MoveArrayBody(IsInf(Array{x})); }, "x"_a);
    m.def("isfinite", [](const ArrayBodyPtr& x) { return MoveArrayBody(IsFinite(Array{x})); }, "x"_a);
    m.def("bitwise_and",
          [](const ArrayBodyPtr& x1, const ArrayBodyPtr& x2) { return MoveArrayBody(BitwiseAnd(Array{x1}, Array{x2})); },
          "x1"_a,
          "x2"_a);
    m.def("bitwise_and", [](const ArrayBodyPtr& x1, Scalar x2) { return MoveArrayBody(BitwiseAnd(Array{x1}, x2)); }, "x1"_a, "x2"_a);
    m.def("bitwise_and", [](Scalar x1, const ArrayBodyPtr& x2) { return MoveArrayBody(BitwiseAnd(x1, Array{x2})); }, "x1"_a, "x2"_a);
    m.def("bitwise_or",
          [](const ArrayBodyPtr& x1, const ArrayBodyPtr& x2) { return MoveArrayBody(BitwiseOr(Array{x1}, Array{x2})); },
          "x1"_a,
          "x2"_a);
    m.def("bitwise_or", [](const ArrayBodyPtr& x1, Scalar x2) { return MoveArrayBody(BitwiseOr(Array{x1}, x2)); }, "x1"_a, "x2"_a);
    m.def("bitwise_or", [](Scalar x1, const ArrayBodyPtr& x2) { return MoveArrayBody(BitwiseOr(x1, Array{x2})); }, "x1"_a, "x2"_a);
    m.def("bitwise_xor",
          [](const ArrayBodyPtr& x1, const ArrayBodyPtr& x2) { return MoveArrayBody(BitwiseXor(Array{x1}, Array{x2})); },
          "x1"_a,
          "x2"_a);
    m.def("bitwise_xor", [](const ArrayBodyPtr& x1, Scalar x2) { return MoveArrayBody(BitwiseXor(Array{x1}, x2)); }, "x1"_a, "x2"_a);
    m.def("bitwise_xor", [](Scalar x1, const ArrayBodyPtr& x2) { return MoveArrayBody(BitwiseXor(x1, Array{x2})); }, "x1"_a, "x2"_a);
}

void InitChainerxSorting(pybind11::module& m) {
    // sorting routines
    m.def("argmax",
          [](const ArrayBodyPtr& a, const nonstd::optional<int8_t>& axis) { return MoveArrayBody(ArgMax(Array{a}, ToAxes(axis))); },
          "a"_a,
          "axis"_a = nullptr);
    m.def("argmin",
          [](const ArrayBodyPtr& a, const nonstd::optional<int8_t>& axis) { return MoveArrayBody(ArgMin(Array{a}, ToAxes(axis))); },
          "a"_a,
          "axis"_a = nullptr);
}

void InitChainerxStatistics(pybind11::module& m) {
    // statistics routines
    m.def("amax",
          [](const ArrayBodyPtr& a, int8_t axis, bool keepdims) { return MoveArrayBody(AMax(Array{a}, Axes{axis}, keepdims)); },
          "a"_a,
          "axis"_a,
          "keepdims"_a = false);
    m.def("amax",
          [](const ArrayBodyPtr& a, const nonstd::optional<std::vector<int8_t>>& axis, bool keepdims) {
              return MoveArrayBody(AMax(Array{a}, ToAxes(axis), keepdims));
          },
          "a"_a,
          "axis"_a = nullptr,
          "keepdims"_a = false);
    m.attr("max") = m.attr("amax");
    m.def("amin",
          [](const ArrayBodyPtr& a, int8_t axis, bool keepdims) { return MoveArrayBody(AMin(Array{a}, Axes{axis}, keepdims)); },
          "a"_a,
          "axis"_a,
          "keepdims"_a = false);
    m.def("amin",
          [](const ArrayBodyPtr& a, const nonstd::optional<std::vector<int8_t>>& axis, bool keepdims) {
              return MoveArrayBody(AMin(Array{a}, ToAxes(axis), keepdims));
          },
          "a"_a,
          "axis"_a = nullptr,
          "keepdims"_a = false);
    m.attr("min") = m.attr("amin");
    m.def("mean",
          [](const ArrayBodyPtr& a, int8_t axis, bool keepdims) { return MoveArrayBody(Mean(Array{a}, Axes{axis}, keepdims)); },
          "a"_a,
          "axis"_a,
          "keepdims"_a = false);
    m.def("mean",
          [](const ArrayBodyPtr& a, const nonstd::optional<std::vector<int8_t>>& axis, bool keepdims) {
              return MoveArrayBody(Mean(Array{a}, ToAxes(axis), keepdims));
          },
          "a"_a,
          "axis"_a = nullptr,
          "keepdims"_a = false);
    m.def("var",
          [](const ArrayBodyPtr& a, int8_t axis, bool keepdims) { return MoveArrayBody(Var(Array{a}, Axes{axis}, keepdims)); },
          "a"_a,
          "axis"_a,
          "keepdims"_a = false);
    m.def("var",
          [](const ArrayBodyPtr& a, const nonstd::optional<std::vector<int8_t>>& axis, bool keepdims) {
              return MoveArrayBody(Var(Array{a}, ToAxes(axis), keepdims));
          },
          "a"_a,
          "axis"_a = nullptr,
          "keepdims"_a = false);
}

void InitChainerxConnection(pybind11::module& m) {
    // connection routines
    m.def("conv",
          [](const ArrayBodyPtr& x,
             const ArrayBodyPtr& w,
             const nonstd::optional<ArrayBodyPtr>& b,
             py::handle stride,
             py::handle pad,
             bool cover_all) {
              // Create an Array from x to compute the image dimensions and the expected number of stride and padding elements.
              Array x_array{x};
              int8_t ndim = x_array.ndim() - 2;
              return MoveArrayBody(
                      Conv(x_array,
                           Array{w},
                           b.has_value() ? nonstd::optional<Array>{Array{*b}} : nonstd::nullopt,
                           ToStackVector<int64_t>(stride, ndim),
                           ToStackVector<int64_t>(pad, ndim),
                           cover_all));
          },
          "x"_a,
          "w"_a,
          "b"_a = nullptr,
          "stride"_a = 1,
          "pad"_a = 0,
          "cover_all"_a = false);
    m.def("conv_transpose",
          [](const ArrayBodyPtr& x,
             const ArrayBodyPtr& w,
             const nonstd::optional<ArrayBodyPtr>& b,
             py::handle stride,
             py::handle pad,
             const nonstd::optional<py::tuple>& outsize) {
              // Create an Array from x to compute the image dimensions and the expected number of stride and padding elements.
              Array x_array{x};
              int8_t ndim = x_array.ndim() - 2;
              return MoveArrayBody(ConvTranspose(
                      x_array,
                      Array{w},
                      b.has_value() ? nonstd::optional<Array>{Array{*b}} : nonstd::nullopt,
                      ToStackVector<int64_t>(stride, ndim),
                      ToStackVector<int64_t>(pad, ndim),
                      outsize.has_value() ? nonstd::optional<Dims>{ToStackVector<int64_t>(*outsize, ndim)} : nonstd::nullopt));
          },
          "x"_a,
          "w"_a,
          "b"_a = nullptr,
          "stride"_a = 1,
          "pad"_a = 0,
          "outsize"_a = nullptr);
    m.def("linear",
          [](const ArrayBodyPtr& x, const ArrayBodyPtr& w, const nonstd::optional<ArrayBodyPtr>& b, int8_t n_batch_axes) {
              return MoveArrayBody(
                      Linear(Array{x}, Array{w}, b.has_value() ? nonstd::optional<Array>{Array{*b}} : nonstd::nullopt, n_batch_axes));
          },
          "x"_a,
          "w"_a,
          "b"_a = nullptr,
          "n_batch_axes"_a = 1);
}

void InitChainerxNormalization(pybind11::module& m) {
    // normalization routines
    m.def("batch_norm",
          [](const ArrayBodyPtr& x,
             const ArrayBodyPtr& gamma,
             const ArrayBodyPtr& beta,
             const ArrayBodyPtr& running_mean,
             const ArrayBodyPtr& running_var,
             Scalar eps,
             Scalar decay,
             const nonstd::optional<std::vector<int8_t>>& axis) {
              return MoveArrayBody(
                      BatchNorm(Array{x}, Array{gamma}, Array{beta}, Array{running_mean}, Array{running_var}, eps, decay, ToAxes(axis)));
          },
          "x"_a,
          "gamma"_a,
          "beta"_a,
          "running_mean"_a,
          "running_var"_a,
          "eps"_a = 2e-5,
          "decay"_a = 0.9,
          "axis"_a = nullptr);
    m.def("fixed_batch_norm",
          [](const ArrayBodyPtr& x,
             const ArrayBodyPtr& gamma,
             const ArrayBodyPtr& beta,
             const ArrayBodyPtr& mean,
             const ArrayBodyPtr& var,
             Scalar eps,
             const nonstd::optional<std::vector<int8_t>>& axis) {
              return MoveArrayBody(FixedBatchNorm(Array{x}, Array{gamma}, Array{beta}, Array{mean}, Array{var}, eps, ToAxes(axis)));
          },
          "x"_a,
          "gamma"_a,
          "beta"_a,
          "mean"_a,
          "var"_a,
          "eps"_a = 2e-5,
          "axis"_a = nullptr);
}

void InitChainerxPooling(pybind11::module& m) {
    // pooling routines
    // TODO(sonots): Support return_indicies option of chainer.functions.max_pooling_nd.
    m.def("max_pool",
          [](const ArrayBodyPtr& x, py::handle ksize, py::handle stride, py::handle pad, bool cover_all) {
              Array x_array{x};
              int8_t ndim = x_array.ndim() - 2;
              return MoveArrayBody(
                      MaxPool(x_array,
                              ToStackVector<int64_t>(ksize, ndim),
                              stride.is_none() ? ToStackVector<int64_t>(ksize, ndim) : ToStackVector<int64_t>(stride, ndim),
                              ToStackVector<int64_t>(pad, ndim),
                              cover_all));
          },
          "x"_a,
          "ksize"_a,
          "stride"_a = py::none(),
          "pad"_a = 0,
          "cover_all"_a = false);
    m.def("average_pool",
          [](const ArrayBodyPtr& x, py::handle ksize, py::handle stride, py::handle pad, const std::string& pad_mode) {
              Array x_array{x};
              int8_t ndim = x_array.ndim() - 2;

              AveragePoolPadMode mode{};
              if (pad_mode == "zero") {
                  mode = AveragePoolPadMode::kZero;
              } else if (pad_mode == "ignore") {
                  mode = AveragePoolPadMode::kIgnore;
              } else {
                  throw py::value_error{"pad_mode must be either of 'zero' or 'ignore'"};
              }

              return MoveArrayBody(AveragePool(
                      x_array,
                      ToStackVector<int64_t>(ksize, ndim),
                      stride.is_none() ? ToStackVector<int64_t>(ksize, ndim) : ToStackVector<int64_t>(stride, ndim),
                      ToStackVector<int64_t>(pad, ndim),
                      mode));
          },
          "x"_a,
          "ksize"_a,
          "stride"_a = py::none(),
          "pad"_a = 0,
          "pad_mode"_a = "ignore");
}

}  // namespace

void InitChainerxRoutines(pybind11::module& m) {
    InitChainerxCreation(m);
    InitChainerxIndexing(m);
    InitChainerxLinalg(m);
    InitChainerxLogic(m);
    InitChainerxManipulation(m);
    InitChainerxMath(m);
    InitChainerxSorting(m);
    InitChainerxStatistics(m);
    InitChainerxConnection(m);
    InitChainerxNormalization(m);
    InitChainerxPooling(m);
}

}  // namespace python_internal
}  // namespace python
}  // namespace chainerx<|MERGE_RESOLUTION|>--- conflicted
+++ resolved
@@ -265,13 +265,12 @@
                       dtype.is_none() ? nonstd::optional<Dtype>{nonstd::nullopt} : nonstd::optional<Dtype>{GetDtype(dtype)},
                       GetDevice(device)));
           },
-<<<<<<< HEAD
-          py::arg("start"),
-          py::arg("stop"),
-          py::arg("num") = 50,
-          py::arg("endpoint") = true,
-          py::arg("dtype") = nullptr,
-          py::arg("device") = nullptr);
+          "start"_a,
+          "stop"_a,
+          "num"_a = 50,
+          "endpoint"_a = true,
+          "dtype"_a = nullptr,
+          "device"_a = nullptr);
     m.def("meshgrid", [](py::args xi, py::kwargs kwargs) {
         std::vector<Array> xs;
         MeshgridIndexingMode mode{MeshgridIndexingMode::kCartesian};
@@ -294,14 +293,6 @@
         }
         return MoveArrayBodies(Meshgrid(xs, mode));
     });
-=======
-          "start"_a,
-          "stop"_a,
-          "num"_a = 50,
-          "endpoint"_a = true,
-          "dtype"_a = nullptr,
-          "device"_a = nullptr);
->>>>>>> c7b9c037
 }
 
 void InitChainerxIndexing(pybind11::module& m) {
