#pragma once

#include <cublas_v2.h>
#include <cudnn.h>

#include <cstddef>
#include <cstdint>
#include <memory>
#include <mutex>
#include <queue>
#include <utility>

#include <nonstd/optional.hpp>

#include "chainerx/array.h"
#include "chainerx/axes.h"
#include "chainerx/cuda/cublas.h"
#include "chainerx/cuda/cuda_backend.h"
#include "chainerx/cuda/cuda_conv.h"
#include "chainerx/cuda/cudnn.h"
#include "chainerx/cuda/memory_pool.h"
#include "chainerx/device.h"
#include "chainerx/routines/pooling.h"
#include "chainerx/scalar.h"
#include "chainerx/stack_vector.h"

namespace chainerx {
namespace cuda {

class CudaDevice;

namespace cuda_internal {

class CudaConvTest;  // for unit-tests

// Keeps any memory from being freed before CUDA asynchronous operations are finished.
// Operations in this class are thread safe.
class MemoryKeeper {
public:
    ~MemoryKeeper();

    // Registers a pointer to a memory chunk.
    // The memory is only freed after all preceding CUDA operations in the stream are finished.
    // TODO(niboshi): Currently only the default stream is supported.
    void Add(cudaStream_t stream, std::shared_ptr<void> memory);

    // Checks for recorded events and frees the associated memories.
    void Collect();

private:
    std::mutex mutex_{};
    std::queue<std::pair<cudaEvent_t, std::shared_ptr<void>>> queue_{};
};

// Keeps handles and other device internals.
// These internals are exposed through `GetDeviceInternals` for CUDA internal usages.
class DeviceInternals {
public:
    DeviceInternals(const DeviceInternals&) = delete;
    DeviceInternals(DeviceInternals&&) = delete;
    DeviceInternals& operator=(const DeviceInternals&) = delete;
    DeviceInternals& operator=(DeviceInternals&&) = delete;

    explicit DeviceInternals(int device_index) : cublas_handle_{device_index}, cudnn_handle_{device_index} {}

    cuda_internal::CublasHandle& cublas_handle() { return cublas_handle_; }

    cuda_internal::CudnnHandle& cudnn_handle() { return cudnn_handle_; }

    cuda_internal::CudaConv& cuda_conv() { return cuda_conv_; }

private:
    cuda_internal::CublasHandle cublas_handle_;

    cuda_internal::CudnnHandle cudnn_handle_;

    cuda_internal::CudaConv cuda_conv_{};
};

DeviceInternals& GetDeviceInternals(CudaDevice& device);

}  // namespace cuda_internal

// Pooling states are identical for most CUDA pooling ops so we define a common base class.
class CudaPoolStateBase {
public:
    CudaPoolStateBase(Array x, Array out) : x_{std::move(x)}, out_{std::move(out)} {}

    const Array& x() const { return x_; }
    const Array& out() const { return out_; }

private:
    Array x_{};
    Array out_{};
};

class CudaMaxPoolGradState : public MaxPoolGradState, public CudaPoolStateBase {
    using CudaPoolStateBase::CudaPoolStateBase;
};

class CudaMaxPoolGradGradState : public MaxPoolGradGradState, public CudaPoolStateBase {
    using CudaPoolStateBase::CudaPoolStateBase;
};

class CudaAveragePoolGradState : public AveragePoolGradState, public CudaPoolStateBase {
    using CudaPoolStateBase::CudaPoolStateBase;
};

class CudaDevice : public Device {
public:
    const std::shared_ptr<MemoryPool>& device_memory_pool() { return device_memory_pool_; }

    void Synchronize() override;

    // memory.cc

    std::shared_ptr<void> Allocate(size_t bytesize) override;

    std::shared_ptr<void> MakeDataFromForeignPointer(const std::shared_ptr<void>& data) override;

    void MemoryCopyFrom(void* dst, const void* src, size_t bytesize, Device& src_device) override;

    void MemoryCopyTo(void* dst, const void* src, size_t bytesize, Device& dst_device) override;

    std::shared_ptr<void> TransferDataFrom(
            Device& src_device, const std::shared_ptr<void>& src_ptr, size_t offset, size_t bytesize) override;

    std::shared_ptr<void> TransferDataTo(Device& dst_device, const std::shared_ptr<void>& src_ptr, size_t offset, size_t bytesize) override;

    std::shared_ptr<void> FromHostMemory(const std::shared_ptr<void>& src_ptr, size_t bytesize) override;

<<<<<<< HEAD
    // pool.cc

    std::unique_ptr<MaxPoolForwardBackward> GetMaxPoolForwardBackward(
            const StackVector<int64_t, kMaxNdim>& kernel_size,
            const StackVector<int64_t, kMaxNdim>& stride,
            const StackVector<int64_t, kMaxNdim>& pad,
            bool cover_all) override;

    std::unique_ptr<AveragePoolForwardBackward> GetAveragePoolForwardBackward(
            const StackVector<int64_t, kMaxNdim>& kernel_size,
            const StackVector<int64_t, kMaxNdim>& stride,
            const StackVector<int64_t, kMaxNdim>& pad,
            AveragePoolPadMode pad_mode) override;
=======
    // reduction.cu

    void Sum(const Array& a, const Axes& axis, const Array& out) override;
    void AMax(const Array& a, const Axes& axis, const Array& out) override;

    // activation.cu

    void IfLessElseASSA(const Array& x1, Scalar x2, Scalar pos, const Array& neg, const Array& out) override;

    void IfGreaterElseASSA(const Array& x1, Scalar x2, Scalar pos, const Array& neg, const Array& out) override;
    void IfGreaterElseAAAA(const Array& x1, const Array& x2, const Array& pos, const Array& neg, const Array& out) override;

    void Tanh(const Array& x, const Array& out) override;

    // exp_log.cu

    void Exp(const Array& x, const Array& out) override;
    void Log(const Array& x, const Array& out) override;

    // misc.cu

    void Square(const Array& x, const Array& out) override;

    void Sqrt(const Array& x, const Array& out) override;

    void IsNan(const Array& x, const Array& out) override;
    void IsInf(const Array& x, const Array& out) override;
>>>>>>> 62baddfd

protected:
    CudaDevice(CudaBackend& backend, int index)
        : Device{backend, index},
          device_memory_pool_{std::make_shared<MemoryPool>(index, std::make_unique<DeviceMemoryAllocator>())},
          pinned_memory_pool_{std::make_shared<MemoryPool>(index, std::make_unique<PinnedMemoryAllocator>())},
          device_internals_{index} {}

private:
    friend CudaDevice* cuda_internal::CreateDevice(CudaBackend&, int);

    friend cuda_internal::DeviceInternals& cuda_internal::GetDeviceInternals(CudaDevice& device);

    friend class cuda_internal::CudaConvTest;  // for unit-tests

    // Allocates pinned memory.
    // The pinned memory is used internally by the CUDA device for asynchronous memory transfer, i.e. cudaMemcpyAsync.
    std::shared_ptr<void> AllocatePinnedMemory(size_t bytesize);

    // Asynchronous transfer from host to this device, w.r.t. host, using temporary pinned memory.
    // The current device must be set to this device, prior to calling this function.
    void MemoryCopyFromHostAsync(void* dst, const void* src, size_t bytesize);

    std::shared_ptr<MemoryPool> device_memory_pool_;

    // TODO(hvy): Consider checking if pinned memory is available by querying canMapHostMemory.
    std::shared_ptr<MemoryPool> pinned_memory_pool_;

    cuda_internal::DeviceInternals device_internals_;

    // Memory keeper.
    cuda_internal::MemoryKeeper memory_keeper_{};
};

}  // namespace cuda
}  // namespace chainerx<|MERGE_RESOLUTION|>--- conflicted
+++ resolved
@@ -129,50 +129,6 @@
 
     std::shared_ptr<void> FromHostMemory(const std::shared_ptr<void>& src_ptr, size_t bytesize) override;
 
-<<<<<<< HEAD
-    // pool.cc
-
-    std::unique_ptr<MaxPoolForwardBackward> GetMaxPoolForwardBackward(
-            const StackVector<int64_t, kMaxNdim>& kernel_size,
-            const StackVector<int64_t, kMaxNdim>& stride,
-            const StackVector<int64_t, kMaxNdim>& pad,
-            bool cover_all) override;
-
-    std::unique_ptr<AveragePoolForwardBackward> GetAveragePoolForwardBackward(
-            const StackVector<int64_t, kMaxNdim>& kernel_size,
-            const StackVector<int64_t, kMaxNdim>& stride,
-            const StackVector<int64_t, kMaxNdim>& pad,
-            AveragePoolPadMode pad_mode) override;
-=======
-    // reduction.cu
-
-    void Sum(const Array& a, const Axes& axis, const Array& out) override;
-    void AMax(const Array& a, const Axes& axis, const Array& out) override;
-
-    // activation.cu
-
-    void IfLessElseASSA(const Array& x1, Scalar x2, Scalar pos, const Array& neg, const Array& out) override;
-
-    void IfGreaterElseASSA(const Array& x1, Scalar x2, Scalar pos, const Array& neg, const Array& out) override;
-    void IfGreaterElseAAAA(const Array& x1, const Array& x2, const Array& pos, const Array& neg, const Array& out) override;
-
-    void Tanh(const Array& x, const Array& out) override;
-
-    // exp_log.cu
-
-    void Exp(const Array& x, const Array& out) override;
-    void Log(const Array& x, const Array& out) override;
-
-    // misc.cu
-
-    void Square(const Array& x, const Array& out) override;
-
-    void Sqrt(const Array& x, const Array& out) override;
-
-    void IsNan(const Array& x, const Array& out) override;
-    void IsInf(const Array& x, const Array& out) override;
->>>>>>> 62baddfd
-
 protected:
     CudaDevice(CudaBackend& backend, int index)
         : Device{backend, index},
