--- conflicted
+++ resolved
@@ -169,31 +169,6 @@
             const StackVector<int64_t, kMaxNdim>& out_size,
             Dtype out_dtype) override;
 
-<<<<<<< HEAD
-    // batch_norm.cc
-
-    std::unique_ptr<BatchNormForwardBackward> GetBatchNormForwardBackward(
-            const Array& running_mean, const Array& running_var, Scalar eps, Scalar decay, const Axes& axis) override;
-
-    Array FixedBatchNorm(
-            const Array& x, const Array& gamma, const Array& beta, const Array& mean, const Array& var, Scalar eps, const Axes& axis)
-            override;
-=======
-    // pool.cc
-
-    std::unique_ptr<MaxPoolForwardBackward> GetMaxPoolForwardBackward(
-            const StackVector<int64_t, kMaxNdim>& kernel_size,
-            const StackVector<int64_t, kMaxNdim>& stride,
-            const StackVector<int64_t, kMaxNdim>& pad,
-            bool cover_all) override;
-
-    std::unique_ptr<AveragePoolForwardBackward> GetAveragePoolForwardBackward(
-            const StackVector<int64_t, kMaxNdim>& kernel_size,
-            const StackVector<int64_t, kMaxNdim>& stride,
-            const StackVector<int64_t, kMaxNdim>& pad,
-            AveragePoolPadMode pad_mode) override;
->>>>>>> ed7abdde
-
 protected:
     CudaDevice(CudaBackend& backend, int index)
         : Device{backend, index},
