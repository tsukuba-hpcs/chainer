--- conflicted
+++ resolved
@@ -118,10 +118,7 @@
 };
 
 CHAINERX_REGISTER_OP_CUDA(AMaxOp, CudaAMaxOp);
-
-<<<<<<< HEAD
-namespace {
-
+  
 template <typename T>
 struct AMinImpl {
     using CudaType = cuda_internal::DataType<T>;
@@ -135,20 +132,22 @@
     __device__ CudaType MapOut(CudaType accum) { return accum; }
 };
 
+class CudaAMinOp : public AMinOp {
+public:
+    void Call(const Array& a, const Axes& axis, const Array& out) override {
+        Device& device = a.device();
+        CHAINERX_ASSERT(internal::IsValidReductionShape(a.shape(), axis, out.shape(), true));
+        device.CheckDevicesCompatible(a, out);
+        CudaSetDeviceScope scope{device.index()};
+        VisitDtype(out.dtype(), [&](auto pt) {
+            using T = typename decltype(pt)::type;
+            Reduce<T, T>(a, axis, out, AMinImpl<T>{});
+        });
+    }
+};
+
+CHAINERX_REGISTER_OP_CUDA(AMinOp, CudaAMinOp);
+
 }  // namespace
-
-void CudaDevice::AMin(const Array& a, const Axes& axis, const Array& out) {
-    CHAINERX_ASSERT(internal::IsValidReductionShape(a.shape(), axis, out.shape(), true));
-    CheckDevicesCompatible(a, out);
-    CudaSetDeviceScope scope{index()};
-    VisitDtype(out.dtype(), [&](auto pt) {
-        using T = typename decltype(pt)::type;
-        Reduce<T, T>(a, axis, out, AMinImpl<T>{});
-    });
-}
-
-=======
-}  // namespace
->>>>>>> 91a99620
 }  // namespace cuda
 }  // namespace chainerx