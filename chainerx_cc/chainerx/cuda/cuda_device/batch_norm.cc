#include "chainerx/cuda/cuda_device.h"

#include <cstdint>
#include <memory>

#include <cudnn.h>

#include "chainerx/array.h"
#include "chainerx/axes.h"
#include "chainerx/backend_util.h"
#include "chainerx/cuda/cuda_set_device_scope.h"
#include "chainerx/cuda/cudnn.h"
#include "chainerx/device.h"
#include "chainerx/dtype.h"
#include "chainerx/error.h"
#include "chainerx/macro.h"
#include "chainerx/routines/creation.h"
#include "chainerx/scalar.h"
#include "chainerx/shape.h"

namespace chainerx {
namespace cuda {
namespace {

// TODO(sonots): Support other than 4, 5 dimensional arrays by reshaping into 4-dimensional arrays as Chainer does.
cudnnBatchNormMode_t GetBatchNormMode(const Axes& axis) {
    if (axis.ndim() == 1 && axis[0] == 0) {  // (1, channels, (depth, )height, width)
        return CUDNN_BATCHNORM_PER_ACTIVATION;
    }
    if ((axis.ndim() == 3 && axis[0] == 0 && axis[1] == 2 && axis[2] == 3) ||
        (axis.ndim() == 4 && axis[0] == 0 && axis[1] == 2 && axis[2] == 3 && axis[3] == 4)) {  // (1, channels, (1, )1, 1)
        // TODO(hvy): Consider CUDNN_BATCHNORM_SPATIAL_PERSISTENT if we can afford to check for overflow, with or without blocking.
        return CUDNN_BATCHNORM_SPATIAL;
    }
    throw DimensionError{"Invalid axis for BatchNorm using cuDNN ", axis, ". Expected 1, 3 or 4 dimensions."};
}

// Helper function to update the running mean and running variance.
void UpdateRunning(const Array& running, const Array& running_updated) {
    CHAINERX_ASSERT(running.IsContiguous());
    CHAINERX_ASSERT(running_updated.IsContiguous());
    CHAINERX_ASSERT(&running.device() == &running_updated.device());
    CHAINERX_ASSERT(
            (running.dtype() == running_updated.dtype()) ==
            (internal::GetRawOffsetData(running) == internal::GetRawOffsetData(running_updated)));

    if (running.dtype() == running_updated.dtype()) {
        // Assume that running already holds the updated values.
        return;
    }

    // The running values must be written back.
    const Array& running_casted_back = running_updated.AsType(running.dtype());
    Device& device = running.device();
    device.MemoryCopyFrom(
            internal::GetRawOffsetData(running), internal::GetRawOffsetData(running_casted_back), running.GetNBytes(), device);
}

<<<<<<< HEAD
// Derives a secondary tensor descriptor for the batch normalization parameters.
cuda_internal::CudnnTensorDescriptor DeriveBatchNormTensorDescriptor(
        const cuda_internal::CudnnTensorDescriptor& x_desc, cudnnBatchNormMode_t mode) {
    cuda_internal::CudnnTensorDescriptor derive_desc{};
    CheckCudnnError(cudnnDeriveBNTensorDescriptor(*derive_desc, *x_desc, mode));
    return derive_desc;
}
=======
class CudnnBNTensorDescriptor {
public:
    CudnnBNTensorDescriptor(const cuda_internal::CudnnTensorDescriptor& x_desc, cudnnBatchNormMode_t mode) : CudnnBNTensorDescriptor{} {
        CheckCudnnError(cudnnDeriveBNTensorDescriptor(desc_, *x_desc, mode));
    }

    CudnnBNTensorDescriptor(const CudnnBNTensorDescriptor&) = delete;
    CudnnBNTensorDescriptor& operator=(const CudnnBNTensorDescriptor&) = delete;

    CudnnBNTensorDescriptor(CudnnBNTensorDescriptor&&) = delete;
    CudnnBNTensorDescriptor& operator=(CudnnBNTensorDescriptor&&) = delete;

    ~CudnnBNTensorDescriptor() {
        if (desc_ != nullptr) {
            cudnnDestroyTensorDescriptor(desc_);
        }
    }

    cudnnTensorDescriptor_t descriptor() const { return desc_; }
    cudnnTensorDescriptor_t operator*() const { return desc_; }

    Dtype GetDtype() {
        cudnnDataType_t cudnn_dtype{};
        int ndim{};

        CheckCudnnError(cudnnGetTensorNdDescriptor(desc_, 0, &cudnn_dtype, &ndim, nullptr, nullptr));

        switch (cudnn_dtype) {
            case CUDNN_DATA_HALF:
                return Dtype::kFloat16;
            case CUDNN_DATA_FLOAT:
                return Dtype::kFloat32;
            case CUDNN_DATA_DOUBLE:
                return Dtype::kFloat64;
            default:
                throw DtypeError{"Unsupported cudnn data type: ", cudnn_dtype};
        }
    }

private:
    CudnnBNTensorDescriptor() { CheckCudnnError(cudnnCreateTensorDescriptor(&desc_)); }
    cudnnTensorDescriptor_t desc_{};
};
>>>>>>> c2e37eb5

class CudaBatchNormForwardBackward : public chainerx::GenericBatchNormForwardBackward {
public:
    explicit CudaBatchNormForwardBackward(
            cuda_internal::CudnnHandle& cudnn_handle,
            const Array& running_mean,
            const Array& running_var,
            Scalar eps,
            Scalar decay,
            const Axes& axis)
        : GenericBatchNormForwardBackward{running_mean, running_var, eps, decay, axis}, cudnn_handle_{cudnn_handle} {
        if (static_cast<double>(eps) < CUDNN_BN_MIN_EPSILON) {
            throw CudnnError{"Minimum allowed epsilon is ", CUDNN_BN_MIN_EPSILON, " but found ", eps, "."};
        }
        if (!running_mean.IsContiguous()) {
            throw DeviceError{"Running mean must to be contiguous for cuDNN to update it in-place."};
        }
        if (!running_var.IsContiguous()) {
            throw DeviceError{"Running variance must to be contiguous for cuDNN to update it in-place."};
        }
    }

    Array Forward(const Array& x, const Array& gamma, const Array& beta) override {
        if (CHAINERX_DEBUG) {
            Shape reduced_shape = internal::ReduceShape(x.shape(), axis(), true);
            CHAINERX_ASSERT(gamma.shape() == reduced_shape);
            CHAINERX_ASSERT(beta.shape() == reduced_shape);

            int64_t reduced_total_size = reduced_shape.GetTotalSize();
            CHAINERX_ASSERT(running_mean().GetTotalSize() == reduced_total_size);
            CHAINERX_ASSERT(running_var().GetTotalSize() == reduced_total_size);

            CHAINERX_ASSERT(&x.device() == &gamma.device());
            CHAINERX_ASSERT(&x.device() == &beta.device());
            CHAINERX_ASSERT(&x.device() == &running_mean().device());
            CHAINERX_ASSERT(&x.device() == &running_var().device());

            CHAINERX_ASSERT(GetKind(x.dtype()) == DtypeKind::kFloat);
            CHAINERX_ASSERT(GetKind(gamma.dtype()) == DtypeKind::kFloat);
            CHAINERX_ASSERT(GetKind(beta.dtype()) == DtypeKind::kFloat);
            CHAINERX_ASSERT(GetKind(running_mean().dtype()) == DtypeKind::kFloat);
            CHAINERX_ASSERT(GetKind(running_var().dtype()) == DtypeKind::kFloat);
        }

        Device& device = x.device();
        Dtype dtype = x.dtype();

        CudaSetDeviceScope scope{device.index()};

        Array x_cont = internal::AsContiguous(x);
        cuda_internal::CudnnTensorDescriptor x_desc{x_cont};
        cudnnBatchNormMode_t mode = GetBatchNormMode(axis());

        // Let cuDNN decide the parameter dtype based on the input and batch normalization mode.
        cuda_internal::CudnnTensorDescriptor gamma_beta_mean_var_desc = DeriveBatchNormTensorDescriptor(x_desc, mode);
        Dtype gamma_beta_mean_var_dtype = gamma_beta_mean_var_desc.GetDtype();

        Array gamma_casted_cont = internal::AsContiguous(gamma, gamma_beta_mean_var_dtype);
        Array beta_casted_cont = internal::AsContiguous(beta, gamma_beta_mean_var_dtype);

        CHAINERX_ASSERT(running_mean().IsContiguous());
        CHAINERX_ASSERT(running_var().IsContiguous());

        // Convert parameter dtypes if they do not match the dtype expected by cuDNN.
        const Array& running_mean_casted =
                running_mean().dtype() != gamma_beta_mean_var_dtype ? running_mean().AsType(gamma_beta_mean_var_dtype) : running_mean();
        const Array& running_var_casted =
                running_var().dtype() != gamma_beta_mean_var_dtype ? running_var().AsType(gamma_beta_mean_var_dtype) : running_var();

        Array out = EmptyLike(x, device);
        Array x_mean = EmptyLike(gamma_casted_cont, device);
        Array x_inv_std = EmptyLike(gamma_casted_cont, device);

        cudnn_handle_.Call(
                cudnnBatchNormalizationForwardTraining,
                mode,
                cuda_internal::GetCudnnCoefficientPtr<1>(dtype),
                cuda_internal::GetCudnnCoefficientPtr<0>(dtype),
                *x_desc,
                internal::GetRawOffsetData(x_cont),
                *x_desc,
                internal::GetRawOffsetData(out),
                *gamma_beta_mean_var_desc,
                internal::GetRawOffsetData(gamma_casted_cont),
                internal::GetRawOffsetData(beta_casted_cont),
                1.0 - static_cast<double>(decay()),
                internal::GetRawOffsetData(running_mean_casted),
                internal::GetRawOffsetData(running_var_casted),
                static_cast<double>(eps()),
                internal::GetRawOffsetData(x_mean),
                internal::GetRawOffsetData(x_inv_std));

        // When data type of parameters is converted, say, from fp16
        // to fp32, the values of fp32 arrays of running_mean and
        // running_var updated by batchNormalizationForwardTraining
        // must be explicitly written back to their original fp16 arrays.
        UpdateRunning(running_mean(), running_mean_casted);
        UpdateRunning(running_var(), running_var_casted);

        SetForwardResults(std::move(x_cont), gamma, std::move(x_mean), std::move(x_inv_std), beta.dtype());

        return out;
    }

    std::array<Array, 3> Backward(const Array& gout) override {
        const Array& x_cont = this->x();
        const Array& gamma = this->gamma();
        const Array& x_mean = this->x_mean();
        const Array& x_inv_std = this->x_inv_std();
        if (CHAINERX_DEBUG) {
            Shape reduced_shape = internal::ReduceShape(x_cont.shape(), axis(), true);
            CHAINERX_ASSERT(reduced_shape == gamma.shape());
            CHAINERX_ASSERT(x_cont.shape() == gout.shape());

            CHAINERX_ASSERT(internal::GetArrayBody(x_mean) != nullptr);
            CHAINERX_ASSERT(internal::GetArrayBody(x_inv_std) != nullptr);

            CHAINERX_ASSERT(&x_cont.device() == &gamma.device());
            CHAINERX_ASSERT(&x_cont.device() == &gout.device());
            CHAINERX_ASSERT(&x_cont.device() == &x_mean.device());
            CHAINERX_ASSERT(&x_cont.device() == &x_inv_std.device());

            CHAINERX_ASSERT(x_cont.IsContiguous());
        }

        Device& device = x_cont.device();
        Dtype dtype = x_cont.dtype();

        CudaSetDeviceScope scope{device.index()};

        Array gout_cont = internal::AsContiguous(gout);
        Array gx = EmptyLike(x_cont, device);

        cuda_internal::CudnnTensorDescriptor x_desc{x_cont};
        cudnnBatchNormMode_t mode = GetBatchNormMode(axis());

        cuda_internal::CudnnTensorDescriptor gamma_beta_mean_var_desc = DeriveBatchNormTensorDescriptor(x_desc, mode);
        Dtype gamma_beta_mean_var_dtype = gamma_beta_mean_var_desc.GetDtype();
        Shape gamma_beta_mean_var_shape = internal::ReduceShape(x_cont.shape(), axis(), true);

        Array gamma_casted_cont = internal::AsContiguous(gamma, gamma_beta_mean_var_dtype);
        Array ggamma = Empty(gamma_beta_mean_var_shape, gamma_beta_mean_var_dtype, device);
        Array gbeta = Empty(gamma_beta_mean_var_shape, gamma_beta_mean_var_dtype, device);
        CHAINERX_ASSERT(gamma_beta_mean_var_dtype == x_mean.dtype());
        CHAINERX_ASSERT(gamma_beta_mean_var_dtype == x_inv_std.dtype());
        CHAINERX_ASSERT(x_mean.IsContiguous());
        CHAINERX_ASSERT(x_inv_std.IsContiguous());

        cudnn_handle_.Call(
                cudnnBatchNormalizationBackward,
                mode,
                cuda_internal::GetCudnnCoefficientPtr<1>(dtype),
                cuda_internal::GetCudnnCoefficientPtr<0>(dtype),
                cuda_internal::GetCudnnCoefficientPtr<1>(dtype),
                cuda_internal::GetCudnnCoefficientPtr<0>(dtype),
                *x_desc,
                internal::GetRawOffsetData(x_cont),
                *x_desc,
                internal::GetRawOffsetData(gout_cont),
                *x_desc,
                internal::GetRawOffsetData(gx),
                *gamma_beta_mean_var_desc,
                internal::GetRawOffsetData(gamma_casted_cont),
                internal::GetRawOffsetData(ggamma),
                internal::GetRawOffsetData(gbeta),
                static_cast<double>(eps()),
                internal::GetRawOffsetData(x_mean),
                internal::GetRawOffsetData(x_inv_std));

        if (ggamma.dtype() != gamma.dtype()) {
            ggamma = ggamma.AsType(gamma.dtype());
        }
        if (gbeta.dtype() != beta_dtype()) {
            gbeta = gbeta.AsType(beta_dtype());
        }

        return {std::move(gx), std::move(ggamma), std::move(gbeta)};
    }

private:
    cuda_internal::CudnnHandle& cudnn_handle_;
};

}  // namespace

std::unique_ptr<BatchNormForwardBackward> CudaDevice::GetBatchNormForwardBackward(
        const Array& running_mean, const Array& running_var, Scalar eps, Scalar decay, const Axes& axis) {
    return std::make_unique<CudaBatchNormForwardBackward>(cudnn_handle(), running_mean, running_var, eps, decay, axis);
}

Array CudaDevice::FixedBatchNorm(
        const Array& x, const Array& gamma, const Array& beta, const Array& mean, const Array& var, Scalar eps, const Axes& axis) {
    if (static_cast<double>(eps) < CUDNN_BN_MIN_EPSILON) {
        throw CudnnError{"Minimum allowed epsilon is ", CUDNN_BN_MIN_EPSILON, " but found ", eps, "."};
    }

    CudaSetDeviceScope scope{index()};

    if (CHAINERX_DEBUG) {
        Shape reduced_shape = internal::ReduceShape(x.shape(), axis, true);
        CHAINERX_ASSERT(gamma.shape() == reduced_shape);
        CHAINERX_ASSERT(beta.shape() == reduced_shape);
        CHAINERX_ASSERT(mean.shape() == reduced_shape);
        CHAINERX_ASSERT(var.shape() == reduced_shape);

        CHAINERX_ASSERT(&x.device() == &gamma.device());
        CHAINERX_ASSERT(&x.device() == &beta.device());
        CHAINERX_ASSERT(&x.device() == &mean.device());
        CHAINERX_ASSERT(&x.device() == &var.device());

        CHAINERX_ASSERT(GetKind(x.dtype()) == DtypeKind::kFloat);
        CHAINERX_ASSERT(GetKind(gamma.dtype()) == DtypeKind::kFloat);
        CHAINERX_ASSERT(GetKind(beta.dtype()) == DtypeKind::kFloat);
        CHAINERX_ASSERT(GetKind(mean.dtype()) == DtypeKind::kFloat);
        CHAINERX_ASSERT(GetKind(var.dtype()) == DtypeKind::kFloat);
    }

    Array x_cont = internal::AsContiguous(x);
    cuda_internal::CudnnTensorDescriptor x_desc{x_cont};
    cudnnBatchNormMode_t mode = GetBatchNormMode(axis);

    cuda_internal::CudnnTensorDescriptor gamma_beta_mean_var_desc = DeriveBatchNormTensorDescriptor(x_desc, mode);
    Dtype gamma_beta_mean_var_dtype = gamma_beta_mean_var_desc.GetDtype();

    Array gamma_casted_cont = internal::AsContiguous(gamma, gamma_beta_mean_var_dtype);
    Array beta_casted_cont = internal::AsContiguous(beta, gamma_beta_mean_var_dtype);
    Array mean_casted_cont = internal::AsContiguous(mean, gamma_beta_mean_var_dtype);
    Array var_casted_cont = internal::AsContiguous(var, gamma_beta_mean_var_dtype);

    Array out = EmptyLike(x, x.device());

    cudnn_handle_.Call(
            cudnnBatchNormalizationForwardInference,
            GetBatchNormMode(axis),
            cuda_internal::GetCudnnCoefficientPtr<1>(x.dtype()),
            cuda_internal::GetCudnnCoefficientPtr<0>(x.dtype()),
            *x_desc,
            internal::GetRawOffsetData(x_cont),
            *x_desc,
            internal::GetRawOffsetData(out),
            *gamma_beta_mean_var_desc,
            internal::GetRawOffsetData(gamma_casted_cont),
            internal::GetRawOffsetData(beta_casted_cont),
            internal::GetRawOffsetData(mean_casted_cont),
            internal::GetRawOffsetData(var_casted_cont),
            static_cast<double>(eps));

    return out;
}

}  // namespace cuda
}  // namespace chainerx<|MERGE_RESOLUTION|>--- conflicted
+++ resolved
@@ -56,7 +56,6 @@
             internal::GetRawOffsetData(running), internal::GetRawOffsetData(running_casted_back), running.GetNBytes(), device);
 }
 
-<<<<<<< HEAD
 // Derives a secondary tensor descriptor for the batch normalization parameters.
 cuda_internal::CudnnTensorDescriptor DeriveBatchNormTensorDescriptor(
         const cuda_internal::CudnnTensorDescriptor& x_desc, cudnnBatchNormMode_t mode) {
@@ -64,51 +63,6 @@
     CheckCudnnError(cudnnDeriveBNTensorDescriptor(*derive_desc, *x_desc, mode));
     return derive_desc;
 }
-=======
-class CudnnBNTensorDescriptor {
-public:
-    CudnnBNTensorDescriptor(const cuda_internal::CudnnTensorDescriptor& x_desc, cudnnBatchNormMode_t mode) : CudnnBNTensorDescriptor{} {
-        CheckCudnnError(cudnnDeriveBNTensorDescriptor(desc_, *x_desc, mode));
-    }
-
-    CudnnBNTensorDescriptor(const CudnnBNTensorDescriptor&) = delete;
-    CudnnBNTensorDescriptor& operator=(const CudnnBNTensorDescriptor&) = delete;
-
-    CudnnBNTensorDescriptor(CudnnBNTensorDescriptor&&) = delete;
-    CudnnBNTensorDescriptor& operator=(CudnnBNTensorDescriptor&&) = delete;
-
-    ~CudnnBNTensorDescriptor() {
-        if (desc_ != nullptr) {
-            cudnnDestroyTensorDescriptor(desc_);
-        }
-    }
-
-    cudnnTensorDescriptor_t descriptor() const { return desc_; }
-    cudnnTensorDescriptor_t operator*() const { return desc_; }
-
-    Dtype GetDtype() {
-        cudnnDataType_t cudnn_dtype{};
-        int ndim{};
-
-        CheckCudnnError(cudnnGetTensorNdDescriptor(desc_, 0, &cudnn_dtype, &ndim, nullptr, nullptr));
-
-        switch (cudnn_dtype) {
-            case CUDNN_DATA_HALF:
-                return Dtype::kFloat16;
-            case CUDNN_DATA_FLOAT:
-                return Dtype::kFloat32;
-            case CUDNN_DATA_DOUBLE:
-                return Dtype::kFloat64;
-            default:
-                throw DtypeError{"Unsupported cudnn data type: ", cudnn_dtype};
-        }
-    }
-
-private:
-    CudnnBNTensorDescriptor() { CheckCudnnError(cudnnCreateTensorDescriptor(&desc_)); }
-    cudnnTensorDescriptor_t desc_{};
-};
->>>>>>> c2e37eb5
 
 class CudaBatchNormForwardBackward : public chainerx::GenericBatchNormForwardBackward {
 public:
