--- conflicted
+++ resolved
@@ -23,19 +23,18 @@
 __device__ inline bool IsInf(float value) { return isinf(value); }
 
 template <typename T>
-<<<<<<< HEAD
+__device__ inline T Ceil(T x) {
+    return std::ceil(x);
+}
+
+__device__ inline cuda::Float16 Ceil(cuda::Float16 x) { return cuda::Float16{std::ceil(static_cast<float>(x))}; }
+
+template <typename T>
 __device__ inline T Floor(T x) {
     return std::floor(x);
 }
 
 __device__ inline cuda::Float16 Floor(cuda::Float16 x) { return cuda::Float16{std::floor(static_cast<float>(x))}; }
-=======
-__device__ inline T Ceil(T x) {
-    return std::ceil(x);
-}
-
-__device__ inline cuda::Float16 Ceil(cuda::Float16 x) { return cuda::Float16{std::ceil(static_cast<float>(x))}; }
->>>>>>> da318c8f
 
 template <typename T>
 __device__ inline T Tanh(T x) {
