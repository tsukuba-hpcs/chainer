#include "chainerx/native/native_device.h"

#include <cstdint>

#include "chainerx/arithmetic_ops.h"
#include "chainerx/array.h"
#include "chainerx/device.h"
#include "chainerx/dtype.h"
#include "chainerx/float16.h"
#include "chainerx/kernels/math.h"
#include "chainerx/native/elementwise.h"
#include "chainerx/native/kernel_regist.h"
#include "chainerx/numeric.h"
#include "chainerx/routines/math.h"
#include "chainerx/scalar.h"

namespace chainerx {
namespace native {
namespace {

CHAINERX_NATIVE_REGISTER_ELTWISE_BINARY_KERNEL(AddKernel, { out = ArithmeticOps<T>::Add(x1, x2); });

class NativeAddASKernel : public AddASKernel {
public:
    void Call(const Array& x1, Scalar x2, const Array& out) override {
        Device& device = x1.device();
        device.CheckDevicesCompatible(x1, out);
        const Array& x1_cast = x1.dtype() == out.dtype() ? x1 : x1.AsType(out.dtype());
        VisitDtype(out.dtype(), [&](auto pt) {
            using T = typename decltype(pt)::type;
            struct Impl {
                void operator()(int64_t /*i*/, T x1, T& out) { out = ArithmeticOps<T>::Add(x1, x2); }
                T x2;
            };
            Elementwise<const T, T>(Impl{static_cast<T>(x2)}, x1_cast, out);
        });
    }
};

CHAINERX_NATIVE_REGISTER_KERNEL(AddASKernel, NativeAddASKernel);

CHAINERX_NATIVE_REGISTER_ELTWISE_DTYPE_BINARY_KERNEL(SubtractKernel, { out = ArithmeticOps<T>::Subtract(x1, x2); }, VisitNumericDtype);

class NativeSubtractASKernel : public SubtractASKernel {
public:
    void Call(const Array& x1, Scalar x2, const Array& out) override {
        Device& device = x1.device();
        device.CheckDevicesCompatible(x1, out);
        const Array& x1_cast = x1.dtype() == out.dtype() ? x1 : x1.AsType(out.dtype());
        VisitNumericDtype(out.dtype(), [&](auto pt) {
            using T = typename decltype(pt)::type;
            struct Impl {
                void operator()(int64_t /*i*/, T x1, T& out) { out = ArithmeticOps<T>::Subtract(x1, x2); }
                T x2;
            };
            Elementwise<const T, T>(Impl{static_cast<T>(x2)}, x1_cast, out);
        });
    }
};

CHAINERX_NATIVE_REGISTER_KERNEL(SubtractASKernel, NativeSubtractASKernel);

CHAINERX_NATIVE_REGISTER_ELTWISE_BINARY_KERNEL(MultiplyKernel, { out = ArithmeticOps<T>::Multiply(x1, x2); });

class NativeMultiplyASKernel : public MultiplyASKernel {
public:
    void Call(const Array& x1, Scalar x2, const Array& out) override {
        Device& device = x1.device();
        device.CheckDevicesCompatible(x1, out);
        const Array& x1_cast = x1.dtype() == out.dtype() ? x1 : x1.AsType(out.dtype());
        VisitDtype(out.dtype(), [&](auto pt) {
            using T = typename decltype(pt)::type;
            struct Impl {
                void operator()(int64_t /*i*/, T x1, T& out) { out = ArithmeticOps<T>::Multiply(x1, x2); }
                T x2;
            };
            Elementwise<const T, T>(Impl{static_cast<T>(x2)}, x1_cast, out);
        });
    }
};

CHAINERX_NATIVE_REGISTER_KERNEL(MultiplyASKernel, NativeMultiplyASKernel);

int32_t FloorDivide(int32_t x, int32_t y) {
    if (y == 0) {
        return 0;
    }
    auto div = std::div(x, y);
    return div.quot - ((y >= 0 ? div.rem : -div.rem) < 0 ? 1 : 0);
}
int64_t FloorDivide(int64_t x, int64_t y) {
    if (y == 0) {
        return 0;
    }
    auto div = std::div(x, y);
    return div.quot - ((y >= 0 ? div.rem : -div.rem) < 0 ? 1 : 0);
}
int8_t FloorDivide(int8_t x, int8_t y) { return static_cast<int8_t>(FloorDivide(static_cast<int32_t>(x), static_cast<int32_t>(y))); }
int16_t FloorDivide(int16_t x, int16_t y) { return static_cast<int16_t>(FloorDivide(static_cast<int32_t>(x), static_cast<int32_t>(y))); }
uint8_t FloorDivide(uint8_t x, uint8_t y) {
    if (y == 0) {
        return 0;
    }
    return x / y;
}
float FloorDivide(float x, float y) {
    float rem = std::fmod(x, y);
    return (x - rem) / y - ((rem < 0 && y > 0) || (rem > 0 && y < 0) ? 1 : 0);
}
double FloorDivide(double x, double y) {
    double rem = std::fmod(x, y);
    return (x - rem) / y - ((rem < 0 && y > 0) || (rem > 0 && y < 0) ? 1 : 0);
}
chainerx::Float16 FloorDivide(chainerx::Float16 x, chainerx::Float16 y) {
    return chainerx::Float16{FloorDivide(static_cast<float>(x), static_cast<float>(y))};
}

CHAINERX_NATIVE_REGISTER_ELTWISE_DTYPE_BINARY_KERNEL(FloorDivideKernel, { out = native::FloorDivide(x1, x2); }, VisitNumericDtype);

class NativeFloorDivideASKernel : public FloorDivideASKernel {
public:
    void Call(const Array& x1, Scalar x2, const Array& out) override {
        Device& device = x1.device();
        device.CheckDevicesCompatible(x1, out);
        const Array& x1_cast = x1.dtype() == out.dtype() ? x1 : x1.AsType(out.dtype());
        VisitNumericDtype(out.dtype(), [&](auto pt) {
            using T = typename decltype(pt)::type;
            struct Impl {
                void operator()(int64_t /*i*/, T x1, T& out) { out = native::FloorDivide(x1, x2); }
                T x2;
            };
            Elementwise<const T, T>(Impl{static_cast<T>(x2)}, x1_cast, out);
        });
    }
};

CHAINERX_NATIVE_REGISTER_KERNEL(FloorDivideASKernel, NativeFloorDivideASKernel);

class NativeFloorDivideSAKernel : public FloorDivideSAKernel {
public:
    void Call(Scalar x1, const Array& x2, const Array& out) override {
        Device& device = x2.device();
        device.CheckDevicesCompatible(x2, out);
        const Array& x2_cast = x2.dtype() == out.dtype() ? x2 : x2.AsType(out.dtype());
        VisitNumericDtype(out.dtype(), [&](auto pt) {
            using T = typename decltype(pt)::type;
            struct Impl {
                void operator()(int64_t /*i*/, T x2, T& out) { out = native::FloorDivide(x1, x2); }
                T x1;
            };
            Elementwise<const T, T>(Impl{static_cast<T>(x1)}, x2_cast, out);
        });
    }
};

CHAINERX_NATIVE_REGISTER_KERNEL(FloorDivideSAKernel, NativeFloorDivideSAKernel);

CHAINERX_NATIVE_REGISTER_ELTWISE_BINARY_KERNEL(DivideKernel, { out = ArithmeticOps<T>::Divide(x1, x2); });

class NativeDivideASKernel : public DivideASKernel {
public:
    void Call(const Array& x1, Scalar x2, const Array& out) override {
        Device& device = x1.device();
        device.CheckDevicesCompatible(x1, out);
        const Array& x1_cast = x1.dtype() == out.dtype() ? x1 : x1.AsType(out.dtype());
        VisitDtype(out.dtype(), [&](auto pt) {
            using T = typename decltype(pt)::type;
            struct Impl {
                void operator()(int64_t /*i*/, T x1, T& out) { out = ArithmeticOps<T>::Divide(x1, x2); }
                T x2;
            };
            Elementwise<const T, T>(Impl{static_cast<T>(x2)}, x1_cast, out);
        });
    }
};

CHAINERX_NATIVE_REGISTER_KERNEL(DivideASKernel, NativeDivideASKernel);

class NativeDivideSAKernel : public DivideSAKernel {
public:
    void Call(Scalar x1, const Array& x2, const Array& out) override {
        Device& device = x2.device();
        device.CheckDevicesCompatible(x2, out);
        const Array& x2_cast = x2.dtype() == out.dtype() ? x2 : x2.AsType(out.dtype());
        VisitDtype(out.dtype(), [&](auto pt) {
            using T = typename decltype(pt)::type;
            struct Impl {
                void operator()(int64_t /*i*/, T x2, T& out) { out = ArithmeticOps<T>::Divide(x1, x2); }
                T x1;
            };
            Elementwise<const T, T>(Impl{static_cast<T>(x1)}, x2_cast, out);
        });
    }
};

CHAINERX_NATIVE_REGISTER_KERNEL(DivideSAKernel, NativeDivideSAKernel);

<<<<<<< HEAD
CHAINERX_NATIVE_REGISTER_ELTWISE_DTYPE_BINARY_KERNEL(BitwiseAndKernel, { out = x1 & x2; }, VisitIntegralDtype);

class NativeBitwiseAndASKernel : public BitwiseAndASKernel {
public:
    void Call(const Array& x1, Scalar x2, const Array& out) override {
        Device& device = x1.device();
        device.CheckDevicesCompatible(x1, out);
        const Array& x1_cast = x1.dtype() == out.dtype() ? x1 : x1.AsType(out.dtype());
        VisitIntegralDtype(out.dtype(), [&](auto pt) {
            using T = typename decltype(pt)::type;
            struct Impl {
                void operator()(int64_t /*i*/, T x1, T& out) { out = x1 & x2; }
                T x2;
            };
            Elementwise<const T, T>(Impl{static_cast<T>(x2)}, x1_cast, out);
        });
    }
};

CHAINERX_NATIVE_REGISTER_KERNEL(BitwiseAndASKernel, NativeBitwiseAndASKernel);

CHAINERX_NATIVE_REGISTER_ELTWISE_DTYPE_BINARY_KERNEL(BitwiseOrKernel, { out = x1 | x2; }, VisitIntegralDtype);

class NativeBitwiseOrASKernel : public BitwiseOrASKernel {
public:
    void Call(const Array& x1, Scalar x2, const Array& out) override {
        Device& device = x1.device();
        device.CheckDevicesCompatible(x1, out);
        const Array& x1_cast = x1.dtype() == out.dtype() ? x1 : x1.AsType(out.dtype());
        VisitIntegralDtype(out.dtype(), [&](auto pt) {
            using T = typename decltype(pt)::type;
            struct Impl {
                void operator()(int64_t /*i*/, T x1, T& out) { out = x1 | x2; }
                T x2;
            };
            Elementwise<const T, T>(Impl{static_cast<T>(x2)}, x1_cast, out);
        });
    }
};

CHAINERX_NATIVE_REGISTER_KERNEL(BitwiseOrASKernel, NativeBitwiseOrASKernel);

CHAINERX_NATIVE_REGISTER_ELTWISE_DTYPE_BINARY_KERNEL(BitwiseXorKernel, { out = x1 ^ x2; }, VisitIntegralDtype);

class NativeBitwiseXorASKernel : public BitwiseXorASKernel {
public:
    void Call(const Array& x1, Scalar x2, const Array& out) override {
        Device& device = x1.device();
        device.CheckDevicesCompatible(x1, out);
        const Array& x1_cast = x1.dtype() == out.dtype() ? x1 : x1.AsType(out.dtype());
        VisitIntegralDtype(out.dtype(), [&](auto pt) {
            using T = typename decltype(pt)::type;
            struct Impl {
                void operator()(int64_t /*i*/, T x1, T& out) { out = x1 ^ x2; }
                T x2;
            };
            Elementwise<const T, T>(Impl{static_cast<T>(x2)}, x1_cast, out);
        });
    }
};

CHAINERX_NATIVE_REGISTER_KERNEL(BitwiseXorASKernel, NativeBitwiseXorASKernel);

CHAINERX_NATIVE_REGISTER_ELTWISE_DTYPE_BINARY_KERNEL(PowerKernel, { out = chainerx::Power(x1, x2); }, VisitNumericDtype);

class NativePowerASKernel : public PowerASKernel {
public:
    void Call(const Array& x1, Scalar x2, const Array& out) override {
        Device& device = x1.device();
        device.CheckDevicesCompatible(x1, out);
        const Array& x1_cast = x1.dtype() == out.dtype() ? x1 : x1.AsType(out.dtype());
        VisitNumericDtype(out.dtype(), [&](auto pt) {
            using T = typename decltype(pt)::type;
            struct Impl {
                void operator()(int64_t /*i*/, T x1, T& out) { out = chainerx::Power(x1, x2); }
                T x2;
            };
            Elementwise<const T, T>(Impl{static_cast<T>(x2)}, x1_cast, out);
        });
    }
};

CHAINERX_NATIVE_REGISTER_KERNEL(PowerASKernel, NativePowerASKernel);

class NativePowerSAKernel : public PowerSAKernel {
public:
    void Call(Scalar x1, const Array& x2, const Array& out) override {
        Device& device = x2.device();
        device.CheckDevicesCompatible(x2, out);
        const Array& x2_cast = x2.dtype() == out.dtype() ? x2 : x2.AsType(out.dtype());
        VisitNumericDtype(out.dtype(), [&](auto pt) {
            using T = typename decltype(pt)::type;
            struct Impl {
                void operator()(int64_t /*i*/, T x2, T& out) { out = chainerx::Power(x1, x2); }
                T x1;
            };
            Elementwise<const T, T>(Impl{static_cast<T>(x1)}, x2_cast, out);
        });
    }
};

CHAINERX_NATIVE_REGISTER_KERNEL(PowerSAKernel, NativePowerSAKernel);

=======
>>>>>>> 17e4c13d
}  // namespace
}  // namespace native
}  // namespace chainerx<|MERGE_RESOLUTION|>--- conflicted
+++ resolved
@@ -195,70 +195,6 @@
 
 CHAINERX_NATIVE_REGISTER_KERNEL(DivideSAKernel, NativeDivideSAKernel);
 
-<<<<<<< HEAD
-CHAINERX_NATIVE_REGISTER_ELTWISE_DTYPE_BINARY_KERNEL(BitwiseAndKernel, { out = x1 & x2; }, VisitIntegralDtype);
-
-class NativeBitwiseAndASKernel : public BitwiseAndASKernel {
-public:
-    void Call(const Array& x1, Scalar x2, const Array& out) override {
-        Device& device = x1.device();
-        device.CheckDevicesCompatible(x1, out);
-        const Array& x1_cast = x1.dtype() == out.dtype() ? x1 : x1.AsType(out.dtype());
-        VisitIntegralDtype(out.dtype(), [&](auto pt) {
-            using T = typename decltype(pt)::type;
-            struct Impl {
-                void operator()(int64_t /*i*/, T x1, T& out) { out = x1 & x2; }
-                T x2;
-            };
-            Elementwise<const T, T>(Impl{static_cast<T>(x2)}, x1_cast, out);
-        });
-    }
-};
-
-CHAINERX_NATIVE_REGISTER_KERNEL(BitwiseAndASKernel, NativeBitwiseAndASKernel);
-
-CHAINERX_NATIVE_REGISTER_ELTWISE_DTYPE_BINARY_KERNEL(BitwiseOrKernel, { out = x1 | x2; }, VisitIntegralDtype);
-
-class NativeBitwiseOrASKernel : public BitwiseOrASKernel {
-public:
-    void Call(const Array& x1, Scalar x2, const Array& out) override {
-        Device& device = x1.device();
-        device.CheckDevicesCompatible(x1, out);
-        const Array& x1_cast = x1.dtype() == out.dtype() ? x1 : x1.AsType(out.dtype());
-        VisitIntegralDtype(out.dtype(), [&](auto pt) {
-            using T = typename decltype(pt)::type;
-            struct Impl {
-                void operator()(int64_t /*i*/, T x1, T& out) { out = x1 | x2; }
-                T x2;
-            };
-            Elementwise<const T, T>(Impl{static_cast<T>(x2)}, x1_cast, out);
-        });
-    }
-};
-
-CHAINERX_NATIVE_REGISTER_KERNEL(BitwiseOrASKernel, NativeBitwiseOrASKernel);
-
-CHAINERX_NATIVE_REGISTER_ELTWISE_DTYPE_BINARY_KERNEL(BitwiseXorKernel, { out = x1 ^ x2; }, VisitIntegralDtype);
-
-class NativeBitwiseXorASKernel : public BitwiseXorASKernel {
-public:
-    void Call(const Array& x1, Scalar x2, const Array& out) override {
-        Device& device = x1.device();
-        device.CheckDevicesCompatible(x1, out);
-        const Array& x1_cast = x1.dtype() == out.dtype() ? x1 : x1.AsType(out.dtype());
-        VisitIntegralDtype(out.dtype(), [&](auto pt) {
-            using T = typename decltype(pt)::type;
-            struct Impl {
-                void operator()(int64_t /*i*/, T x1, T& out) { out = x1 ^ x2; }
-                T x2;
-            };
-            Elementwise<const T, T>(Impl{static_cast<T>(x2)}, x1_cast, out);
-        });
-    }
-};
-
-CHAINERX_NATIVE_REGISTER_KERNEL(BitwiseXorASKernel, NativeBitwiseXorASKernel);
-
 CHAINERX_NATIVE_REGISTER_ELTWISE_DTYPE_BINARY_KERNEL(PowerKernel, { out = chainerx::Power(x1, x2); }, VisitNumericDtype);
 
 class NativePowerASKernel : public PowerASKernel {
@@ -299,8 +235,6 @@
 
 CHAINERX_NATIVE_REGISTER_KERNEL(PowerSAKernel, NativePowerSAKernel);
 
-=======
->>>>>>> 17e4c13d
 }  // namespace
 }  // namespace native
 }  // namespace chainerx