#include "chainerx/native/native_device.h"

#include <cstdint>

#include "chainerx/array.h"
#include "chainerx/device.h"
#include "chainerx/dtype.h"
#include "chainerx/native/elementwise.h"
#include "chainerx/native/native_device/std_ops.h"
#include "chainerx/native/op_regist.h"
#include "chainerx/routines/creation.h"
#include "chainerx/routines/misc.h"

namespace chainerx {
namespace native {
namespace {

<<<<<<< HEAD
CHAINERX_NATIVE_REGISTER_ELTWISE_UNARY_OP(Copy, { out = x; });
=======
class NativeCopyOp : public CopyOp {
public:
    void Call(const Array& a, const Array& out) override {
        Device& device = a.device();
        device.CheckDevicesCompatible(a, out);
        VisitDtype(out.dtype(), [&](auto pt) {
            using T = typename decltype(pt)::type;
            struct Impl {
                void operator()(int64_t /*i*/, T a, T& out) { out = a; }
            };
            Elementwise<const T, T>(Impl{}, a, out);
        });
    }
};

CHAINERX_NATIVE_REGISTER_OP(CopyOp, NativeCopyOp);
>>>>>>> 1e3b666a

class NativeAsTypeOp : public AsTypeOp {
public:
    void Call(const Array& a, const Array& out) override {
        a.device().CheckDevicesCompatible(a, out);
        auto do_astype = [&](auto in_pt, auto out_pt) {
            using InT = typename decltype(in_pt)::type;
            using OutT = typename decltype(out_pt)::type;
            struct Impl {
                void operator()(int64_t /*i*/, InT a, OutT& out) { out = static_cast<OutT>(a); }
            };
            Elementwise<const InT, OutT>(Impl{}, a, out);
        };
        VisitDtype(out.dtype(), [&](auto out_pt) { VisitDtype(a.dtype(), do_astype, out_pt); });
    }
};

CHAINERX_NATIVE_REGISTER_OP(AsTypeOp, NativeAsTypeOp);

}  // namespace
}  // namespace native
}  // namespace chainerx<|MERGE_RESOLUTION|>--- conflicted
+++ resolved
@@ -15,26 +15,7 @@
 namespace native {
 namespace {
 
-<<<<<<< HEAD
 CHAINERX_NATIVE_REGISTER_ELTWISE_UNARY_OP(Copy, { out = x; });
-=======
-class NativeCopyOp : public CopyOp {
-public:
-    void Call(const Array& a, const Array& out) override {
-        Device& device = a.device();
-        device.CheckDevicesCompatible(a, out);
-        VisitDtype(out.dtype(), [&](auto pt) {
-            using T = typename decltype(pt)::type;
-            struct Impl {
-                void operator()(int64_t /*i*/, T a, T& out) { out = a; }
-            };
-            Elementwise<const T, T>(Impl{}, a, out);
-        });
-    }
-};
-
-CHAINERX_NATIVE_REGISTER_OP(CopyOp, NativeCopyOp);
->>>>>>> 1e3b666a
 
 class NativeAsTypeOp : public AsTypeOp {
 public:
