#include "chainerx/native/native_device.h"

#include <algorithm>
#include <cstdint>
#include <memory>
#include <numeric>
#include <tuple>
#include <utility>

#include <nonstd/optional.hpp>

#include "chainerx/array.h"
#include "chainerx/constant.h"
#include "chainerx/dtype.h"
#include "chainerx/error.h"
#include "chainerx/macro.h"
#include "chainerx/native/col2im.h"
#include "chainerx/native/elementwise.h"
#include "chainerx/native/im2col.h"
#include "chainerx/native/op_regist.h"
#include "chainerx/native/tensor_dot.h"
#include "chainerx/numeric_limits.h"
#include "chainerx/routines/connection.h"
#include "chainerx/routines/creation.h"
#include "chainerx/routines/indexing.h"
#include "chainerx/routines/math.h"
#include "chainerx/routines/pooling.h"
#include "chainerx/scalar.h"
#include "chainerx/shape.h"
#include "chainerx/stack_vector.h"

namespace chainerx {
namespace native {
namespace {

Scalar GetLowestOrInf(Dtype dtype) {
    return VisitDtype(dtype, [](auto pt) {
        using T = typename decltype(pt)::type;
        return Scalar{NumericLimits<T>::LowestOrInf()};
    });
}

// Returns axes that does the following transpose.
// (batch_size, channel, a_1, a_2, ...., a_n, b_1, b_2, ..., b_n) -> (batch_size, channel, b_1, b_2, ...., b_n, a_1, a_2, ..., a_n).
Axes GetSwapSpatialDimensionsAxes(size_t n) {
    Axes axes;
    axes.resize(2 + 2 * n);  // E.g. (batch_size, channel, out_1, out_2, ..., out_n, k_1, k_2, ..., k_n).
    axes[0] = 0;  // Batch dimension kept as is.
    axes[1] = 1;  // Channel dimension kept as is.
    for (size_t i = 2; i < n + 2; ++i) {  // Output and kernel spatial dimensions to be swapped.
        axes[i] = n + i;
        axes[n + i] = i;
    }
    return axes;
}

class NativeMaxPoolGradState : public MaxPoolGradState {
public:
    NativeMaxPoolGradState(Array x, Array col, Axes axes) : x_{std::move(x)}, col_{std::move(col)}, axes_{std::move(axes)} {}

    const Array& x() const { return x_; }
    const Array& col() const { return col_; }
    const Axes& axes() const { return axes_; }

private:
    Array x_{};
    Array col_{};
    Axes axes_{};
};

class NativeMaxPoolOp : public MaxPoolOp {
public:
    std::tuple<Array, std::unique_ptr<MaxPoolGradState>> Call(
            const Array& x,
            StackVector<int64_t, kMaxNdim> kernel_size,
            StackVector<int64_t, kMaxNdim> stride,
            StackVector<int64_t, kMaxNdim> pad,
            bool cover_all,
            bool return_state,
            const nonstd::optional<Array>& out) override {
        CHAINERX_ASSERT(internal::GetArrayBody(x)->nodes().empty());

        // TODO(hvy): Implement and test the `out` argument.
        if (out.has_value()) {
            throw NotImplementedError{"Passing out as an argument is not yet supported."};
        }

        // Convert to column representation of shape (batch_size, channel, k_1, k_2, ..., k_n, out_1, out_2, ..., out_n).
        Array col = native_internal::Im2Col(x, kernel_size, stride, pad, cover_all, GetLowestOrInf(x.dtype()));
        Axes axes{};
        axes.resize(kernel_size.size());
        std::iota(axes.begin(), axes.end(), 2);

        Array actual_out = col.Max(axes);

        std::unique_ptr<MaxPoolGradState> state =
                return_state ? std::make_unique<NativeMaxPoolGradState>(x, std::move(col), std::move(axes)) : nullptr;

        return std::make_tuple(std::move(actual_out), std::move(state));
    }
};

CHAINERX_REGISTER_OP_NATIVE(MaxPoolOp, NativeMaxPoolOp);

class NativeMaxPoolGradGradState : public MaxPoolGradGradState {
public:
    NativeMaxPoolGradGradState(Array indices, Array offset, Dtype x_dtype)
        : indices_{std::move(indices)}, offset_{std::move(offset)}, x_dtype_{x_dtype} {}
    const Array& indices() const { return indices_; }
    const Array& offset() const { return offset_; }
    Dtype x_dtype() const { return x_dtype_; }

private:
    Array indices_{};
    Array offset_{};
    Dtype x_dtype_{};
};

class NativeMaxPoolGradOp : public MaxPoolGradOp {
public:
    std::tuple<Array, std::unique_ptr<MaxPoolGradGradState>> Call(
            const Array& gout,
            StackVector<int64_t, kMaxNdim> kernel_size,
            StackVector<int64_t, kMaxNdim> stride,
            StackVector<int64_t, kMaxNdim> pad,
            const std::shared_ptr<MaxPoolGradState>& state,
            bool return_state,
            const nonstd::optional<Array>& gx) override {
        CHAINERX_ASSERT(internal::GetArrayBody(gout)->nodes().empty());

        // TODO(hvy): Implement and test the `gx` argument.
        if (gx.has_value()) {
            throw NotImplementedError{"Passing gx as an argument is not yet supported."};
        }

        // TODO(hvy): Implement recomputation of state members.
        CHAINERX_ASSERT(state != nullptr);
        NativeMaxPoolGradState& native_state = dynamic_cast<NativeMaxPoolGradState&>(*state);
        const Array& x = native_state.x();
        const Array& col = native_state.col();
        const Axes& axes = native_state.axes();

        Array indices = col.ArgMax(axes);
        CHAINERX_ASSERT(indices.shape() == gout.shape());

        // Compute flattened col gradients.
        int64_t kernel_total_size = std::accumulate(kernel_size.begin(), kernel_size.end(), int64_t{1}, std::multiplies<>());
        int64_t out_total_size = indices.GetTotalSize();
        Shape out_flat{out_total_size};
        Device& device = x.device();
        Array gcol = Zeros({out_total_size * kernel_total_size}, x.dtype(), device);
        Array offset = Arange(0, out_total_size * kernel_total_size, kernel_total_size, indices.dtype(), device);
        device.backend().CallOp<AddAtOp>(gcol, indices.Reshape(out_flat) + offset, 0, gout.Reshape(out_flat), gcol);

        // Reshape col gradients to (batch_size, channel, out_1, out_2, ..., out_n, k_1, k_2, ..., k_n).
        Shape out_shape_with_kernel = gout.shape();
        std::copy(kernel_size.begin(), kernel_size.end(), std::back_inserter(out_shape_with_kernel));

        // Transform col gradients to input shape.
        Array actual_gx = native_internal::Col2Im(
                gcol.Reshape(out_shape_with_kernel).Transpose(GetSwapSpatialDimensionsAxes(kernel_size.size())),
                stride,
                pad,
                {x.shape().begin() + 2, x.shape().end()});

        std::unique_ptr<MaxPoolGradGradState> grad_grad_state =
                return_state ? std::make_unique<NativeMaxPoolGradGradState>(std::move(indices), std::move(offset), x.dtype()) : nullptr;

        return std::make_tuple(std::move(actual_gx), std::move(grad_grad_state));
    }
};

CHAINERX_REGISTER_OP_NATIVE(MaxPoolGradOp, NativeMaxPoolGradOp);

class NativeMaxPoolGradGradOp : public MaxPoolGradGradOp {
public:
    Array Call(
            const Array& ggx,
            StackVector<int64_t, kMaxNdim> kernel_size,
            StackVector<int64_t, kMaxNdim> stride,
            StackVector<int64_t, kMaxNdim> pad,
            bool cover_all,
            const std::shared_ptr<MaxPoolGradGradState>& state,
            const nonstd::optional<Array>& ggout) override {
        CHAINERX_ASSERT(internal::GetArrayBody(ggx)->nodes().empty());

        // TODO(hvy): Implement and test the `ggout` argument.
        if (ggout.has_value()) {
            throw NotImplementedError{"Passing ggout as an argument is not yet supported."};
        }

        // TODO(hvy): Implement recomputation of state members.
        CHAINERX_ASSERT(state != nullptr);
        NativeMaxPoolGradGradState& native_state = dynamic_cast<NativeMaxPoolGradGradState&>(*state);
        const Array& indices = native_state.indices();
        const Array& offset = native_state.offset();
        Dtype x_dtype = native_state.x_dtype();

        Array col = native_internal::Im2Col(ggx, kernel_size, stride, pad, cover_all, GetLowestOrInf(x_dtype));
        return Take(
                col.Transpose(GetSwapSpatialDimensionsAxes(kernel_size.size())).Reshape({col.GetTotalSize()}),
                indices + offset.Reshape(indices.shape()),
                0);
    }
};

CHAINERX_REGISTER_OP_NATIVE(MaxPoolGradGradOp, NativeMaxPoolGradGradOp);

class NativeAveragePoolGradState : public AveragePoolGradState {
public:
    NativeAveragePoolGradState(Array x, Shape gcol_shape, nonstd::optional<Array> width_ignore)
        : x_{std::move(x)}, gcol_shape_{std::move(gcol_shape)}, width_ignore_{std::move(width_ignore)} {}

    const Array& x() const { return x_; }
    const Shape& gcol_shape() const { return gcol_shape_; }
    const nonstd::optional<Array>& width_ignore() const { return width_ignore_; }

private:
    Array x_;
    Shape gcol_shape_;
    nonstd::optional<Array> width_ignore_;
};

// TODO(hvy): Use Device::Mean when implemented.
void Mean(const Array& a, const Axes& axis, const Array& out) {
    Device& device = a.device();
    device.Sum(a, axis, out);
    device.backend().CallOp<DivideASOp>(out, internal::CountItemsAlongAxes(a.shape(), axis), out);
}

Array GetPadModeIgnorePoolingWidths(
        const Shape& shape,
        const StackVector<int64_t, kMaxNdim>& kernel_size,
        const StackVector<int64_t, kMaxNdim>& stride,
        const StackVector<int64_t, kMaxNdim>& pad,
        Dtype dtype) {
    int8_t n = shape.ndim() - 2;
    CHAINERX_ASSERT(n == static_cast<int8_t>(kernel_size.size()));
    CHAINERX_ASSERT(n == static_cast<int8_t>(stride.size()));
    CHAINERX_ASSERT(n == static_cast<int8_t>(pad.size()));
    CHAINERX_ASSERT(GetKind(dtype) == DtypeKind::kFloat);

    Array widths;
    for (int64_t i = 0; i < n; ++i) {
        int64_t dim_i = shape[2 + i];
        int64_t kernel_size_i = kernel_size[i];
        int64_t stride_i = stride[i];
        int64_t pad_i = pad[i];

        Array width = Empty({internal::GetConvOutDim(dim_i, kernel_size_i, stride_i, pad_i, false)}, dtype);
        VisitFloatingPointDtype(dtype, [dim_i, kernel_size_i, stride_i, pad_i, &width](auto pt) {
            using T = typename decltype(pt)::type;
            struct Impl {
                void operator()(int64_t i, T& w) {
                    T start = static_cast<T>(i) * s - p;
                    T end = start + k;
                    if (start < T{0}) {
                        start = T{0};
                    }
                    if (end > d) {
                        end = d;
                    }
                    w = end - start;
                }

                T d;
                T k;
                T s;
                T p;
            };
            Elementwise<T>(
                    Impl{static_cast<T>(dim_i), static_cast<T>(kernel_size_i), static_cast<T>(stride_i), static_cast<T>(pad_i)}, width);
        });

        if (i == 0) {
            widths = std::move(width);
        } else {
            Shape widths_expanded = widths.shape();
            widths_expanded.emplace_back(1);

            Shape width_expanded{1};
            std::copy(width.shape().begin(), width.shape().end(), std::back_inserter(width_expanded));

            widths = TensorDot(
                    widths.Reshape(widths_expanded), width.Reshape(width_expanded), {static_cast<int8_t>(widths.ndim())}, {0}, dtype);
        }
    }
    return widths;
}

class NativeAveragePoolOp : public AveragePoolOp {
public:
    std::tuple<Array, std::unique_ptr<AveragePoolGradState>> Call(
            const Array& x,
            StackVector<int64_t, kMaxNdim> kernel_size,
            StackVector<int64_t, kMaxNdim> stride,
            StackVector<int64_t, kMaxNdim> pad,
            AveragePoolPadMode pad_mode,
            bool return_state,
            const nonstd::optional<Array>& out) override {
        CHAINERX_ASSERT(internal::GetArrayBody(x)->nodes().empty());

        // TODO(hvy): Implement and test the `out` argument.
        if (out.has_value()) {
            throw NotImplementedError{"Passing out as an argument is not yet supported."};
        }

        Array col = native_internal::Im2Col(x, kernel_size, stride, pad, false, 0);

        // Average along the kernel dimensions of col with shape (batch_size, channel, k_1, k_2, ..., k_n, out_1, out_2, ..., out_n).
        Axes kernel_axes{};
        kernel_axes.resize(kernel_size.size());
        std::iota(kernel_axes.begin(), kernel_axes.end(), 2);  // From k_1, up to k_n.

        Device& device = col.device();
        Array actual_out = internal::EmptyReduced(col.shape(), col.dtype(), kernel_axes, false, device);

        nonstd::optional<Array> width_ignore{nonstd::nullopt};

        switch (pad_mode) {
            case AveragePoolPadMode::kZero:
                Mean(col, kernel_axes, actual_out);
                break;
            case AveragePoolPadMode::kIgnore: {
<<<<<<< HEAD
                device.Sum(col, kernel_axes, actual_out);
                width_ignore =
                        GetPadModeIgnorePoolingWidths(x.shape(), kernel_size, stride, pad, x.dtype()).BroadcastTo(actual_out.shape());
                device.Divide(actual_out, *width_ignore, actual_out);
=======
                Device& device = x.device();
                device.Sum(col, kernel_axes, out);
                width_ignore_ = GetPadModeIgnorePoolingWidths(x.shape(), kernel_size_, stride_, pad_, x.dtype()).BroadcastTo(out.shape());
                device.backend().CallOp<DivideOp>(out, width_ignore_, out);
>>>>>>> ed7abdde
                break;
            }
            default:
                CHAINERX_NEVER_REACH();
        }

        std::unique_ptr<AveragePoolGradState> state =
                return_state ? std::make_unique<NativeAveragePoolGradState>(x, col.shape(), width_ignore) : nullptr;

        return std::make_tuple(std::move(actual_out), std::move(state));
    }
};

CHAINERX_REGISTER_OP_NATIVE(AveragePoolOp, NativeAveragePoolOp);

class NativeAveragePoolGradOp : public AveragePoolGradOp {
public:
    Array Call(
            const Array& gout,
            StackVector<int64_t, kMaxNdim> kernel_size,
            StackVector<int64_t, kMaxNdim> stride,
            StackVector<int64_t, kMaxNdim> pad,
            AveragePoolPadMode pad_mode,
            const std::shared_ptr<AveragePoolGradState>& state,
            const nonstd::optional<Array>& gx) override {
        CHAINERX_ASSERT(internal::GetArrayBody(gout)->nodes().empty());

        // TODO(hvy): Implement and test the `gx` argument.
        if (gx.has_value()) {
            throw NotImplementedError{"Passing gx as an argument is not yet supported."};
        }

        CHAINERX_ASSERT(state != nullptr);
        NativeAveragePoolGradState& native_state = dynamic_cast<NativeAveragePoolGradState&>(*state);
        const Array& x = native_state.x();
        const Shape& gcol_shape = native_state.gcol_shape();

        Shape reshape_to = gcol_shape;
        std::fill(reshape_to.begin() + 2, reshape_to.begin() + x.ndim(), int64_t{1});
        Array actual_gx{};

        switch (pad_mode) {
            case AveragePoolPadMode::kZero: {
                Array gcol = gout.Reshape(reshape_to).BroadcastTo(gcol_shape);
                actual_gx = native_internal::Col2Im(gcol, stride, pad, {x.shape().begin() + 2, x.shape().end()});
                int64_t width_zero = std::accumulate(kernel_size.begin(), kernel_size.end(), int64_t{1}, std::multiplies<>());
                actual_gx /= width_zero;
                break;
            }
            case AveragePoolPadMode::kIgnore: {
                const Array& width_ignore = native_state.width_ignore().value();
                Array gcol = (gout / width_ignore).Reshape(reshape_to).BroadcastTo(gcol_shape);
                actual_gx = native_internal::Col2Im(gcol, stride, pad, {x.shape().begin() + 2, x.shape().end()});
                break;
            }
            default:
                CHAINERX_NEVER_REACH();
        }

        return actual_gx;
    }
};

CHAINERX_REGISTER_OP_NATIVE(AveragePoolGradOp, NativeAveragePoolGradOp);

}  // namespace
}  // namespace native
}  // namespace chainerx<|MERGE_RESOLUTION|>--- conflicted
+++ resolved
@@ -322,17 +322,11 @@
                 Mean(col, kernel_axes, actual_out);
                 break;
             case AveragePoolPadMode::kIgnore: {
-<<<<<<< HEAD
+                Device& device = x.device();
                 device.Sum(col, kernel_axes, actual_out);
                 width_ignore =
                         GetPadModeIgnorePoolingWidths(x.shape(), kernel_size, stride, pad, x.dtype()).BroadcastTo(actual_out.shape());
-                device.Divide(actual_out, *width_ignore, actual_out);
-=======
-                Device& device = x.device();
-                device.Sum(col, kernel_axes, out);
-                width_ignore_ = GetPadModeIgnorePoolingWidths(x.shape(), kernel_size_, stride_, pad_, x.dtype()).BroadcastTo(out.shape());
-                device.backend().CallOp<DivideOp>(out, width_ignore_, out);
->>>>>>> ed7abdde
+                device.backend().CallOp<DivideOp>(actual_out, *width_ignore, actual_out);
                 break;
             }
             default:
