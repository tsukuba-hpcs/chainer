#include "chainerx/native/native_device.h"

#include <algorithm>
#include <cstdint>
#include <memory>
#include <numeric>
#include <tuple>
#include <utility>

#include <nonstd/optional.hpp>

#include "chainerx/array.h"
#include "chainerx/constant.h"
#include "chainerx/dtype.h"
#include "chainerx/error.h"
#include "chainerx/macro.h"
#include "chainerx/native/col2im.h"
#include "chainerx/native/elementwise.h"
#include "chainerx/native/im2col.h"
#include "chainerx/native/op_regist.h"
#include "chainerx/native/tensor_dot.h"
#include "chainerx/numeric_limits.h"
#include "chainerx/routines/connection.h"
#include "chainerx/routines/creation.h"
#include "chainerx/routines/indexing.h"
#include "chainerx/routines/math.h"
#include "chainerx/routines/pooling.h"
#include "chainerx/scalar.h"
#include "chainerx/shape.h"
#include "chainerx/stack_vector.h"

namespace chainerx {
namespace native {
namespace {

Scalar GetLowestOrInf(Dtype dtype) {
    return VisitDtype(dtype, [](auto pt) {
        using T = typename decltype(pt)::type;
        return Scalar{NumericLimits<T>::LowestOrInf()};
    });
}

// Returns axes that does the following transpose.
// (batch_size, channel, a_1, a_2, ...., a_n, b_1, b_2, ..., b_n) -> (batch_size, channel, b_1, b_2, ...., b_n, a_1, a_2, ..., a_n).
Axes GetSwapSpatialDimensionsAxes(size_t n) {
    Axes axes;
    axes.resize(2 + 2 * n);  // E.g. (batch_size, channel, out_1, out_2, ..., out_n, k_1, k_2, ..., k_n).
    axes[0] = 0;  // Batch dimension kept as is.
    axes[1] = 1;  // Channel dimension kept as is.
    for (size_t i = 2; i < n + 2; ++i) {  // Output and kernel spatial dimensions to be swapped.
        axes[i] = n + i;
        axes[n + i] = i;
    }
    return axes;
}

class NativeMaxPoolOp : public MaxPoolOp {
public:
    std::tuple<Array, std::unique_ptr<MaxPoolGradState>> Call(
            const Array& x,
            StackVector<int64_t, kMaxNdim> kernel_size,
            StackVector<int64_t, kMaxNdim> stride,
            StackVector<int64_t, kMaxNdim> pad,
            bool cover_all,
            bool return_state,
            const nonstd::optional<Array>& out) override {
        CHAINERX_ASSERT(internal::GetArrayBody(x)->nodes().empty());

        // TODO(hvy): Implement and test the `out` argument.
        if (out.has_value()) {
            throw NotImplementedError{"Passing out as an argument is not yet supported."};
        }

        // Convert to column representation of shape (batch_size, channel, k_1, k_2, ..., k_n, out_1, out_2, ..., out_n).
        Array col = native_internal::Im2Col(x, kernel_size, stride, pad, cover_all, GetLowestOrInf(x.dtype()));
        Axes axes{};
        axes.resize(kernel_size.size());
        std::iota(axes.begin(), axes.end(), 2);

        Array actual_out = col.Max(axes);

        std::unique_ptr<MaxPoolGradState> state =
                return_state ? std::make_unique<NativeMaxPoolGradState>(x, std::move(col), std::move(axes)) : nullptr;

        return std::make_tuple(std::move(actual_out), std::move(state));
    }
};

CHAINERX_REGISTER_OP_NATIVE(MaxPoolOp, NativeMaxPoolOp);

class NativeMaxPoolGradOp : public MaxPoolGradOp {
public:
    std::tuple<Array, std::unique_ptr<MaxPoolGradGradState>> Call(
            const Array& gout,
            StackVector<int64_t, kMaxNdim> kernel_size,
            StackVector<int64_t, kMaxNdim> stride,
            StackVector<int64_t, kMaxNdim> pad,
            const std::shared_ptr<MaxPoolGradState>& state,
            bool return_state,
            const nonstd::optional<Array>& gx) override {
        CHAINERX_ASSERT(internal::GetArrayBody(gout)->nodes().empty());

        // TODO(hvy): Implement and test the `gx` argument.
        if (gx.has_value()) {
            throw NotImplementedError{"Passing gx as an argument is not yet supported."};
        }

        // TODO(hvy): Implement recomputation of state members.
        CHAINERX_ASSERT(state != nullptr);
        NativeMaxPoolGradState& native_state = dynamic_cast<NativeMaxPoolGradState&>(*state);
        const Array& x = native_state.x();
        const Array& col = native_state.col();
        const Axes& axes = native_state.axes();

        Array indices = col.ArgMax(axes);
        CHAINERX_ASSERT(indices.shape() == gout.shape());

        // Compute flattened col gradients.
        int64_t kernel_total_size = std::accumulate(kernel_size.begin(), kernel_size.end(), int64_t{1}, std::multiplies<>());
        int64_t out_total_size = indices.GetTotalSize();
        Shape out_flat{out_total_size};
        Device& device = x.device();
        Array gcol = Zeros({out_total_size * kernel_total_size}, x.dtype(), device);
        Array offset = Arange(0, out_total_size * kernel_total_size, kernel_total_size, indices.dtype(), device);
        device.backend().CallOp<AddAtOp>(gcol, indices.Reshape(out_flat) + offset, 0, gout.Reshape(out_flat), gcol);

        // Reshape col gradients to (batch_size, channel, out_1, out_2, ..., out_n, k_1, k_2, ..., k_n).
        Shape out_shape_with_kernel = gout.shape();
        std::copy(kernel_size.begin(), kernel_size.end(), std::back_inserter(out_shape_with_kernel));

        // Transform col gradients to input shape.
        Array actual_gx = native_internal::Col2Im(
                gcol.Reshape(out_shape_with_kernel).Transpose(GetSwapSpatialDimensionsAxes(kernel_size.size())),
                stride,
                pad,
                {x.shape().begin() + 2, x.shape().end()});

        std::unique_ptr<MaxPoolGradGradState> grad_grad_state =
                return_state ? std::make_unique<NativeMaxPoolGradGradState>(std::move(indices), std::move(offset), x.dtype()) : nullptr;

        return std::make_tuple(std::move(actual_gx), std::move(grad_grad_state));
    }
};

CHAINERX_REGISTER_OP_NATIVE(MaxPoolGradOp, NativeMaxPoolGradOp);

class NativeMaxPoolGradGradOp : public MaxPoolGradGradOp {
public:
    Array Call(
            const Array& ggx,
            StackVector<int64_t, kMaxNdim> kernel_size,
            StackVector<int64_t, kMaxNdim> stride,
            StackVector<int64_t, kMaxNdim> pad,
            bool cover_all,
            const std::shared_ptr<MaxPoolGradGradState>& state,
            const nonstd::optional<Array>& ggout) override {
        CHAINERX_ASSERT(internal::GetArrayBody(ggx)->nodes().empty());

        // TODO(hvy): Implement and test the `ggout` argument.
        if (ggout.has_value()) {
            throw NotImplementedError{"Passing ggout as an argument is not yet supported."};
        }

        // TODO(hvy): Implement recomputation of state members.
        CHAINERX_ASSERT(state != nullptr);
        NativeMaxPoolGradGradState& native_state = dynamic_cast<NativeMaxPoolGradGradState&>(*state);
        const Array& indices = native_state.indices();
        const Array& offset = native_state.offset();
        Dtype x_dtype = native_state.x_dtype();

        Array col = native_internal::Im2Col(ggx, kernel_size, stride, pad, cover_all, GetLowestOrInf(x_dtype));
        return Take(
                col.Transpose(GetSwapSpatialDimensionsAxes(kernel_size.size())).Reshape({col.GetTotalSize()}),
                indices + offset.Reshape(indices.shape()),
                0);
    }
};

CHAINERX_REGISTER_OP_NATIVE(MaxPoolGradGradOp, NativeMaxPoolGradGradOp);

// TODO(hvy): Use Device::Mean when implemented.
void Mean(const Array& a, const Axes& axis, const Array& out) {
    Device& device = a.device();
    device.backend().CallOp<SumOp>(a, axis, out);
    device.backend().CallOp<DivideASOp>(out, internal::CountItemsAlongAxes(a.shape(), axis), out);
}

Array GetPadModeIgnorePoolingWidths(
        const Shape& shape,
        const StackVector<int64_t, kMaxNdim>& kernel_size,
        const StackVector<int64_t, kMaxNdim>& stride,
        const StackVector<int64_t, kMaxNdim>& pad,
        Dtype dtype) {
    int8_t n = shape.ndim() - 2;
    CHAINERX_ASSERT(n == static_cast<int8_t>(kernel_size.size()));
    CHAINERX_ASSERT(n == static_cast<int8_t>(stride.size()));
    CHAINERX_ASSERT(n == static_cast<int8_t>(pad.size()));
    CHAINERX_ASSERT(GetKind(dtype) == DtypeKind::kFloat);

    Array widths;
    for (int64_t i = 0; i < n; ++i) {
        int64_t dim_i = shape[2 + i];
        int64_t kernel_size_i = kernel_size[i];
        int64_t stride_i = stride[i];
        int64_t pad_i = pad[i];

        Array width = Empty({internal::GetConvOutDim(dim_i, kernel_size_i, stride_i, pad_i, false)}, dtype);
        VisitFloatingPointDtype(dtype, [dim_i, kernel_size_i, stride_i, pad_i, &width](auto pt) {
            using T = typename decltype(pt)::type;
            struct Impl {
                void operator()(int64_t i, T& w) {
                    T start = static_cast<T>(i) * s - p;
                    T end = start + k;
                    if (start < T{0}) {
                        start = T{0};
                    }
                    if (end > d) {
                        end = d;
                    }
                    w = end - start;
                }

                T d;
                T k;
                T s;
                T p;
            };
            Elementwise<T>(
                    Impl{static_cast<T>(dim_i), static_cast<T>(kernel_size_i), static_cast<T>(stride_i), static_cast<T>(pad_i)}, width);
        });

        if (i == 0) {
            widths = std::move(width);
        } else {
            Shape widths_expanded = widths.shape();
            widths_expanded.emplace_back(1);

            Shape width_expanded{1};
            std::copy(width.shape().begin(), width.shape().end(), std::back_inserter(width_expanded));

            widths = TensorDot(
                    widths.Reshape(widths_expanded), width.Reshape(width_expanded), {static_cast<int8_t>(widths.ndim())}, {0}, dtype);
        }
    }
    return widths;
}

class NativeAveragePoolOp : public AveragePoolOp {
public:
    std::tuple<Array, std::unique_ptr<AveragePoolGradState>> Call(
            const Array& x,
            StackVector<int64_t, kMaxNdim> kernel_size,
            StackVector<int64_t, kMaxNdim> stride,
            StackVector<int64_t, kMaxNdim> pad,
            AveragePoolPadMode pad_mode,
            bool return_state,
            const nonstd::optional<Array>& out) override {
        CHAINERX_ASSERT(internal::GetArrayBody(x)->nodes().empty());

        // TODO(hvy): Implement and test the `out` argument.
        if (out.has_value()) {
            throw NotImplementedError{"Passing out as an argument is not yet supported."};
        }

        Array col = native_internal::Im2Col(x, kernel_size, stride, pad, false, 0);

        // Average along the kernel dimensions of col with shape (batch_size, channel, k_1, k_2, ..., k_n, out_1, out_2, ..., out_n).
        Axes kernel_axes{};
        kernel_axes.resize(kernel_size.size());
        std::iota(kernel_axes.begin(), kernel_axes.end(), 2);  // From k_1, up to k_n.

        Device& device = col.device();
        Array actual_out = internal::EmptyReduced(col.shape(), col.dtype(), kernel_axes, false, device);

        nonstd::optional<Array> width_ignore{nonstd::nullopt};

        switch (pad_mode) {
            case AveragePoolPadMode::kZero:
                Mean(col, kernel_axes, actual_out);
                break;
            case AveragePoolPadMode::kIgnore: {
                Device& device = x.device();
<<<<<<< HEAD
                device.backend().CallOp<SumOp>(col, kernel_axes, out);
                width_ignore_ = GetPadModeIgnorePoolingWidths(x.shape(), kernel_size_, stride_, pad_, x.dtype()).BroadcastTo(out.shape());
                device.backend().CallOp<DivideOp>(out, width_ignore_, out);
=======
                device.Sum(col, kernel_axes, actual_out);
                width_ignore =
                        GetPadModeIgnorePoolingWidths(x.shape(), kernel_size, stride, pad, x.dtype()).BroadcastTo(actual_out.shape());
                device.backend().CallOp<DivideOp>(actual_out, *width_ignore, actual_out);
>>>>>>> 62baddfd
                break;
            }
            default:
                CHAINERX_NEVER_REACH();
        }

        std::unique_ptr<AveragePoolGradState> state =
                return_state ? std::make_unique<NativeAveragePoolGradState>(x, col.shape(), width_ignore) : nullptr;

        return std::make_tuple(std::move(actual_out), std::move(state));
    }
};

CHAINERX_REGISTER_OP_NATIVE(AveragePoolOp, NativeAveragePoolOp);

class NativeAveragePoolGradOp : public AveragePoolGradOp {
public:
    Array Call(
            const Array& gout,
            StackVector<int64_t, kMaxNdim> kernel_size,
            StackVector<int64_t, kMaxNdim> stride,
            StackVector<int64_t, kMaxNdim> pad,
            AveragePoolPadMode pad_mode,
            const std::shared_ptr<AveragePoolGradState>& state,
            const nonstd::optional<Array>& gx) override {
        CHAINERX_ASSERT(internal::GetArrayBody(gout)->nodes().empty());

        // TODO(hvy): Implement and test the `gx` argument.
        if (gx.has_value()) {
            throw NotImplementedError{"Passing gx as an argument is not yet supported."};
        }

        CHAINERX_ASSERT(state != nullptr);
        NativeAveragePoolGradState& native_state = dynamic_cast<NativeAveragePoolGradState&>(*state);
        const Array& x = native_state.x();
        const Shape& gcol_shape = native_state.gcol_shape();

        Shape reshape_to = gcol_shape;
        std::fill(reshape_to.begin() + 2, reshape_to.begin() + x.ndim(), int64_t{1});
        Array actual_gx{};

        switch (pad_mode) {
            case AveragePoolPadMode::kZero: {
                Array gcol = gout.Reshape(reshape_to).BroadcastTo(gcol_shape);
                actual_gx = native_internal::Col2Im(gcol, stride, pad, {x.shape().begin() + 2, x.shape().end()});
                int64_t width_zero = std::accumulate(kernel_size.begin(), kernel_size.end(), int64_t{1}, std::multiplies<>());
                actual_gx /= width_zero;
                break;
            }
            case AveragePoolPadMode::kIgnore: {
                const Array& width_ignore = native_state.width_ignore().value();
                Array gcol = (gout / width_ignore).Reshape(reshape_to).BroadcastTo(gcol_shape);
                actual_gx = native_internal::Col2Im(gcol, stride, pad, {x.shape().begin() + 2, x.shape().end()});
                break;
            }
            default:
                CHAINERX_NEVER_REACH();
        }

        return actual_gx;
    }
};

CHAINERX_REGISTER_OP_NATIVE(AveragePoolGradOp, NativeAveragePoolGradOp);

}  // namespace
}  // namespace native
}  // namespace chainerx<|MERGE_RESOLUTION|>--- conflicted
+++ resolved
@@ -280,16 +280,10 @@
                 break;
             case AveragePoolPadMode::kIgnore: {
                 Device& device = x.device();
-<<<<<<< HEAD
-                device.backend().CallOp<SumOp>(col, kernel_axes, out);
-                width_ignore_ = GetPadModeIgnorePoolingWidths(x.shape(), kernel_size_, stride_, pad_, x.dtype()).BroadcastTo(out.shape());
-                device.backend().CallOp<DivideOp>(out, width_ignore_, out);
-=======
-                device.Sum(col, kernel_axes, actual_out);
+                device.backend().CallOp<SumOp>(col, kernel_axes, actual_out);
                 width_ignore =
                         GetPadModeIgnorePoolingWidths(x.shape(), kernel_size, stride, pad, x.dtype()).BroadcastTo(actual_out.shape());
                 device.backend().CallOp<DivideOp>(actual_out, *width_ignore, actual_out);
->>>>>>> 62baddfd
                 break;
             }
             default:
