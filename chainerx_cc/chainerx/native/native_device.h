--- conflicted
+++ resolved
@@ -85,110 +85,6 @@
 
     std::shared_ptr<void> FromHostMemory(const std::shared_ptr<void>& src_ptr, size_t bytesize) override;
 
-<<<<<<< HEAD
-    // fill.cc
-
-    void Fill(const Array& out, Scalar value) override;
-
-    // arithmetic.cc
-
-    void Add(const Array& x1, const Array& x2, const Array& out) override;
-    void AddAS(const Array& x1, Scalar x2, const Array& out) override;
-
-    void Subtract(const Array& x1, const Array& x2, const Array& out) override;
-    void SubtractAS(const Array& x1, Scalar x2, const Array& out) override;
-
-    void Multiply(const Array& x1, const Array& x2, const Array& out) override;
-    void MultiplyAS(const Array& x1, Scalar x2, const Array& out) override;
-
-    void FloorDivide(const Array& x1, const Array& x2, const Array& out) override;
-    void FloorDivideAS(const Array& x1, Scalar x2, const Array& out) override;
-
-    void Divide(const Array& x1, const Array& x2, const Array& out) override;
-    void DivideAS(const Array& x1, Scalar x2, const Array& out) override;
-
-    // reduction.cc
-
-    void Sum(const Array& a, const Axes& axis, const Array& out) override;
-    void AMax(const Array& a, const Axes& axis, const Array& out) override;
-    void AMin(const Array& a, const Axes& axis, const Array& out) override;
-
-    // copy.cc
-
-    void AsType(const Array& a, const Array& out) override;
-
-    // activation.cc
-
-    void IfLessElseASSA(const Array& x1, Scalar x2, Scalar pos, const Array& neg, const Array& out) override;
-
-    void IfGreaterElseASSA(const Array& x1, Scalar x2, Scalar pos, const Array& neg, const Array& out) override;
-    void IfGreaterElseAAAA(const Array& x1, const Array& x2, const Array& pos, const Array& neg, const Array& out) override;
-
-    void Tanh(const Array& x, const Array& out) override;
-
-    // dot.cc
-
-    void Dot(const Array& a, const Array& b, const Array& out) override;
-
-    // exp_log.cc
-
-    void Exp(const Array& x, const Array& out) override;
-    void Log(const Array& x, const Array& out) override;
-
-    // misc.cc
-
-    void Square(const Array& x, const Array& out) override;
-
-    void Sqrt(const Array& x, const Array& out) override;
-
-    void IsNan(const Array& x, const Array& out) override;
-    void IsInf(const Array& x, const Array& out) override;
-
-    // conv.cc
-
-    Array Conv(
-            const Array& x,
-            const Array& w,
-            const nonstd::optional<Array>& b,
-            const StackVector<int64_t, kMaxNdim>& stride,
-            const StackVector<int64_t, kMaxNdim>& pad,
-            bool cover_all,
-            Dtype out_dtype) override;
-
-    Array ConvGradWeight(
-            Dtype w_dtype,
-            const Shape& w_shape,
-            const Array& x,
-            const Array& gy,
-            const StackVector<int64_t, kMaxNdim>& stride,
-            const StackVector<int64_t, kMaxNdim>& pad,
-            bool cover_all) override;
-
-    Array ConvTranspose(
-            const Array& x,
-            const Array& w,
-            const nonstd::optional<Array>& b,
-            const StackVector<int64_t, kMaxNdim>& stride,
-            const StackVector<int64_t, kMaxNdim>& pad,
-            const StackVector<int64_t, kMaxNdim>& out_size,
-            Dtype out_dtype) override;
-
-    // pool.cc
-
-    std::unique_ptr<MaxPoolForwardBackward> GetMaxPoolForwardBackward(
-            const StackVector<int64_t, kMaxNdim>& kernel_size,
-            const StackVector<int64_t, kMaxNdim>& stride,
-            const StackVector<int64_t, kMaxNdim>& pad,
-            bool cover_all) override;
-
-    std::unique_ptr<AveragePoolForwardBackward> GetAveragePoolForwardBackward(
-            const StackVector<int64_t, kMaxNdim>& kernel_size,
-            const StackVector<int64_t, kMaxNdim>& stride,
-            const StackVector<int64_t, kMaxNdim>& pad,
-            AveragePoolPadMode pad_mode) override;
-
-=======
->>>>>>> 91a99620
 protected:
     NativeDevice(NativeBackend& backend, int index) : Device(backend, index) {}
 
