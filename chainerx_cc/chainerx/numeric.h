#pragma once
#include <cmath>

#include "chainerx/array.h"
#include "chainerx/scalar.h"

namespace chainerx {

bool AllClose(const Array& a, const Array& b, double rtol = 1e-5, double atol = 1e-8, bool equal_nan = false);

template <typename T>
inline bool IsNan(T /*value*/) {
    return false;
}

inline bool IsNan(chainerx::Float16 value) { return value.IsNan(); }
inline bool IsNan(float value) { return std::isnan(value); }
inline bool IsNan(double value) { return std::isnan(value); }

template <typename T>
inline bool IsInf(T /*value*/) {
    return false;
}

inline bool IsInf(chainerx::Float16 value) { return value.IsInf(); }
inline bool IsInf(double value) { return std::isinf(value); }
inline bool IsInf(float value) { return std::isinf(value); }

template <typename T>
<<<<<<< HEAD
inline T Floor(T x) {
    return std::floor(x);
}
template <>
inline chainerx::Float16 Floor<chainerx::Float16>(chainerx::Float16 x) {
    return Float16{std::floor(static_cast<float>(x))};
=======
inline T Ceil(T x) {
    return std::ceil(x);
}
template <>
inline chainerx::Float16 Ceil<chainerx::Float16>(chainerx::Float16 x) {
    return Float16{std::ceil(static_cast<float>(x))};
>>>>>>> 7360365d
}

template <typename T>
inline T Tanh(T x) {
    return std::tanh(x);
}
template <>
inline chainerx::Float16 Tanh<chainerx::Float16>(chainerx::Float16 x) {
    return Float16{std::tanh(static_cast<float>(x))};
}

template <typename T>
inline T Sin(T x) {
    return std::sin(x);
}
template <>
inline chainerx::Float16 Sin<chainerx::Float16>(chainerx::Float16 x) {
    return Float16{std::sin(static_cast<float>(x))};
}

template <typename T>
inline T Cos(T x) {
    return std::cos(x);
}
template <>
inline chainerx::Float16 Cos<chainerx::Float16>(chainerx::Float16 x) {
    return Float16{std::cos(static_cast<float>(x))};
}

template <typename T>
inline T Tan(T x) {
    return std::tan(x);
}
template <>
inline chainerx::Float16 Tan<chainerx::Float16>(chainerx::Float16 x) {
    return Float16{std::tan(static_cast<float>(x))};
}

template <typename T>
inline T Arcsin(T x) {
    return std::asin(x);
}
template <>
inline chainerx::Float16 Arcsin<chainerx::Float16>(chainerx::Float16 x) {
    return Float16{std::asin(static_cast<float>(x))};
}

template <typename T>
inline T Arccos(T x) {
    return std::acos(x);
}
template <>
inline chainerx::Float16 Arccos<chainerx::Float16>(chainerx::Float16 x) {
    return Float16{std::acos(static_cast<float>(x))};
}

template <typename T>
inline T Arctan(T x) {
    return std::atan(x);
}
template <>
inline chainerx::Float16 Arctan<chainerx::Float16>(chainerx::Float16 x) {
    return Float16{std::atan(static_cast<float>(x))};
}

template <typename T>
inline T Exp(T x) {
    return std::exp(x);
}
template <>
inline chainerx::Float16 Exp<chainerx::Float16>(chainerx::Float16 x) {
    return Float16{std::exp(static_cast<float>(x))};
}

template <typename T>
inline T Log(T x) {
    return std::log(x);
}
template <>
inline chainerx::Float16 Log<chainerx::Float16>(chainerx::Float16 x) {
    return Float16{std::log(static_cast<float>(x))};
}

template <typename T>
inline T Square(T x) {
    return x * x;
}
template <>
inline chainerx::Float16 Square<chainerx::Float16>(chainerx::Float16 x) {
    return Float16{static_cast<float>(x) * static_cast<float>(x)};
}

template <typename T>
inline T Sqrt(T x) {
    return std::sqrt(x);
}
template <>
inline chainerx::Float16 Sqrt<chainerx::Float16>(chainerx::Float16 x) {
    return Float16{std::sqrt(static_cast<float>(x))};
}

}  // namespace chainerx<|MERGE_RESOLUTION|>--- conflicted
+++ resolved
@@ -27,21 +27,21 @@
 inline bool IsInf(float value) { return std::isinf(value); }
 
 template <typename T>
-<<<<<<< HEAD
+inline T Ceil(T x) {
+    return std::ceil(x);
+}
+template <>
+inline chainerx::Float16 Ceil<chainerx::Float16>(chainerx::Float16 x) {
+    return Float16{std::ceil(static_cast<float>(x))};
+}
+
+template <typename T>
 inline T Floor(T x) {
     return std::floor(x);
 }
 template <>
 inline chainerx::Float16 Floor<chainerx::Float16>(chainerx::Float16 x) {
     return Float16{std::floor(static_cast<float>(x))};
-=======
-inline T Ceil(T x) {
-    return std::ceil(x);
-}
-template <>
-inline chainerx::Float16 Ceil<chainerx::Float16>(chainerx::Float16 x) {
-    return Float16{std::ceil(static_cast<float>(x))};
->>>>>>> 7360365d
 }
 
 template <typename T>
