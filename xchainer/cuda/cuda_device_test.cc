--- conflicted
+++ resolved
@@ -44,7 +44,6 @@
     EXPECT_EQ(device.index(), attr.device);
 }
 
-<<<<<<< HEAD
 TEST(CudaDeviceTest, FromBuffer) {
     size_t size = 3;
     size_t bytesize = size * sizeof(float);
@@ -64,13 +63,13 @@
     CheckError(cudaPointerGetAttributes(&attr, dst.get()));
     EXPECT_TRUE(attr.isManaged);
     EXPECT_EQ(device.index(), attr.device);
-=======
+}
+
 // TODO(sonots): Any ways to test cudaDeviceSynchronize()?
 TEST(CudaDeviceTest, Synchronize) {
     CudaBackend backend;
     CudaDevice device{backend, 0};
     EXPECT_NO_THROW(device.Synchronize());
->>>>>>> d08be952
 }
 
 }  // namespace
