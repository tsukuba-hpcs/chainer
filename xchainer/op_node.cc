--- conflicted
+++ resolved
@@ -76,19 +76,13 @@
         size_t array_node_count,
         const std::vector<std::tuple<BackpropId, std::vector<std::shared_ptr<ArrayNode>>>>& outer_graphs_array_nodes) {
     // No pair of entries may have the same backprop ID.
-<<<<<<< HEAD
     assert(std::all_of(outer_graphs_array_nodes.begin(), outer_graphs_array_nodes.end(), [&outer_graphs_array_nodes](const auto& tup1) {
         return std::all_of(outer_graphs_array_nodes.begin(), outer_graphs_array_nodes.end(), [&tup1](const auto& tup2) {
-=======
-    assert(std::all_of(outer_graphs_output_array_nodes_.begin(), outer_graphs_output_array_nodes_.end(), [this](const auto& tup1) {
-        return std::all_of(outer_graphs_output_array_nodes_.begin(), outer_graphs_output_array_nodes_.end(), [&tup1](const auto& tup2) {
->>>>>>> e5653d84
             return &tup1 == &tup2 || std::get<0>(tup1) != std::get<0>(tup2);
         });
     }));
 
     // All the outer graphs linked from this op node must be outer (lower backprop ordinal).
-<<<<<<< HEAD
     assert(std::all_of(outer_graphs_array_nodes.begin(), outer_graphs_array_nodes.end(), [&backprop_id](const auto& tup) {
         return std::get<0>(tup) < backprop_id;
     }));
@@ -101,7 +95,7 @@
             const std::vector<std::shared_ptr<ArrayNode>>& vec = std::get<1>(tup);
             const std::shared_ptr<ArrayNode>& array_node = vec[i];
             if (array_node == nullptr) {
-                // Outer graph references can be null for next array nodes for inputs that are not retained.
+                // Outer graph references can be null for array nodes for arrays that are not retained.
                 continue;
             }
             std::shared_ptr<ArrayBody> body = array_node->weak_body().lock();
@@ -109,24 +103,6 @@
                 array_body = body.get();
             } else {
                 assert(*array_body == body.get());
-=======
-    assert(std::all_of(outer_graphs_output_array_nodes_.begin(), outer_graphs_output_array_nodes_.end(), [this](const auto& tup) {
-        return std::get<0>(tup) < backprop_id_;
-    }));
-
-    // Corresponding output array nodes across graphs (corresponding to the same output array) should have the same array body, if it's
-    // alive.
-    for (size_t i_output = 0; i_output < output_array_node_count(); ++i_output) {
-        nonstd::optional<ArrayBody*> output_array_body{};
-        for (const auto& tup : outer_graphs_output_array_nodes_) {
-            const std::vector<std::shared_ptr<ArrayNode>>& vec = std::get<1>(tup);
-            const std::shared_ptr<ArrayNode>& output_array_node = vec[i_output];
-            std::shared_ptr<ArrayBody> body = output_array_node->weak_body().lock();
-            if (!output_array_body.has_value()) {
-                output_array_body = body.get();
-            } else {
-                assert(*output_array_body == body.get());
->>>>>>> e5653d84
             }
         }
     }
@@ -138,8 +114,8 @@
 
 void OpNode::AssertConsistency() const {
 #ifndef NDEBUG
-    AssertOuterGraphsArrayNodesConsistency(backprop_id_, prev_array_node_count(), outer_graphs_prev_array_nodes_);
-    AssertOuterGraphsArrayNodesConsistency(backprop_id_, next_array_node_count(), outer_graphs_next_array_nodes_);
+    AssertOuterGraphsArrayNodesConsistency(backprop_id_, input_array_node_count(), outer_graphs_input_array_nodes_);
+    AssertOuterGraphsArrayNodesConsistency(backprop_id_, output_array_node_count(), outer_graphs_output_array_nodes_);
 #endif  // NDEBUG
 }
 
@@ -196,45 +172,34 @@
     return backward_entries_.back();
 }
 
-<<<<<<< HEAD
-void OpNode::AddEdgesToNextArrayNodesOfOuterGraph(
-        const BackpropId& outer_backprop_id, std::vector<std::shared_ptr<ArrayNode>> outer_graphs_next_array_nodes) {
+void OpNode::AddEdgesToInputArrayNodesOfOuterGraph(
+        const BackpropId& outer_backprop_id, std::vector<std::shared_ptr<ArrayNode>> outer_graphs_input_array_nodes) {
     AssertConsistency();
     assert(outer_backprop_id < backprop_id_);
-    assert(outer_graphs_next_array_nodes.size() == next_array_nodes_.size());
+    assert(outer_graphs_input_array_nodes.size() == input_array_nodes_.size());
     assert(std::all_of(
-            outer_graphs_next_array_nodes.begin(),
-            outer_graphs_next_array_nodes.end(),
-            [&outer_backprop_id](const std::shared_ptr<ArrayNode>& next) {
-                return next == nullptr || next->backprop_id() == outer_backprop_id;
+            outer_graphs_input_array_nodes.begin(),
+            outer_graphs_input_array_nodes.end(),
+            [&outer_backprop_id](const std::shared_ptr<ArrayNode>& input) {
+                return input == nullptr || input->backprop_id() == outer_backprop_id;
             }));
 
-    outer_graphs_next_array_nodes_.emplace_back(outer_backprop_id, std::move(outer_graphs_next_array_nodes));
-
-    AssertConsistency();
-}
-
-void OpNode::AddEdgesToPreviousArrayNodesOfOuterGraph(
-        const BackpropId& outer_backprop_id, std::vector<std::shared_ptr<ArrayNode>> outer_graphs_prev_array_nodes) {
-=======
+    outer_graphs_input_array_nodes_.emplace_back(outer_backprop_id, std::move(outer_graphs_input_array_nodes));
+
+    AssertConsistency();
+}
+
 void OpNode::AddEdgesToOutputArrayNodesOfOuterGraph(
         const BackpropId& outer_backprop_id, std::vector<std::shared_ptr<ArrayNode>> outer_graphs_output_array_nodes) {
->>>>>>> e5653d84
     AssertConsistency();
     assert(outer_backprop_id < backprop_id_);
     assert(outer_graphs_output_array_nodes.size() == output_array_props_.size());
     assert(std::all_of(
-<<<<<<< HEAD
-            outer_graphs_prev_array_nodes.begin(),
-            outer_graphs_prev_array_nodes.end(),
-            [&outer_backprop_id](const std::shared_ptr<ArrayNode>& prev) {
-                return prev == nullptr || prev->backprop_id() == outer_backprop_id;
-            }));
-=======
             outer_graphs_output_array_nodes.begin(),
             outer_graphs_output_array_nodes.end(),
-            [&outer_backprop_id](const std::shared_ptr<ArrayNode>& output) { return output->backprop_id() == outer_backprop_id; }));
->>>>>>> e5653d84
+            [&outer_backprop_id](const std::shared_ptr<ArrayNode>& output) {
+                return output == nullptr || output->backprop_id() == outer_backprop_id;
+            }));
 
     outer_graphs_output_array_nodes_.emplace_back(outer_backprop_id, std::move(outer_graphs_output_array_nodes));
 
