--- conflicted
+++ resolved
@@ -936,22 +936,14 @@
 }
 
 TEST_P(ArrayTest, Transpose) {
-<<<<<<< HEAD
-    // as a member function
-    {
-        Array a = Array::Zeros({2, 3, 4}, Dtype::kBool);
-
-        Array b = a.Transpose();
-        EXPECT_EQ(Shape({4, 3, 2}), b.shape());
-        EXPECT_EQ(Strides({1, 4, 12}), b.strides());
-
-        ExpectEqual<bool>(a, a.Transpose().Transpose());
-    }
-    // as a free function
-    {
-        Array a = Array::Zeros({2, 3, 4}, Dtype::kBool);
-        ExpectEqual<bool>(a.Transpose(), Transpose(a));
-    }
+    Array a = testing::MakeArray<int32_t>({2, 3}, {0, 1, 2, 3, 4, 5});
+    Array b = a.Transpose();
+
+    EXPECT_EQ(Shape({3, 2}), b.shape());
+    EXPECT_EQ(Strides({4, 12}), b.strides());
+
+    Array e = testing::MakeArray<int32_t>({3, 2}, {0, 3, 1, 4, 2, 5});
+    ExpectEqual<int32_t>(e, b);
 }
 
 TEST_P(ArrayTest, TransposeBackward) {
@@ -968,18 +960,6 @@
         },
         {Array::Zeros({2, 3}, Dtype::kFloat32).RequireGrad()}, {testing::MakeArray({3, 2}, {1.f, 2.f, 3.f, 4.f, 5.f, 6.f}).RequireGrad()},
         {testing::MakeArray({2, 3}, {-1.f, -2.f, -3.f, -4.f, -5.f, -6.f})}, {Array::Full({2, 3}, 1e-5f), Array::Full({3, 2}, 1e-5f)});
-=======
-    {
-        Array a = testing::MakeArray<int32_t>({2, 3}, {0, 1, 2, 3, 4, 5});
-        Array b = a.Transpose();
-
-        EXPECT_EQ(Shape({3, 2}), b.shape());
-        EXPECT_EQ(Strides({4, 12}), b.strides());
-
-        Array e = testing::MakeArray<int32_t>({3, 2}, {0, 3, 1, 4, 2, 5});
-        ExpectEqual<int32_t>(e, b);
-    }
->>>>>>> da3c59a2
 }
 
 TEST_P(ArrayTest, Copy) {
