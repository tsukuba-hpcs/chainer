#include "xchainer/native/native_device.h"

#include <cstdint>

#include "xchainer/array.h"
#include "xchainer/device.h"
#include "xchainer/dtype.h"
#include "xchainer/indexable_array.h"
#include "xchainer/indexer.h"
#include "xchainer/macro.h"
#include "xchainer/native/elementwise.h"
#include "xchainer/shape.h"

namespace xchainer {
namespace native {

void NativeDevice::Take(const Array& a, const Array& indices, int8_t axis, const Array& out) {
    CheckDevicesCompatible(a, indices, out);
    VisitDtype(out.dtype(), [&](auto pt) {
        using T = typename decltype(pt)::type;

        IndexableArray<const T> a_iarray{a};
        IndexableArray<T> out_iarray{out};
        IndexableArray<const int64_t> indices_iarray{indices};
        Indexer<> a_indexer{a.shape()};
        Indexer<> out_indexer{out.shape()};
        Indexer<> indices_indexer{indices.shape()};

        int64_t axis_dim = a.shape()[axis];

        // left: set of input dimensions lower than the axis
        // right: set of input dimensions higher than the axis
        Shape left_shape{a.shape().begin(), a.shape().begin() + axis};
        Shape right_shape{a.shape().begin() + (axis + 1), a.shape().end()};
        Shape axis_shape{axis_dim};  // always ndim==1
        Indexer<> left_indexer{left_shape};
        Indexer<> right_indexer{right_shape};
        Indexer<> axis_indexer{axis_shape};

        auto it = indices_indexer.It(0);
        auto it_left = left_indexer.It(0);
        auto it_right = right_indexer.It(0);
        auto it_axis = axis_indexer.It(0);
        auto it_out = out_indexer.It(0);
        auto it_a = a_indexer.It(0);

        for (it.Restart(); it; ++it) {
            int64_t index = indices_iarray[it];
            if (index < 0) {
                index = axis_dim - ((-index + axis_dim - 1) % axis_dim + 1);
            } else {
                index = index % axis_dim;
            }
<<<<<<< HEAD
            assert(0 <= index);
            assert(index < axis_dim);
            it_axis.Restart(index);
=======
            XCHAINER_ASSERT(0 <= index);
            XCHAINER_ASSERT(index < axis_dim);
            auto it_axis = axis_indexer.It(index);
>>>>>>> e42279ba

            it_out.CopyIndex(it, it_left.ndim());
            it_a.CopyIndex(it_axis, it_left.ndim());

            for (it_left.Restart(); it_left; ++it_left) {
                it_out.CopyIndex(it_left);
                it_a.CopyIndex(it_left);

                for (it_right.Restart(); it_right; ++it_right) {
                    it_out.CopyIndex(it_right, it_left.ndim() + it.ndim());
                    it_a.CopyIndex(it_right, it_left.ndim() + it_axis.ndim());
                    out_iarray[it_out] = a_iarray[it_a];
                }
            }
        }
    });
}

void NativeDevice::AddAt(const Array& a, const Array& indices, int8_t axis, const Array& b, const Array& out) {
    CheckDevicesCompatible(a, indices, b);
    XCHAINER_ASSERT(a.shape() == out.shape());
    VisitDtype(a.dtype(), [&](auto pt) {
        using T = typename decltype(pt)::type;

        IndexableArray<const T> a_iarray{a};
        IndexableArray<const T> b_iarray{b};
        IndexableArray<const int64_t> indices_iarray{indices};
        IndexableArray<T> out_iarray{out};
        Indexer<> b_indexer{b.shape()};
        Indexer<> indices_indexer{indices.shape()};
        Indexer<> out_indexer{out.shape()};  // indexer for both out_iarray and a_array

        int64_t axis_dim = a.shape()[axis];

        // left: set of input dimensions lower than the axis
        // right: set of input dimensions higher than the axis
        Shape left_shape{a.shape().begin(), a.shape().begin() + axis};
        Shape right_shape{a.shape().begin() + (axis + 1), a.shape().end()};
        Shape axis_shape{axis_dim};  // always ndim==1
        Indexer<> left_indexer{left_shape};
        Indexer<> right_indexer{right_shape};
        Indexer<> axis_indexer{axis_shape};

        // Copy
        for (auto it = out_indexer.It(0); it; ++it) {
            out_iarray[it] = a_iarray[it];
        }

        auto it = indices_indexer.It(0);
        auto it_left = left_indexer.It(0);
        auto it_right = right_indexer.It(0);
        auto it_axis = axis_indexer.It(0);
        auto it_out = out_indexer.It(0);
        auto it_b = b_indexer.It(0);

        // Add
        for (it.Restart(); it; ++it) {
            int64_t index = indices_iarray[it];
            if (index < 0) {
                index = axis_dim - ((-index + axis_dim - 1) % axis_dim + 1);
            } else {
                index = index % axis_dim;
            }
<<<<<<< HEAD
            assert(0 <= index);
            assert(index < axis_dim);
            it_axis.Restart(index);

            it_out.CopyIndex(it_axis, it_left.ndim());
            it_b.CopyIndex(it, it_left.ndim());

            for (it_left.Restart(); it_left; ++it_left) {
                it_out.CopyIndex(it_left);
                it_b.CopyIndex(it_left);
=======
            XCHAINER_ASSERT(0 <= index);
            XCHAINER_ASSERT(index < axis_dim);
            auto it_axis = axis_indexer.It(index);
>>>>>>> e42279ba

                for (it_right.Restart(); it_right; ++it_right) {
                    it_out.CopyIndex(it_right, it_left.ndim() + it_axis.ndim());
                    it_b.CopyIndex(it_right, it_left.ndim() + it.ndim());
                    out_iarray[it_out] += b_iarray[it_b];
                }
            }
        }
    });
}

}  // namespace native
}  // namespace xchainer<|MERGE_RESOLUTION|>--- conflicted
+++ resolved
@@ -51,15 +51,9 @@
             } else {
                 index = index % axis_dim;
             }
-<<<<<<< HEAD
-            assert(0 <= index);
-            assert(index < axis_dim);
-            it_axis.Restart(index);
-=======
             XCHAINER_ASSERT(0 <= index);
             XCHAINER_ASSERT(index < axis_dim);
-            auto it_axis = axis_indexer.It(index);
->>>>>>> e42279ba
+            it_axis.Restart(index);
 
             it_out.CopyIndex(it, it_left.ndim());
             it_a.CopyIndex(it_axis, it_left.ndim());
@@ -123,9 +117,8 @@
             } else {
                 index = index % axis_dim;
             }
-<<<<<<< HEAD
-            assert(0 <= index);
-            assert(index < axis_dim);
+            XCHAINER_ASSERT(0 <= index);
+            XCHAINER_ASSERT(index < axis_dim);
             it_axis.Restart(index);
 
             it_out.CopyIndex(it_axis, it_left.ndim());
@@ -134,11 +127,6 @@
             for (it_left.Restart(); it_left; ++it_left) {
                 it_out.CopyIndex(it_left);
                 it_b.CopyIndex(it_left);
-=======
-            XCHAINER_ASSERT(0 <= index);
-            XCHAINER_ASSERT(index < axis_dim);
-            auto it_axis = axis_indexer.It(index);
->>>>>>> e42279ba
 
                 for (it_right.Restart(); it_right; ++it_right) {
                     it_out.CopyIndex(it_right, it_left.ndim() + it_axis.ndim());
