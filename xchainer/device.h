#pragma once

#include <cstdint>
#include <memory>
#include <string>

#include <nonstd/optional.hpp>

#include "xchainer/axes.h"
#include "xchainer/backend.h"
#include "xchainer/constant.h"
#include "xchainer/scalar.h"
#include "xchainer/shape.h"
#include "xchainer/stack_vector.h"

namespace xchainer {

class Array;

class MaxPoolForwardBackward {
public:
    virtual Array Forward(
            const Array& x,
            const StackVector<int64_t, kMaxNdim>& kernel_size,
            const StackVector<int64_t, kMaxNdim>& stride,
            const StackVector<int64_t, kMaxNdim>& pad,
            bool cover_all) = 0;
    virtual Array Backward(
            const Array& x,
            const StackVector<int64_t, kMaxNdim>& kernel_size,
            const StackVector<int64_t, kMaxNdim>& stride,
            const StackVector<int64_t, kMaxNdim>& pad,
            bool cover_all,
            const Array& gout) = 0;
    virtual Array DoubleBackward(
            const Array& x,
            const StackVector<int64_t, kMaxNdim>& kernel_size,
            const StackVector<int64_t, kMaxNdim>& stride,
            const StackVector<int64_t, kMaxNdim>& pad,
            bool cover_all,
            const Array& gout,
            const Array& ggx) = 0;
};

class BatchNormForwardBackward {
public:
    virtual Array Forward(
            const Array& x,
            const Array& gamma,
            const Array& beta,
            const Array& running_mean,
            const Array& running_var,
            Scalar eps,
            Scalar decay,
            const Axes& axis) = 0;

    // TODO(niboshi): Restrict arguments to `gout` only
    virtual std::array<Array, 3> Backward(const Array& x, const Array& gamma, const Array& gout, Scalar eps, const Axes& axis) = 0;

    virtual std::array<Array, 3> DoubleBackward(const Array& ggx, const Array& gggamma, const Array& ggbeta) = 0;
};

class GenericBatchNormForwardBackward : public BatchNormForwardBackward {
public:
    Array Forward(
            const Array& x,
            const Array& gamma,
            const Array& beta,
            const Array& running_mean,
            const Array& running_var,
            Scalar eps,
            Scalar decay,
            const Axes& axis) override;

    std::array<Array, 3> Backward(const Array& x, const Array& gamma, const Array& gout, Scalar eps, const Axes& axis);
    std::array<Array, 3> DoubleBackward(const Array& ggx, const Array& gggamma, const Array& ggbeta) override;

private:
    // TODO(niboshi): Fix header dependency order and hold arrays directly.
    std::shared_ptr<Array> x_mean_;
    std::shared_ptr<Array> x_inv_std_;
    std::shared_ptr<Array> x_;
    std::shared_ptr<Array> gamma_;
    std::shared_ptr<Array> gout_;
    std::shared_ptr<Array> gx_;
    std::shared_ptr<Array> ggamma_;
    Axes axis_;
};

// Device base class.
// Note that these member functions may be called from the framework or user code.
class Device {
public:
    virtual ~Device() = default;

    Device(const Device&) = delete;
    Device(Device&&) = delete;
    Device& operator=(const Device&) = delete;
    Device& operator=(Device&&) = delete;

    // Allocates a memory chunk on this device.
    virtual std::shared_ptr<void> Allocate(size_t bytesize) = 0;

    // Makes an array data pointer from a foreign pointer without copying.
    // May throw an error if the foreign pointer is invalid for this device.
    virtual std::shared_ptr<void> MakeDataFromForeignPointer(const std::shared_ptr<void>& data) { return data; }

    // Copies the data between devices.
    // The other device may or may not be the same as this device.
    // The caller must guarantee that:
    // - Data transfer between the devices is supported by this backend.
    //   That is, Backend::SupportsTransfer must return true for the devices.
    // - Memory regions are not overlapped.
    virtual void MemoryCopyFrom(void* dst, const void* src, size_t bytesize, Device& src_device) = 0;
    virtual void MemoryCopyTo(void* dst, const void* src, size_t bytesize, Device& dst_device) = 0;

    // Transfers the data from the specified device to this device.
    // It is usually preceded by a call to Backend::SupportsTransfer(), thus this function can assume transfer between the devices are
    // supported.
    //
    // It returns a pointer to the allocated memory.
    virtual std::shared_ptr<void> TransferDataFrom(
            Device& src_device, const std::shared_ptr<void>& src_ptr, size_t offset, size_t bytesize) = 0;

    // Transfers the data from this device to the specified device.
    // It is usually preceded by a call to Backend::SupportsTransfer(), thus this function can assume transfer between the devices are
    // supported.
    //
    // It returns a pointer to the allocated memory.
    virtual std::shared_ptr<void> TransferDataTo(
            Device& dst_device, const std::shared_ptr<void>& src_ptr, size_t offset, size_t bytesize) = 0;

    // Creates a data buffer filled with the specified data on this device.
    //
    // It may allocate a new memory or return an alias.
    // src_ptr must reside in the host memory.
    virtual std::shared_ptr<void> FromHostMemory(const std::shared_ptr<void>& src_ptr, size_t bytesize) = 0;

    virtual void Fill(const Array& out, Scalar value) = 0;

    virtual void Arange(Scalar start, Scalar step, const Array& out) = 0;

    virtual void ArgMax(const Array& a, const Axes& axis, const Array& out) = 0;

    // Calculate the sum of an array.
    // It will be summed over the specified axes.
    // `axis` must be normalized so that
    // - it has only positive values,
    // - it is sorted, and
    // - it has no duplicated values.
    // Otherwise, the behavior is undefined.
    virtual void Sum(const Array& a, const Axes& axis, const Array& out) = 0;

    // Calculates the maximum along specified axes.
    // See Sum() for the explanation of arguments.
    virtual void AMax(const Array& src, const Axes& axis, const Array& out) = 0;

    // Copies the elements from one array to the other.
    //
    // The arrays must match in shape and dtype and need to reside on this device.
    virtual void Copy(const Array& a, const Array& out) = 0;

    // Casts the elements from one array to the other dtype, and store into the other.
    virtual void AsType(const Array& a, const Array& out) = 0;

    virtual void Equal(const Array& x1, const Array& x2, const Array& out) = 0;

    virtual void Add(const Array& x1, const Array& x2, const Array& out) = 0;
    virtual void AddAS(const Array& x1, Scalar x2, const Array& out) = 0;

    virtual void Subtract(const Array& x1, const Array& x2, const Array& out) = 0;
    virtual void SubtractAS(const Array& x1, Scalar x2, const Array& out) = 0;

    virtual void Multiply(const Array& x1, const Array& x2, const Array& out) = 0;
    virtual void MultiplyAS(const Array& x1, Scalar x2, const Array& out) = 0;

    virtual void Divide(const Array& x1, const Array& x2, const Array& out) = 0;
    virtual void DivideAS(const Array& x1, Scalar x2, const Array& out) = 0;

    // Compares x1 and x2 and assign either pos or neg according to the result.
    //
    // Formally, it calculates: out = x1 < x2 ? pos : neg
    virtual void IfLessElseASSA(const Array& x1, Scalar x2, Scalar pos, const Array& neg, const Array& out) = 0;

    // Matrix multiplication. All the operands are matrices (i.e., two-dimensional arrays).
    // Let the shapes of `a` and `b` be `(M, K)` and `(L, N)`, respectively.
    // Then, it must hold that `K == L` and the shape of `out` must be `(M, N)`.
    // Otherwise, the behavior is undefined.
    virtual void Dot(const Array& a, const Array& b, const Array& out) = 0;

    virtual void Exp(const Array& x, const Array& out) = 0;
    virtual void Log(const Array& x, const Array& out) = 0;

    // TODO(niboshi): Implement corresponding function in routines
    virtual void Sqrt(const Array& x, const Array& out) = 0;

    // Takes elements specified by indices from an array.
    // Indices that are out of bounds are wrapped around.
    //
    // `axis` must be within [0, a.ndim()).
    virtual void Take(const Array& a, const Array& indices, int8_t axis, const Array& out) = 0;

    // Adds each slice of `b` along the axis `axis` to `a`'s corresponding slices, specified by `indices`.
    // The result is assigned in `out. Input arrays `a`, `indices`, and `b` are not altered.
    //
    // TODO(niboshi): This function may be replaced with full-featured assignable advanced indexing.
    //
    // `axis` must be within [0, b.ndim()).
    virtual void AddAt(const Array& a, const Array& indices, int8_t axis, const Array& b, const Array& out) = 0;

    // Creates the identity array.
    // out must be a square 2-dim array.
    virtual void Identity(const Array& out) = 0;

    // Creates a 2-dimensional array with ones along the k-th diagonal and zeros elsewhere.
    // out must be a square 2-dim array.
    virtual void Eye(int64_t k, const Array& out) = 0;

    virtual void Diagflat(const Array& v, int64_t k, const Array& out) = 0;

    // Creates an evenly spaced 1-d array.
    // `out.ndim()` must be 1 with at least 1 elements.
    virtual void Linspace(double start, double stop, const Array& out) = 0;

    // Computes the n-dimensional convolution.
    //
    // x: (batch_size, in_channels, in_1, in_2, ..., in_n)
    // w: (out_channels, in_channels, k_1, k_2, ..., k_n)
    // b: (out_channels)
    //
    // Returns an array of shape (batch_size, out_channels, out_1, out_2, ..., out_n).
    virtual Array Conv(
            const Array& x,
            const Array& w,
            const nonstd::optional<Array>& b,
            const StackVector<int64_t, kMaxNdim>& stride,
            const StackVector<int64_t, kMaxNdim>& pad,
            bool cover_all) = 0;

    virtual Array ConvGradWeight(
            Dtype w_dtype,
            const Shape& w_shape,
            const Array& x,
            const Array& gy,
            const StackVector<int64_t, kMaxNdim>& stride,
            const StackVector<int64_t, kMaxNdim>& pad,
            bool cover_all) = 0;

    // Computes the n-dimensional transposed convolution.
    //
    // x: (batch_size, in_channels, in_1, in_2, ..., in_n)
    // w: (in_channels, out_channels, k_1, k_2, ..., k_n)
    // b: (out_channels)
    //
    // Returns an array of shape (batch_size, out_channels, out_1, out_2, ..., out_n).
    virtual Array ConvTranspose(
            const Array& x,
            const Array& w,
            const nonstd::optional<Array>& b,
            const StackVector<int64_t, kMaxNdim>& stride,
            const StackVector<int64_t, kMaxNdim>& pad,
            const StackVector<int64_t, kMaxNdim>& out_size) = 0;

    virtual std::unique_ptr<MaxPoolForwardBackward> GetMaxPoolForwardBackward() = 0;

<<<<<<< HEAD
    virtual Array AveragePool(
            const Array& x,
            const StackVector<int64_t, kMaxNdim>& kernel_size,
            const StackVector<int64_t, kMaxNdim>& stride,
            const StackVector<int64_t, kMaxNdim>& pad,
            bool cover_all,
            bool count_include_pad) = 0;

    virtual std::unique_ptr<BatchNormForwardBackward> GetBatchNormForwardBackward() = 0;
=======
    virtual std::unique_ptr<BatchNormForwardBackward> GetBatchNormForwardBackward() {
        return std::make_unique<GenericBatchNormForwardBackward>();
    }
>>>>>>> 219bb7a5

    virtual void Synchronize() = 0;

    // TODO(sonots): optimize string concat
    std::string name() const { return backend_.GetName() + ":" + std::to_string(index_); }

    Backend& backend() const { return backend_; }
    Context& context() const { return backend_.context(); }
    int index() const { return index_; }

protected:
    Device(Backend& backend, int index) : backend_{backend}, index_{index} {}

    // Throws an exception if array devices are incompatible, else does nothing.
    template <typename... Arrays>
    void CheckDevicesCompatible(const Array& first, const Arrays&... rest) {
        CheckDevicesCompatible(first);
        CheckDevicesCompatible(rest...);
    }

private:
    void CheckDevicesCompatible(const Array& array);

    Backend& backend_;
    int index_;
};

namespace internal {

Device* GetDefaultDeviceNoExcept() noexcept;

}  // namespace internal

// Gets the default device. If the default device is null in this thread, it sets and returns the "native:0" device of the default context.
Device& GetDefaultDevice();

// Sets thread local device.
//
// Raises ContextError if context mismatches between given device and default context.
void SetDefaultDevice(Device* device);

// Scope object that switches the default device by RAII.
class DeviceScope {
public:
    DeviceScope() : orig_{internal::GetDefaultDeviceNoExcept()}, exited_{false} {}
    explicit DeviceScope(Device& device) : DeviceScope{} { SetDefaultDevice(&device); }

    // TODO(hvy): Maybe unnecessary.
    explicit DeviceScope(Backend* backend, int index = 0) : DeviceScope{backend->GetDevice(index)} {}

    DeviceScope(const DeviceScope&) = delete;
    DeviceScope& operator=(const DeviceScope&) = delete;
    DeviceScope& operator=(DeviceScope&&) = delete;

    DeviceScope(DeviceScope&& other) : orig_(other.orig_), exited_(other.exited_) { other.exited_ = true; }

    ~DeviceScope() { Exit(); }

    // Explicitly recovers the original device. It will invalidate the scope object so that dtor will do nothing.
    void Exit() {
        if (!exited_) {
            SetDefaultDevice(orig_);
            exited_ = true;
        }
    }

private:
    Device* orig_;
    bool exited_;
};

}  // namespace xchainer<|MERGE_RESOLUTION|>--- conflicted
+++ resolved
@@ -263,7 +263,6 @@
 
     virtual std::unique_ptr<MaxPoolForwardBackward> GetMaxPoolForwardBackward() = 0;
 
-<<<<<<< HEAD
     virtual Array AveragePool(
             const Array& x,
             const StackVector<int64_t, kMaxNdim>& kernel_size,
@@ -272,12 +271,9 @@
             bool cover_all,
             bool count_include_pad) = 0;
 
-    virtual std::unique_ptr<BatchNormForwardBackward> GetBatchNormForwardBackward() = 0;
-=======
     virtual std::unique_ptr<BatchNormForwardBackward> GetBatchNormForwardBackward() {
         return std::make_unique<GenericBatchNormForwardBackward>();
     }
->>>>>>> 219bb7a5
 
     virtual void Synchronize() = 0;
 
