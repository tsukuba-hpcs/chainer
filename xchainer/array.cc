--- conflicted
+++ resolved
@@ -275,17 +275,8 @@
             return std::move(out);
         }
         case CopyKind::kView: {
-<<<<<<< HEAD
             NoBackpropModeScope scope{std::vector<GraphId>{graph_ids.begin(), graph_ids.end()}};
             return MakeView();
-=======
-            Array out{std::make_shared<internal::ArrayBody>(shape(), strides(), dtype(), device(), data(), offset())};
-            if (!IsConstantAfterStop(graph_ids)) {
-                BackwardBuilder bb{"as_grad_stopped_view", out, graph_ids};
-                bb.Define({*this}, [](BackwardContext& bctx) { bctx.input_grad() = bctx.output_grad(); });
-            }
-            return std::move(out);
->>>>>>> 400b93ba
         }
         default:
             XCHAINER_NEVER_REACH();
