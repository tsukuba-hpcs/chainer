FROM nvidia/cuda:8.0-cudnn6-devel

RUN apt-get update -y && \
    apt-get install -y --no-install-recommends \
    python3-dev \
    python3-pip \
    python3-setuptools \
    python3-wheel && \
    rm -rf /var/lib/apt/lists/* /var/cache/apt/archives/*

<<<<<<< HEAD
RUN pip3 install chainer[cuda]==4.0.0b3
=======
RUN pip3 install cupy==4.0.0b4 chainer==4.0.0b4
>>>>>>> 0ddf1130
<|MERGE_RESOLUTION|>--- conflicted
+++ resolved
@@ -8,8 +8,4 @@
     python3-wheel && \
     rm -rf /var/lib/apt/lists/* /var/cache/apt/archives/*
 
-<<<<<<< HEAD
-RUN pip3 install chainer[cuda]==4.0.0b3
-=======
-RUN pip3 install cupy==4.0.0b4 chainer==4.0.0b4
->>>>>>> 0ddf1130
+RUN pip3 install chainer[cuda]==4.0.0b4