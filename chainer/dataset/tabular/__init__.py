--- conflicted
+++ resolved
@@ -3,9 +3,6 @@
 from chainer.dataset.tabular import _join  # NOQA
 from chainer.dataset.tabular import _slice  # NOQA
 from chainer.dataset.tabular import _transform  # NOQA
-<<<<<<< HEAD
 from chainer.dataset.tabular import _with_converter  # NOQA
-=======
 
-from chainer.dataset.tabular.from_data import from_data  # NOQA
->>>>>>> bb9a999b
+from chainer.dataset.tabular.from_data import from_data  # NOQA