--- conflicted
+++ resolved
@@ -11,12 +11,8 @@
 from chainer.backends import cuda
 from chainer import configuration
 from chainer import function_hook
-<<<<<<< HEAD
 from chainer.graph_optimizations.static_graph_utilities \
     import static_forward_optimizations
-from chainer.utils import experimental
-=======
->>>>>>> b0c57772
 from chainer.utils import type_check
 from chainer import variable
 
