--- conflicted
+++ resolved
@@ -929,14 +929,8 @@
 
     @grad_var.setter
     def grad_var(self, g):
-<<<<<<< HEAD
         _check_grad_type(None, self, False, g, True)
-        self._grad_var = g
-=======
-        if g is not None:
-            _check_grad_type(None, self, g.array)
         self._set_grad_var_without_check(g)
->>>>>>> 1c4f3ba6
 
     @property
     def shape(self):
