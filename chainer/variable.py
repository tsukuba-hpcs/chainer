import collections
import copy
import heapq
import traceback
import warnings
import weakref

import numpy
import six

import chainer
from chainer import _backprop_utils
from chainer import backends
from chainer.backends import cuda
from chainer.backends import intel64
from chainer import initializers
from chainer.initializers import constant
from chainer.utils import argument


def _check_grad_type(func, x, gx):
    if x.data is None or gx is None:
        # ``x.data is None`` implies that the data array is not retained
        return
    if not chainer.is_arrays_compatible((gx, x.data)):
        msg = ('Type of data and grad mismatch\ngrad: %s != data: %s' %
               (type(gx), type(x.data)))
        typ = TypeError
    elif gx.dtype != x.data.dtype:
        msg = ('Dtype of data and grad mismatch\ngrad: %s != data: %s' %
               (gx.dtype, x.data.dtype))
        typ = TypeError
    elif gx.shape != x.data.shape:
        msg = ('Shape of data and grad mismatch\ngrad: %s != data: %s' %
               (gx.shape, x.data.shape))
        typ = ValueError
    else:
        return

    detail = ''
    if func:
        detail = 'Function `{0}` ({1}) has a bug.\n'.format(
            type(func)._impl_name, func.label)
        stack = func.stack
        if stack:
            detail += 'Stacktrace of the function is below:\n'
            for line in traceback.format_list(func.stack):
                detail += line
        detail += '''
Please report this error to the issue tracker with the stack trace,
the information of your environment, and your script:
https://github.com/chainer/chainer/issues/new.
'''.format(type(func).__name__, func.label)

    raise typ(detail + msg)


def variable_repr(var):
    """Return the string representation of a variable.

    Args:
        var (~chainer.Variable): Input Variable.
    .. seealso:: numpy.array_repr
    """
    xp = cuda.get_array_module(var)
    if xp is numpy:
        arr = var.data
    else:
        arr = var.data.get()

    if var.name:
        prefix = 'variable ' + var.name
    else:
        prefix = 'variable'

    if arr is None:
        lst = 'None'
    elif arr.size > 0 or arr.shape == (0,):
        lst = numpy.array2string(arr, None, None, None, ', ', prefix + '(')
    else:  # show zero-length shape unless it is (0,)
        lst = '[], shape=%s' % (repr(arr.shape),)

    return '%s(%s)' % (prefix, lst)


def variable_str(var):
    """Return the string representation of a variable.

    Args:
        var (~chainer.Variable): Input Variable.
    .. seealso:: numpy.array_str
    """
    xp = cuda.get_array_module(var)
    if xp is numpy:
        arr = var.data
    else:
        arr = var.data.get()

    if var.name:
        prefix = 'variable ' + var.name
    else:
        prefix = 'variable'

    if arr is None:
        lst = 'None'
    else:
        lst = numpy.array2string(arr, None, None, None, ' ', prefix + '(')

    return '%s(%s)' % (prefix, lst)


class VariableNode(object):

    """Node in the backward computational graph representing a variable.

    This object represents a variable node in a computational graph. The node
    is used in error backpropagation (a.k.a. backprop) to determine which
    gradient to be passed to each function.

    A variable node is held by the corresponding :class:`~chainer.Variable`
    object, which is managed by users. :class:`~chainer.FunctionNode` objects
    that take the variable as an input also hold references to the variable
    node.

    Note that the node does not hold a reference to the corresponding data
    array in general. The data array is actually accessible by the node in the
    following cases.

    1. If there exists a :class:`~chainer.Variable` object that holds a
       reference to the variable node, the variable node holds a weak reference
       to the variable object, and thus the data array is accessible via the
       weak reference.
    2. If :meth:`retain_data` is called, the node holds a reference to the data
       array. It is mainly called by a function that needs the input or output
       data array in its backprop procedure.
       See :meth:`FunctionNode.retain_inputs()
       <chainer.FunctionNode.retain_inputs>`
       and :meth:`FunctionNode.retain_outputs()
       <chainer.FunctionNode.retain_outputs>` for more details.

    Users usually do not need to touch this variable node object. The
    computational graph is automatically managed by Chainer, and any interface
    that is beneficial for users is also provided by
    :class:`~chainer.Variable`.

    Args:
        variable (Variable): The corresponding variable object.
        name (str): Name of the variable node.

    Attributes:
        dtype: Data type of the data array.
        shape: Shape of the data array.
        name (str): Name of the variable node.

    """

    _creator_node = None
    _data = None
    _rank = 0
    # Name of the Function is assigned if this variable is a gradient generated
    # by an old-style Function
    _old_style_grad_generator = None

    def __init__(self, variable, name, **kwargs):
        if kwargs:
            argument.check_unexpected_kwargs(
                kwargs,
                grad='unexpected keyword argument "grad": '
                     'pass the gradient to Variable instead'
            )
        self._variable = weakref.ref(variable)
        self.name = name
        self._requires_grad = variable.requires_grad

        vdata = variable.data
        self._update_data_info(vdata)

    @property
    def creator(self):
        """Function object that created this variable node.

        When the function is implemented with the old-style API (i.e., it uses
        :class:`~chainer.Function` class),
        this property returns the :class:`~chainer.Function` object.
        The object is extracted from the :class:`~chainer.FunctionAdapter`
        object, so the returned object is not the function node, but instead
        the actual implementation of forward and backward procedures.

        When the function is implemented with the new-style API (i.e., it uses
        :class:`~chainer.FunctionNode` class),
        this property returns the function node
        object. In this case, the returned object is same as
        :attr:`creator_node`.

        .. warning::

           As of v3.0.0, when the creator is an old-style function, the
           following code is invalid:

           .. code-block:: python

              creator = v.creator
              v.creator = None
              ...
              v.creator = creator

           The point is that :class:`~chainer.FunctionNode` objects are used
           as nodes in the computational graph instead of
           :class:`~chainer.Function`, and each :class:`~chainer.Function`
           object only holds a *weak reference* to the corresponding
           :class:`~chainer.FunctionNode`.
           Since ``creator`` returns the :class:`~chainer.Function` object,
           the :class:`~chainer.FunctionNode` object is not kept by preserving
           ``creator``.

           The above code should be fixed as follows.

           .. code-block:: python

              creator_node = v.creator_node
              v.creator_node = None
              ...
              v.creator_node = creator_node

        """
        node = self._creator_node
        if node is None:
            return None

        if isinstance(node, chainer.function.FunctionAdapter):
            return node.function
        return node

    @creator.setter
    def creator(self, func):
        self.creator_node = func

    @property
    def creator_node(self):
        """Function node that has this variable as an output.

        See :class:`~chainer.FunctionNode` for the definition of a function
        node.

        """
        return self._creator_node

    @creator_node.setter
    def creator_node(self, func):
        if isinstance(func, chainer.Function):
            func = func.node
        self._creator_node = func
        if func is not None:
            self._rank = func.rank + 1

    @property
    def data(self):
        """Data array of the corresponding variable.

        If the data is not available, it returns ``None``.

        """
        return self._data

    @data.setter
    def data(self, d):
        self._data = d
        self._update_data_info(d)

    @property
    def grad(self):
        """Gradient array of the corresponding variable.

        If the variable is not available, it returns ``None``.

        """
        var = self._variable()
        return None if var is None else var.grad

    @property
    def grad_var(self):
        """Gradient variable of the corresponding variable.

        If the corresponding variable is not available, it return ``None``.

        """
        var = self._variable()
        return None if var is None else var._grad_var

    def _set_grad_var_if_available(self, g):
        var = self._variable()
        if var is not None:
            var._grad_var = g

    @property
    def label(self):
        """Short text that represents the variable node."""
        if self.shape == ():
            return str(self.dtype)
        return '(%s), %s' % (', '.join(map(str, self.shape)),
                             str(self.dtype))

    @property
    def rank(self):
        return self._rank

    @property
    def requires_grad(self):
        """It indicates that ``grad`` will be set in backward calculation."""
        return self._requires_grad

    def get_variable(self):
        """Returns the corresponding :class:`~chainer.Variable` object.

        VariableNode object holds a weak reference of the variable object. If
        the reference is alive, it is returned by this property. Otherwise,
        this property creates a new :class:`~chainer.Variable` object from
        this node object and returns it.

        Returns:
            Variable: The variable object that refers this node.

        """
        var = self._variable()
        if var is not None:
            return var

        var = Variable(self.data, name=self.name,
                       requires_grad=self._requires_grad)
        var._node = self
        return var

    def get_variable_or_none(self):
        """Returns the holding :class:`~chainer.Variable` object or ``None``.

        VariableNode object holds a weak reference of the variable object.If
        the reference is alive, it is returned by this property. Otherwise,
        returns ``None``.

        Returns:
            Variable: The variable object that refers this node.

        """
        return self._variable()

    def set_creator(self, creator):
        """Sets a :class:`~chainer.Function` object that created this node.

        This method is equivalent to ``self.creator = creator``. A
        :class:`~chainer.FunctionNode` object can also be passed.

        Args:
            creator (Function or FunctionNode): Function that has created this
                variable.

        """
        self.creator = creator

    def set_creator_node(self, creator_node):
        """Sets a :class:`~chainer.FunctionNode` object that created this node.

        This method is equivalent to ``self.creator_node = creator_node``. A
        :class:`~chainer.Function` object can also be passed, in which case the
        :attr:`Function.node <chainer.Function.node>` attribute is used.

        Args:
            creator_node (FunctionNode or Function): Function node that has
                this variable as an output.

        """
        self.creator_node = creator_node

    def unchain(self):
        """Deletes the reference to the creator of this variable node.

        This method is equivalent to ``self.creator_node = None``.

        """
        self.creator_node = None

    def retain_data(self):
        """Lets the node hold a reference to the underlying data array.

        This method gets the data array of the corresponding variable and keeps
        it. If the weak reference to the corresponding variable is dead, it
        raises an error.

        """
        variable = self._variable()
        if variable is not None:
            self.data = variable.data
        else:
            raise RuntimeError('cannot retain variable data: the variable has '
                               'been already released')

    def _update_data_info(self, d):
        if d is None:
            self.dtype = None
            self.shape = None
        else:
            self.dtype = d.dtype
            self.shape = d.shape

        # If the node has a reference to data, update it as well.
        if self._data is not None:
            self._data = d

    def _check_old_style_gradient(self):
        if self._old_style_grad_generator is not None:
            raise RuntimeError(
                'cannot twice-differentiate an old style Function "%s"' %
                self._old_style_grad_generator)


def _create_variable(data, name, grad, requires_grad):
    return Variable(
        data, name=name, grad=grad, requires_grad=requires_grad)


class Variable(object):

    """__init__(data=None, *, name=None, grad=None, requires_grad=True)

    Array with a structure to keep track of computation.

    Every variable holds a data array of type either :class:`numpy.ndarray` or
    :class:`cupy.ndarray`.

    A variable object holds a data array and a
    :class:`~chainer.variable.VariableNode` object of
    a computational graph. If the variable is constructed by the user, the node
    is *root* and does not hold any parent. If the variable is constructed by a
    :class:`~chainer.FunctionNode` object (i.e., by calling functions under
    ``chainer.functions`` or user-defined functions), or by using operators
    (see the list below), the node holds a reference to its parent called
    :attr:`creator_node`.
    This reference is used in backpropagation to backtrack the graph.

    Users can disable (resp. enable) this chaining behavior by calling
    :func:`~chainer.no_backprop_mode` (resp.
    :func:`~chainer.force_backprop_mode`).
    In the former context, a variable never creates a computational graph,
    whereas in the latter context, it is forced to create.

    .. note::

        The following operators are defined for variable(s).

        * Indexing: ``a[slices]`` (:meth:`__getitem__`)
        * Addition: ``a + b`` (:meth:`__add__`, :meth:`__radd__`)
        * Subtraction: ``a - b`` (:meth:`__sub__`, :meth:`__rsub__`)
        * Multiplication: ``a * b`` (:meth:`__mul__`, :meth:`__rmul__`)
        * Division: ``a / b`` (:meth:`__div__`, :meth:`__rdiv__`, \
                               :meth:`__truediv__`, :meth:`__rtruediv__`)
        * Floor Division: ``a // b`` (:meth:`__floordiv__`, \
                                      :meth:`__rfloordiv__`)
        * Exponentiation: ``a ** b`` (:meth:`__pow__`, :meth:`__rpow__`)
        * Matrix Multiplication: ``a @ b`` (:meth:`__matmul__`, \
                                            :meth:`__rmatmul__`)
        * Negation (Arithmetic): ``- a`` (:meth:`__neg__`)
        * Absolute value: ``abs(a)`` (:meth:`__abs__`)

    .. warning::

       ``volatile`` argument is not supported anymore since v2.
       Instead, use :func:`chainer.no_backprop_mode`.

    Args:
        data (numpy.ndarray or cupy.ndarray): Initial data array.
        name (str): Name of the variable.
        grad (numpy.ndarray or cupy.ndarray): Initial gradient array.
        requires_grad (bool): Boolean indicating whether ``grad`` will be set
            in backward calculation.

    """  # NOQA

    def __init__(self, data=None, **kwargs):
        name, grad, requires_grad = argument.parse_kwargs(
            kwargs, ('name', None), ('grad', None), ('requires_grad', True),
            volatile='volatile argument is not supported anymore. '
            'Use chainer.using_config')
        if (data is not None and
                not isinstance(data, chainer.get_array_types())):
            msg = '''numpy.ndarray or cuda.ndarray are expected.
Actual: {0}'''.format(type(data))
            raise TypeError(msg)

        # Use a list as a data structure to hold the data array indirectly to
        # abstract its initialized/uninitialized state.
        self._data = [data]
        self._requires_grad = requires_grad
        self._node = VariableNode(self, name)
        self._grad_var = None if grad is None else Variable(grad)
        self._loss_scale = None

    def __copy__(self):
        return self._copy_to(Variable())

    def _copy_to(self, target):
        target.__dict__ = copy.copy(self.__dict__)
        target._node = VariableNode(target, self.name)
        return target

    def __reduce__(self):
        return _create_variable, (self.data, self.name, self.grad,
                                  self._requires_grad)

    def __repr__(self):
        return variable_repr(self)

    def __str__(self):
        return variable_str(self)

    @property
    def xp(self):
        """Array module for this variable.

        Depending on which of CPU/GPU this variable is on, this property
        returns :mod:`numpy` or :mod:`cupy`.

        """
        return cuda.get_array_module(self)

    @property
    def name(self):
        return self._node.name

    @name.setter
    def name(self, n):
        self._node.name = n

    def summary(self):
        if self.name:
            return '<variable %s>' % self.name
        else:
            return '<variable at 0x%x>' % id(self)

    def debug_print(self):
        """Display a summary of the stored data and location of the Variable"""

        msg = """{summary}
- device: {device}
- backend: {backend}
- shape: {shape}
- dtype: {dtype}
- statistics: {stats}
- grad: {grad}"""

        stats_msg = 'mean={0:.8f}, std={1:.8f}'

        data = self.data
        with cuda.get_device_from_array(data) as dev:
            xp = numpy if int(dev) == -1 else cuda.cupy

            if data is None:
                # `data` can be `None` if constructed without any arguments
                device = None
                backend = None
                stats = None
            else:
                device = getattr(data, 'device', 'CPU')
                backend = type(data)
                stats = stats_msg.format(float(xp.mean(data)),
                                         float(xp.std(data)))
            shape = getattr(data, 'shape', None)
            dtype = getattr(data, 'dtype', None)

            if self.grad is None:
                grad = None
            elif xp.all(self.grad == 0):
                grad = 0
            else:
                grad = stats_msg.format(float(xp.mean(self.grad)),
                                        float(xp.std(self.grad)))

        return msg.format(summary=self.summary(), device=device,
                          backend=backend, shape=shape, dtype=dtype,
                          stats=stats, grad=grad)

    def __pos__(self):
        return self

    def __len__(self):
        """Returns the first dimension of the data array.

        Returns:
            int: Number of the first dimension of the data array.

        """
        return len(self.data)

    @property
    def label(self):
        """Short text that represents the variable."""
        return self._node.label

    @property
    def creator(self):
        """Function implementation that created this variable.

        When this variable has been created by an old-style function (i.e., it
        is implemented as a subclass of :class:`Function`), this property
        returns that :class:`Function` object.

        When this variable has been created by a new-style function (i.e., it
        is implemented as a subclass of :class:`FunctionNode` class), this
        property returns that node object.

        """
        return self._node.creator

    @creator.setter
    def creator(self, func):
        self._node.creator = func

    @property
    def creator_node(self):
        """:class:`FunctionNode` object that created this variable.

        This property has a setter to which ``None`` can be set. Setting
        ``None`` to this property is equivalent to call :meth:`unchain`;
        it purges the variable from the function that created this variable.

        The setter also accepts the original :class:`FunctionNode` object that
        created this variable. For example, you can once set ``None`` to this
        property and then set the original value again.

        .. note::
           Setting an irrelevant :meth:`FunctionNode` object does not emit any
           error immediately, whereas the behavior is undefined. Do not set
           a :meth:`FunctionNode` object that did not create this variable
           object.

        """
        return self._node._creator_node

    @creator_node.setter
    def creator_node(self, func):
        self._node.creator_node = func

    @property
    def array(self):
        """The underlying data array.

        It is either :class:`numpy.ndarray` or :class:`cupy.ndarray` object,
        or ``None`` if the variable in in an uninitialized state.

        """
        return self._data[0]

    @array.setter
    def array(self, d):
        self._data[0] = d
        self._node._update_data_info(d)

    @property
    def data(self):
        """The underlying data array (equivalent to :attr:`array`).

        Note that using this attribute directly is discouraged; use
        :attr:`array` instead. Using :attr:`array`, you can find an error
        earlier when your code mixes up Variable and ndarray because
        ndarray does not have an attribute ``.array`` while it has
        ``.data``.

        """
        return self._data[0]

    @data.setter
    def data(self, d):
        self._data[0] = d
        self._node._update_data_info(d)

    @property
    def grad(self):
        """Gradient array of this variable.

        Note that this property returns the underlying array of the gradient
        variable instead of the gradient variable itself; to get/set
        gradient variable, use :attr:`grad_var` instead.

        """
        gv = self._grad_var
        return None if gv is None else gv.data

    @grad.setter
    def grad(self, g):
        self.grad_var = None if g is None else Variable(g)

    @property
    def grad_var(self):
        """Gradient variable."""
        return self._grad_var

    @grad_var.setter
    def grad_var(self, g):
        if g is not None:
            _check_grad_type(None, self, g.data)
        self._grad_var = g

    @property
    def shape(self):
        return self.data.shape

    @property
    def ndim(self):
        return self.data.ndim

    @property
    def size(self):
        return self.data.size

    @property
    def dtype(self):
        return self.data.dtype

    @property
    def rank(self):
        return self._node.rank

    @property
    def node(self):
        return self._node

    @property
    def requires_grad(self):
        """It indicates that ``grad`` will be set in backward calculation."""
        return self._requires_grad

    @property
    def T(self):
        """Transposition of this variable."""
        return chainer.functions.transpose(self)

    def to_cpu(self):
        """Copies the data and gradient arrays to CPU."""

        data = self.data
        if data is None:
            return

        if isinstance(data, cuda.ndarray):
            # cupy.ndarray to numpy.ndarray
            self._data = [cuda.to_cpu(data)]
        elif isinstance(data, intel64.mdarray):
            # ideep.mdarray to numpy.ndarray
            self._data = [numpy.array(data)]

        if self._grad_var is not None:
            self._grad_var.to_cpu()
        # ensure that the node tracks the device migration
        node = self._node
        if node._data is not None:
            node.retain_data()

    def to_gpu(self, device=None):
        """Copies the data and gradient arrays to specified GPU.

        Args:
            device: Target device specifier. If omitted, the current device is
                used.

        """
        if self.data is None:
            self._data = [None]  # Renew placeholder to break sharing
        else:
            self._data = [cuda.to_gpu(self.data, device)]
            if self._grad_var is not None:
                self._grad_var.to_gpu(device)
            # ensure that the node tracks the device migration
            node = self._node
            if node._data is not None:
                node.retain_data()

    def to_intel64(self):
        """Copies the data and gradient arrays to intel64 specific mdarray.

        If the array is not suited for intel64, it will be converted to
        :class:`numpy.ndarray`.
        """
        intel64.check_ideep_available()
        data = self.data
        if data is not None:
            if isinstance(data, cuda.ndarray):
                # cupy.ndarray to numpy.ndarray
                data = data.get()
            if (isinstance(data, numpy.ndarray) and data.ndim in (1, 2, 4)):
                # TODO(kmaehashi): Remove ndim validation once iDeep has fixed.
                # Currently iDeep only supports (1, 2, 4)-dim arrays.
                # Note that array returned from `ideep.array` may not be an
                # iDeep mdarray, e.g., when the dtype is not float32.
                data = intel64.ideep.array(
                    data, itype=intel64.ideep.wgt_array)
            self._data = [data]

        if self._grad_var is not None:
            self._grad_var.to_intel64()
        # ensure that the node tracks the device migration
        node = self._node
        if node._data is not None:
            node.retain_data()

    def cleargrad(self):
        """Clears the gradient array."""
        self._grad_var = None

    def zerograd(self):
        """Initializes the gradient array by zeros.

        Note that the gradient variable is unchained from the computational
        graph by this method because this operation breaks the backprop
        validity.

        .. deprecated:: v1.15
           Use :meth:`cleargrad` instead.

        """
        warnings.warn(
            'Variable.zerograd is deprecated. Use Variable.cleargrad instead.',
            DeprecationWarning)

        if self.data is None:
            return

        with cuda.get_device_from_array(self.data) as dev:
            gv = self._grad_var
            if gv is None:
                xp = numpy if dev.id == -1 else cuda.cupy
                self.grad = xp.zeros_like(self.data)
            else:
                gv.unchain()
                gv.data.fill(0)

    def copydata(self, var):
        """Copies the data array from given source variable.

        This method copies the data array from given variable to this variable.
        The copy is done even if the arrays reside on different devices,
        including across the host and a GPU device. If this variable has an
        uninitialized data array, this method initializes it by the data array
        of the given variable. Similarly, if the given variable has an
        uninitialized data array, this method initializes it by the data array
        of this variable (``self``). If both are uninitialized, this method
        does nothing.

        Args:
            var (Variable): Source variable.

        """
        src = var.data
        dst = self.data
        if src is None:
            if dst is None:
                return
            var.initialize(self.shape)
            src = var.data
        elif dst is None:
            self.initialize(src.shape)
            dst = self.data
        backends.copyto(dst, src)

    def addgrad(self, var):
        """Accumulates the gradient array from given source variable.

        This method adds the gradient of a given variable to the gradient of
        this variable. The accumulation is even done across the host and
        different devices. If this variable has uninitialized data/grad arrays,
        this method initializes it with the shape of the given variable and
        then accumulates the gradient.

        Args:
            var (Variable): Source variable.

        """
        src = var._grad_var
        if src is None:
            return

        if self.data is None:
            self.initialize(var.shape)
        dst = self._grad_var

        src_dev = cuda.get_device_from_array(src.data)
        dst_dev = cuda.get_device_from_array(self.data)

        if src_dev.id != dst_dev.id:
            src = chainer.functions.copy(src, dst_dev.id)
        self._grad_var = src if dst is None else src + dst

    def set_creator(self, gen_func):
        """Notifies the variable that the given function is its creator.

        Args:
            gen_func (Function): Function object that creates this variable as
                one of its outputs.

        """
        self._node.set_creator(gen_func)

    def set_creator_node(self, fnode):
        """Notifies the variable that the given node is its creator.

        Args:
            fnode (FunctionNode): Function node that has this variable as an
                output.

        """
        self._node.set_creator_node(fnode)

    def backward(self, retain_grad=False, enable_double_backprop=False,
                 loss_scale=None):
        """Runs error backpropagation (a.k.a.\\  backprop) from this variable.

        On backprop,
        :meth:`FunctionNode.backward() <chainer.FunctionNode.backward>`
        is called on each :class:`~chainer.FunctionNode` object appearing in
        the backward graph starting from this variable.
        The backward graph is represented by backward
        references from variable nodes to their creators, and from function
        nodes to their input variable nodes. The backprop stops at all root
        nodes. Some function nodes set ``None`` as gradients of some inputs,
        where further backprop does not take place at such inputs.

        This method uses :data:`grad` as the initial error array. User can
        manually set a gradient array before calling this method.
        If the shape of :data:`data` is ``()`` (i.e., it is scalar) and
        :data:`grad` is ``None``, then this method automatically complements
        1.0 as the initial error. This is useful on starting backprop from
        some scalar loss value.

        From v3, this method supports *differentiable backprop* (a.k.a. double
        backprop, grad of grads). To enable it, pass
        ``enable_double_backprop=True``.

        Args:
            retain_grad (bool): If ``True``, the gradient arrays of all
                intermediate variables are kept.
                Otherwise, :data:`~chainer.Variable.grad` of the
                intermediate variables are set to ``None`` on appropriate
                timing, which may reduce the maximum memory consumption.

                In most cases of training some models, the purpose of backprop
                is to compute gradients of parameters, not of all variables,
                and therefore it is recommended to set this flag ``False``.
            enable_double_backprop (bool): *(Added in v3.0)* If ``True``,
                computational trace of the whole backpropagation procedure is
                recorded to the computational graph so that one can further do
                backpropagation from the resulting gradients. Note that
                enabling it results in larger memory consumption needed to
                store the gradients w.r.t intermediate variables that are
                required for the second gradient computation.
            loss_scale (float): Loss scaling factor. Loss scaling is a usefull
                technique to mitigate vanishing gradient issue that tends to
                happen when low precision data type like float16 is used during
                training. If you set loss scaling factor, gradients of loss
                values are to be multiplied by the factor before backprop
                starts. The factor is propagated to whole gradients in a
                computational graph along the backprop. The gradients of
                parameters are divided by the factor just before the parameters
                are to be updated.
        """
        with chainer.using_config('enable_backprop', enable_double_backprop):
            self._backward_main(retain_grad, loss_scale)

    def _backward_main(self, retain_grad, loss_scale):
        self._node._check_old_style_gradient()
        if self.creator_node is None:
            return

        is_debug = chainer.is_debug()

        cand_funcs = []
        seen_set = set()
        grads = _backprop_utils.GradTable(load_if_new=True)

        # Initialize error by 1, if this is a loss variable
        if self.data.size == 1 and self._grad_var is None:
            if self.data.ndim != 0:
                warnings.warn(
                    'Treating a scalar as a variable with only one element'
                    ' in Variable.backward is deprecated. A scalar variable'
                    ' must be a 0-dimensional array. Apply'
                    ' chainer.functions.squeeze to obtain a scalar variable.'
                    ' If the size of this variable accidentally becomes one,'
                    ' set zero to grad.',
                    DeprecationWarning)
            with cuda.get_device_from_array(self.data) as device:
                if device is cuda.DummyDevice:
                    self.grad = numpy.ones_like(self.data)
                else:
                    self.grad = cuda.cupy.ones_like(self.data)
            if loss_scale is not None:
                self.grad *= loss_scale
        grads[self._node] = self._grad_var

        def add_cand(cand):
            if cand not in seen_set:
                # Negate since heapq is min-heap
                heapq.heappush(cand_funcs, (-cand.rank, len(seen_set), cand))
                seen_set.add(cand)

        add_cand(self.creator_node)
        leaf_nodes = set()

        while cand_funcs:
            _, _, func = heapq.heappop(cand_funcs)
            inputs = func.inputs
            target_input_indexes = tuple([
                i for i, x in enumerate(inputs) if x.requires_grad
            ])
            outputs = [y() for y in func.outputs]  # access via weak ref
            out_grad = tuple([grads.pop(y) for y in outputs])
            if not target_input_indexes:
                continue

            in_data = tuple([x.data for x in inputs])
            out_grad_data = tuple(
                [None if g is None else g.data for g in out_grad])
            hooks = chainer.get_function_hooks()
            if func._n_local_function_hooks != 0:
                hooks = collections.OrderedDict(hooks)
                hooks.update(func.local_function_hooks)
            hooks = hooks.values()  # avoid six for performance

            with cuda.get_device_from_array(*(in_data + out_grad_data)):
                for hook in hooks:
                    hook.backward_preprocess(func, in_data, out_grad_data)

<<<<<<< HEAD
            # Collect the current input gradients.
            target_inputs = [inputs[i] for i in target_input_indexes]
            # Keep the order for the portability, rather than
            # in_grad = {x: grads.get_as_list(x) for x in set(target_inputs)}
            in_grad = collections.OrderedDict()
            for x in target_inputs:
                if x not in in_grad:
                    in_grad[x] = grads.get_as_list(x)
                    # to reduce memory usage
                    x._set_grad_var_if_available(None)
=======
                # Collect the current input gradients.
                target_inputs = [inputs[i] for i in target_input_indexes]
                # Keep the order for the portability, rather than
                # in_grad = {x: grads.get_as_list(x)
                #            for x in set(target_inputs)}
                in_grad = collections.OrderedDict()
                for x in target_inputs:
                    if x not in in_grad:
                        in_grad[x] = grads.get_as_list(x)
>>>>>>> 5763ae3e

                _backprop_utils.backprop_step(
                    func, target_input_indexes, out_grad, in_grad)

                for hook in hooks:
                    hook.backward_postprocess(func, in_data, out_grad_data)

            if is_debug:
                # each grad is a list of variables
                # iter_gxs expands it as a sequence of variables.
                def iter_gxs(gxs):
                    for gx in gxs:
                        for gx_elem in gx:
                            yield gx_elem

                for gx in iter_gxs(in_grad.values()):
                    gx_data = gx.data
                    if gx_data.dtype.kind == 'f':
                        with cuda.get_device_from_array(gx_data):
                            xp = cuda.get_array_module(gx_data)
                            if xp.isnan(gx_data).any():
                                raise RuntimeError(
                                    'NaN is detected on backward computation '
                                    'of {}'.format(func.label))

            for y, gy in six.moves.zip(outputs, out_grad):
                if y is not None and y is not self.node:
                    y._set_grad_var_if_available(
                        gy if retain_grad else None)
            del gy, out_grad  # to reduce memory usage

            for x, gx in in_grad.items():
                if not gx:  # gradient == None
                    continue

                for gx_elem in gx:
                    _check_grad_type(func, x, gx_elem.data)
                del gx_elem  # to reduce memory usage

                if x.creator_node is None:  # leaf
                    leaf_nodes.add(x)
                else:
                    add_cand(x.creator_node)
            del in_grad  # to reduce memory usage
<<<<<<< HEAD

            if initial_device is not None:
                initial_device.use()
=======
>>>>>>> 5763ae3e

        for x in leaf_nodes:
            x_var = x.get_variable_or_none()
            gx = grads.pop(x)
            if x_var is not None:
                x_var._grad_var = gx
                x_var._loss_scale = loss_scale
        grads.assert_no_grads()

    def reshape(self, *shape):
        """Returns a variable of a different shape and the same content.

        .. seealso::
           :func:`chainer.functions.reshape` for full documentation,

        """
        if len(shape) == 1 and isinstance(shape[0], (tuple, list)):
            shape = shape[0]
        return chainer.functions.reshape(self, shape)

    def transpose(self, *axes):
        """Permute the dimensions of an input variable without copy.

        .. seealso::
           :func:`chainer.functions.transpose` for full documentation.

        """
        if len(axes) == 0:
            axes = None
        elif len(axes) == 1 and (isinstance(axes[0], (tuple, list)) or
                                 axes[0] is None):
            axes = axes[0]
        return chainer.functions.transpose(self, axes)

    def unchain(self):
        """Deletes the reference to the creator of this variable.

        This method deletes the reference to the creator from the corresponding
        variable node. Unlike :meth:`unchain_backward`, it does not backtrack
        the graph.

        This method is equivalent to ``self.creator_node = None``.

        """
        self.creator_node = None

    def unchain_backward(self):
        """Deletes references between variable nodes and functions backward.

        After this method completes, intermediate variable nodes and functions
        that are not referenced from anywhere are deallocated by reference
        count GC. Also this variable itself deletes the reference to its
        creator function from the node, i.e. the node becomes root in the
        computation graph. It indicates that backprop after unchaining stops at
        this variable. This behavior is useful to implement truncated BPTT.

        """
        cand_funcs = []
        seen_set = set()

        def add_cand(cand):
            if cand is not None and cand not in seen_set:
                cand_funcs.append(cand)
                seen_set.add(cand)

        add_cand(self.creator_node)

        while cand_funcs:
            func = cand_funcs.pop()
            for var in func.inputs:
                add_cand(var.creator_node)
            func.unchain()

    def retain_data(self):
        """Lets the corresponding variable node keep the underlying array."""
        self._node.data = self._data[0]

    def __lt__(self, other):
        """This operator is not defined for Variable."""
        raise NotImplementedError()

    def __le__(self, other):
        """This operator is not defined for Variable."""
        raise NotImplementedError()

    def __eq__(self, other):
        """This operator is not defined for Variable."""
        raise NotImplementedError()

    def __ne__(self, other):
        """This operator is not defined for Variable."""
        raise NotImplementedError()

    def __gt__(self, other):
        """This operator is not defined for Variable."""
        raise NotImplementedError()

    def __ge__(self, other):
        """This operator is not defined for Variable."""
        raise NotImplementedError()

    def __nonzero__(self):
        """This operator is not defined for Variable."""
        raise NotImplementedError()

    def __bool__(self):
        """This operator is not defined for Variable."""
        raise NotImplementedError()

    __array_priority__ = 200
    __hash__ = None


class Parameter(Variable):

    """Parameter variable that can be registered to a link.

    Parameter is a subclass of :class:`Variable`. It almost behaves as same
    as a usual variable except that a parameter can be registered to a
    :class:`~chainer.Link` object just by assigning it to an attribute of
    the link within an :meth:`~chainer.Link.init_scope` context.

    Parameter also supports an initialization by an initializer. It can have
    two initializers: one for the data array, and the other for the gradient
    array. The initializer only specifies the way of filling the elements of
    these arrays, and the shape information is specified at the initialization
    point.

    When a link that the parameter has been registered to is passed to an
    :class:`~chainer.GradientMethod`, an update rule is set to the parameter.
    This update rule specifies how to update the data array of the parameter
    using its gradient array.

    Args:
        initializer (~chainer.Initializer or numpy.ndarray or cupy.ndarray):
            Initializer of the data array. If ``shape`` is given, this
            initializer is immediately used to initialize the data array.
            Otherwise, if it is an array, it is immediately used as the data
            array, and otherwise the data array is left uninitialized and will
            be initialized by this initializer in :meth:`initialize`. It can
            also be a scalar, in which case the data array will be filled by
            this scalar. Note that float32 is used in this case.
        shape (int or tuple of int or None): Shape of the parameter. If it is
            ``None``, the initialization is deferred to the call of
            :meth:`initialize`.
        name (str): Name of the parameter.

    Attributes:
        initializer: Initializer of the data array. It is used for
            initializing the data array of an uninitialized variable.
        update_rule: :class:`~chainer.optimizer.UpdateRule` instance that
            updates this variable as a parameter. This argument is set to
            :attr:`update_rule`.

    """

    initializer = None
    _grad_initializer = None
    _initial_backend = None
    _initial_device = None

    def __init__(self, initializer=None, shape=None, name=None):
        if initializer is None:
            initializer = constant.NaN()
        elif numpy.isscalar(initializer):
            initializer = constant.Constant(initializer)
        if shape is None:
            if isinstance(initializer, (numpy.ndarray, cuda.ndarray)):
                # parameter initialized by the initial array
                super(Parameter, self).__init__(initializer, name=name)
            else:
                # uninitialized parameter
                super(Parameter, self).__init__(name=name)
                dtype = getattr(initializer, 'dtype', None)
                self._grad_initializer = constant.NaN(dtype)
        else:
            # parameter initialized with a given shape
            if isinstance(initializer, (numpy.ndarray, cuda.ndarray)):
                xp = cuda.get_array_module(initializer)
                initializer = constant.Constant(initializer)
            else:
                xp = numpy
            data = initializers.generate_array(initializer, shape, xp)
            grad = xp.full_like(data, numpy.nan)
            super(Parameter, self).__init__(data, name=name, grad=grad)

        self.update_rule = None
        self.initializer = initializer

    def __copy__(self):
        return self._copy_to(Parameter())

    def __reduce__(self):
        return _recover_parameter, (self.data, self.name, self.grad,
                                    self.initializer, self.update_rule)

    def to_cpu(self):
        super(Parameter, self).to_cpu()
        if self.data is None:
            self._initial_backend = None
            self._initial_device = None

    def to_gpu(self, device=None):
        super(Parameter, self).to_gpu(device)
        if self.data is None:
            if device is None:
                device = cuda.Device().id
            self._initial_backend = 'cuda'
            self._initial_device = device

    def to_intel64(self):
        super(Parameter, self).to_intel64()
        if self.data is None:
            self._initial_backend = 'intel64'
            self._initial_device = None

    def cleargrad(self):
        super(Parameter, self).cleargrad()
        if self.data is None:
            self._grad_initializer = None

    def zerograd(self):
        super(Parameter, self).zerograd()
        if self.data is None:
            dtype = getattr(self.initializer, 'dtype', None)
            self._grad_initializer = initializers.Zero(dtype)

    def initialize(self, shape):
        """Initializes the uninitialized variable.

        Uninitialized variable is a variable created with the data array set to
        None. This method creates and initializes the data array. The shape of
        the variable can be left unknown until this method is called.

        Args:
            shape (tuple of int): Shape of the data array.

        """
        xp = numpy if self._initial_backend != 'cuda' else cuda.cupy
        with cuda.get_device_from_id(self._initial_device):
            data = initializers.generate_array(self.initializer, shape, xp)

            ginit = self._grad_initializer
            grad = None if ginit is None else initializers.generate_array(
                ginit, shape, xp)

        self.data = data
        self.grad = grad

        # Convert the array for iDeep.
        if self._initial_backend == 'intel64':
            self.to_intel64()

    def update(self):
        """Updates the data array using the gradient and the update rule.

        This method updates the parameter using the attached update rule.

        """
        if self.update_rule is not None:
            self.update_rule.update(self)


def as_variable(obj):
    """Converts an array or a variable into :class:`~chainer.Variable`.

    This is a convenient function to get a :class:`~chainer.Variable` object
    transparently from a raw array or a variable.

    Note that this function should only be used for type consistency (i.e., to
    enforce the return value of an API having type :class:`~chainer.Variable`).
    The :class:`~chainer.Variable.requires_grad` flag is kept as is; if ``obj``
    is a raw array, the newly created variable has ``requires_grad = False``.
    In order to make a variable w.r.t. which you want to compute the gradient,
    you should use :class:`~chainer.Variable` directly.

    Args:
        obj (numpy.ndarray or cupy.ndarray or ~chainer.Variable): An array or
            a variable that you want to convert to :class:`~chainer.Variable`.

    Returns:
        ~chainer.Variable:
        A variable converted from ``obj``. If ``obj`` is a raw array, this is a
        new :class:`~chainer.Variable` object that wraps the array. If ``obj``
        is already a :class:`~chainer.Variable` object, this function returns
        ``obj`` as is.

    """
    if isinstance(obj, Variable):
        return obj
    return Variable(obj, requires_grad=False)


def _recover_parameter(data, name, grad, initializer, update_rule):
    p = Parameter(initializer=initializer, name=name)
    p.data = data
    p.grad = grad
    p.update_rule = update_rule
    return p<|MERGE_RESOLUTION|>--- conflicted
+++ resolved
@@ -1026,18 +1026,6 @@
                 for hook in hooks:
                     hook.backward_preprocess(func, in_data, out_grad_data)
 
-<<<<<<< HEAD
-            # Collect the current input gradients.
-            target_inputs = [inputs[i] for i in target_input_indexes]
-            # Keep the order for the portability, rather than
-            # in_grad = {x: grads.get_as_list(x) for x in set(target_inputs)}
-            in_grad = collections.OrderedDict()
-            for x in target_inputs:
-                if x not in in_grad:
-                    in_grad[x] = grads.get_as_list(x)
-                    # to reduce memory usage
-                    x._set_grad_var_if_available(None)
-=======
                 # Collect the current input gradients.
                 target_inputs = [inputs[i] for i in target_input_indexes]
                 # Keep the order for the portability, rather than
@@ -1047,7 +1035,8 @@
                 for x in target_inputs:
                     if x not in in_grad:
                         in_grad[x] = grads.get_as_list(x)
->>>>>>> 5763ae3e
+                        # to reduce memory usage
+                        x._set_grad_var_if_available(None)
 
                 _backprop_utils.backprop_step(
                     func, target_input_indexes, out_grad, in_grad)
@@ -1092,12 +1081,6 @@
                 else:
                     add_cand(x.creator_node)
             del in_grad  # to reduce memory usage
-<<<<<<< HEAD
-
-            if initial_device is not None:
-                initial_device.use()
-=======
->>>>>>> 5763ae3e
 
         for x in leaf_nodes:
             x_var = x.get_variable_or_none()
