import collections
import copy
import heapq
import traceback
import typing as tp  # NOQA
import warnings
import weakref

import numpy
import six

import chainer
from chainer import _backprop_utils
from chainer import backend
from chainer.backends import _cpu
from chainer.backends import cuda
from chainer.backends import intel64
from chainer import initializers
from chainer.initializers import constant
from chainer import types  # NOQA
import chainer.utils._collections
from chainer.utils import argument
import chainerx


def _check_grad_type(func, x, is_node_x, gx):
    # TODO(niboshi): Write comment about is_node_x
    assert gx is not None

    # TODO(kataoka): avoid `isinstance`
    x_data = None if isinstance(x, _ChainerxVariableNodeProps) else x.data

    # TODO(kataoka): Make _update_data_info store the array module.
    # ``is_node_x and x_data is None`` implies that the data array is not
    # retained.
    # ``not is_node_x and x_data is None`` implies that grad of uninitialized
    # variable is checked here.

    if x_data is None and not is_node_x:
        # TODO(kataoka): This should be an error.
        return
    if x.dtype is None or x.shape is None:
        # unretained Variable(None)
        # TODO(kataoka): This should be an error.
        return

    if not isinstance(gx, chainer.get_array_types()):
        msg = ('Type of grad is invalid:\n'
               + 'Expected: Any of {}\n'.format(chainer.get_array_types())
               + 'Actual: {}'.format(type(gx)))
        typ = TypeError
    elif x_data is not None and not chainer.is_arrays_compatible((gx, x_data)):
        msg = ('Type of data and grad mismatch\ngrad: %s != data: %s' %
               (type(gx), type(x_data)))
        typ = TypeError
    elif gx.dtype != x.dtype:
        msg = ('Dtype of data and grad mismatch\ngrad: %s != data: %s' %
               (gx.dtype, x.dtype))
        typ = TypeError
    elif gx.shape != x.shape:
        msg = ('Shape of data and grad mismatch\ngrad: %s != data: %s' %
               (gx.shape, x.shape))
        typ = ValueError
    else:
        return

    detail = ''
    if func:
        detail = 'Function `{0}` ({1}) has a bug.\n'.format(
            type(func)._impl_name, func.label)
        stack = func.stack
        if stack:
            detail += 'Stacktrace of the function is below:\n'
            for line in traceback.format_list(func.stack):
                detail += line
        detail += '''
Please report this error to the issue tracker with the stack trace,
the information of your environment, and your script:
https://github.com/chainer/chainer/issues/new.
'''

    raise typ(detail + msg)


def variable_repr(var):
    """Return the string representation of a variable.

    Args:
        var (~chainer.Variable): Input Variable.
    .. seealso:: numpy.array_repr
    """
    arr = _cpu._to_cpu(var.array)

    if var.name:
        prefix = 'variable ' + var.name
    else:
        prefix = 'variable'

    if arr is None:
        lst = 'None'
    elif arr.size > 0 or arr.shape == (0,):
        lst = numpy.array2string(arr, None, None, None, ', ', prefix + '(')
    else:  # show zero-length shape unless it is (0,)
        lst = '[], shape=%s' % (repr(arr.shape),)

    return '%s(%s)' % (prefix, lst)


def variable_str(var):
    """Return the string representation of a variable.

    Args:
        var (~chainer.Variable): Input Variable.
    .. seealso:: numpy.array_str
    """
    arr = _cpu._to_cpu(var.array)

    if var.name:
        prefix = 'variable ' + var.name
    else:
        prefix = 'variable'

    if arr is None:
        lst = 'None'
    else:
        lst = numpy.array2string(arr, None, None, None, ' ', prefix + '(')

    return '%s(%s)' % (prefix, lst)


class VariableNode(object):

    """Node in the backward computational graph representing a variable.

    This object represents a variable node in a computational graph. The node
    is used in error backpropagation (a.k.a. backprop) to determine which
    gradient to be passed to each function.

    A variable node is held by the corresponding :class:`~chainer.Variable`
    object, which is managed by users. :class:`~chainer.FunctionNode` objects
    that take the variable as an input also hold references to the variable
    node.

    Note that the node does not hold a reference to the corresponding data
    array in general. The data array is actually accessible by the node in the
    following cases.

    1. If there exists a :class:`~chainer.Variable` object that holds a
       reference to the variable node, the variable node holds a weak reference
       to the variable object, and thus the data array is accessible via the
       weak reference.
    2. If :meth:`retain_data` is called, the node holds a reference to the data
       array. It is mainly called by a function that needs the input or output
       data array in its backprop procedure.
       See :meth:`FunctionNode.retain_inputs()
       <chainer.FunctionNode.retain_inputs>`
       and :meth:`FunctionNode.retain_outputs()
       <chainer.FunctionNode.retain_outputs>` for more details.

    Users usually do not need to touch this variable node object. The
    computational graph is automatically managed by Chainer, and any interface
    that is beneficial for users is also provided by
    :class:`~chainer.Variable`.

    Args:
        variable (Variable): The corresponding variable object.
        name (str): Name of the variable node.

    Attributes:
        dtype: Data type of the data array.
        shape: Shape of the data array.
        name (str): Name of the variable node.

    """

    _creator_node = None
    _data = None  # type: types.NdArray
    _rank = 0  # type: int
    # Name of the Function is assigned if this variable is a gradient generated
    # by an old-style Function
    _old_style_grad_generator = None  # type: str

    def __init__(self, variable, name, **kwargs):
        # type: (Variable, tp.Optional[str], **tp.Any) -> None

        if kwargs:
            argument.check_unexpected_kwargs(
                kwargs,
                grad='unexpected keyword argument "grad": '
                     'pass the gradient to Variable instead'
            )
        self._variable = weakref.ref(variable)
        self.name = name
        self._requires_grad = variable.requires_grad

        vdata = variable.data
        self._update_data_info(vdata)

    @property
    def creator(self):
        """Function object that created this variable node.

        When the function is implemented with the old-style API (i.e., it uses
        :class:`~chainer.Function` class),
        this property returns the :class:`~chainer.Function` object.
        The object is extracted from the :class:`~chainer.FunctionAdapter`
        object, so the returned object is not the function node, but instead
        the actual implementation of forward and backward procedures.

        When the function is implemented with the new-style API (i.e., it uses
        :class:`~chainer.FunctionNode` class),
        this property returns the function node
        object. In this case, the returned object is same as
        :attr:`creator_node`.

        .. warning::

           As of v3.0.0, when the creator is an old-style function, the
           following code is invalid:

           .. code-block:: python

              creator = v.creator
              v.creator = None
              ...
              v.creator = creator

           The point is that :class:`~chainer.FunctionNode` objects are used
           as nodes in the computational graph instead of
           :class:`~chainer.Function`, and each :class:`~chainer.Function`
           object only holds a *weak reference* to the corresponding
           :class:`~chainer.FunctionNode`.
           Since ``creator`` returns the :class:`~chainer.Function` object,
           the :class:`~chainer.FunctionNode` object is not kept by preserving
           ``creator``.

           The above code should be fixed as follows.

           .. code-block:: python

              creator_node = v.creator_node
              v.creator_node = None
              ...
              v.creator_node = creator_node

        """
        node = self._creator_node
        if node is None:
            return None

        if isinstance(node, chainer.function.FunctionAdapter):
            return node.function
        return node

    @creator.setter
    def creator(self, func):
        self.creator_node = func

    @property
    def creator_node(self):
        """Function node that has this variable as an output.

        See :class:`~chainer.FunctionNode` for the definition of a function
        node.

        """
        return self._creator_node

    @creator_node.setter
    def creator_node(self, func):
        if isinstance(func, chainer.Function):
            func = func.node
        self._creator_node = func
        if func is not None:
            self._rank = func.rank + 1

    @property
    def data(self):
        """Data array of the corresponding variable.

        If the data is not available, it returns ``None``.

        """
        return self._data

    @data.setter
    def data(self, d):
        self._data = d
        self._update_data_info(d)

    @property
    def grad(self):
        """Gradient array of the corresponding variable.

        If the variable is not available, it returns ``None``.

        """
        var = self._variable()
        return None if var is None else var.grad

    @property
    def grad_var(self):
        """Gradient variable of the corresponding variable.

        If the corresponding variable is not available, it return ``None``.

        """
        var = self._variable()
        return None if var is None else var.grad_var

    def _set_grad_var_if_available(self, g):
        var = self._variable()
        if var is not None:
            var._set_grad_var_without_check(g)

    @property
    def label(self):
        """Short text that represents the variable node."""
        if self.shape == ():
            return str(self.dtype)
        return '(%s), %s' % (', '.join(map(str, self.shape)),
                             str(self.dtype))

    @property
    def rank(self):
        return self._rank

    @property
    def requires_grad(self):
        """It indicates that ``grad`` will be set in backward calculation."""
        return self._requires_grad

    def get_variable(self):
        """Returns the corresponding :class:`~chainer.Variable` object.

        VariableNode object holds a weak reference of the variable object. If
        the reference is alive, it is returned by this property. Otherwise,
        this property creates a new :class:`~chainer.Variable` object from
        this node object and returns it.

        Returns:
            Variable: The variable object that refers this node.

        """
        var = self._variable()
        if var is not None:
            return var
        var = Variable._init_unchecked(
            self.data, self.name, None, self.requires_grad, None, self)
        return var

    def get_variable_or_none(self):
        """Returns the holding :class:`~chainer.Variable` object or ``None``.

        VariableNode object holds a weak reference of the variable object.If
        the reference is alive, it is returned by this property. Otherwise,
        returns ``None``.

        Returns:
            Variable: The variable object that refers this node.

        """
        return self._variable()

    def set_creator(self, creator):
        """Sets a :class:`~chainer.Function` object that created this node.

        This method is equivalent to ``self.creator = creator``. A
        :class:`~chainer.FunctionNode` object can also be passed.

        Args:
            creator (Function or FunctionNode): Function that has created this
                variable.

        """
        self.creator = creator

    def set_creator_node(self, creator_node):
        """Sets a :class:`~chainer.FunctionNode` object that created this node.

        This method is equivalent to ``self.creator_node = creator_node``. A
        :class:`~chainer.Function` object can also be passed, in which case the
        :attr:`Function.node <chainer.Function.node>` attribute is used.

        Args:
            creator_node (FunctionNode or Function): Function node that has
                this variable as an output.

        """
        self.creator_node = creator_node

    def unchain(self):
        """Deletes the reference to the creator of this variable node.

        This method is equivalent to ``self.creator_node = None``.

        """
        self.creator_node = None

    def retain_data(self):
        """Lets the node hold a reference to the underlying data array.

        This method gets the data array of the corresponding variable and keeps
        it. If the weak reference to the corresponding variable is dead, it
        raises an error.

        """
        variable = self._variable()
        if variable is not None:
            self.data = variable.data
        else:
            raise RuntimeError('cannot retain variable data: the variable has '
                               'been already released')

    def _update_data_info(self, d):
        if d is None:
            self.dtype = None
            self.shape = None
        else:
            self.dtype = d.dtype
            self.shape = d.shape

        # If the node has a reference to data, update it as well.
        if self._data is not None:
            self._data = d

    def _check_old_style_gradient(self):
        if self._old_style_grad_generator is not None:
            raise RuntimeError(
                'cannot twice-differentiate an old style Function "%s"' %
                self._old_style_grad_generator)


def _create_variable(data, name, grad, requires_grad, device):
    var = Variable(
        data, name=name, grad=grad, requires_grad=requires_grad)
    var.to_device(device)
    return var


class Variable(object):

    """__init__(data=None, *, name=None, grad=None, requires_grad=True)

    Array with a structure to keep track of computation.

    Every variable holds a data array of type either :class:`numpy.ndarray` or
    :class:`cupy.ndarray`.

    A variable object holds a data array and a
    :class:`~chainer.variable.VariableNode` object of
    a computational graph. If the variable is constructed by the user, the node
    is *root* and does not hold any parent. If the variable is constructed by a
    :class:`~chainer.FunctionNode` object (i.e., by calling functions under
    ``chainer.functions`` or user-defined functions), or by using operators
    (see the list below), the node holds a reference to its parent called
    :attr:`creator_node`.
    This reference is used in backpropagation to backtrack the graph.

    Users can disable (resp. enable) this chaining behavior by calling
    :func:`~chainer.no_backprop_mode` (resp.
    :func:`~chainer.force_backprop_mode`).
    In the former context, a variable never creates a computational graph,
    whereas in the latter context, it is forced to create.

    .. note::

        The following operators are defined for variable(s).

        * Indexing: ``a[slices]`` (:meth:`__getitem__`)
        * Addition: ``a + b`` (:meth:`__add__`, :meth:`__radd__`)
        * Subtraction: ``a - b`` (:meth:`__sub__`, :meth:`__rsub__`)
        * Multiplication: ``a * b`` (:meth:`__mul__`, :meth:`__rmul__`)
        * Division: ``a / b`` (:meth:`__div__`, :meth:`__rdiv__`, \
                               :meth:`__truediv__`, :meth:`__rtruediv__`)
        * Floor Division: ``a // b`` (:meth:`__floordiv__`, \
                                      :meth:`__rfloordiv__`)
        * Exponentiation: ``a ** b`` (:meth:`__pow__`, :meth:`__rpow__`)
        * Matrix Multiplication: ``a @ b`` (:meth:`__matmul__`, \
                                            :meth:`__rmatmul__`)
        * Negation (Arithmetic): ``- a`` (:meth:`__neg__`)
        * Absolute value: ``abs(a)`` (:meth:`__abs__`)

    Args:
        data (:ref:`ndarray`): Initial data array.
        name (str): Name of the variable.
        grad (:ref:`ndarray`): Initial gradient array.
        requires_grad (bool): Boolean indicating whether ``grad`` will be set
            in backward calculation.

    """

    # Cached value of `self.xp is chainerx`. It prevents from initializing
    # self._device as much as possible because it is really costly.
    _has_chainerx_array = False

    # Cached grad-stopped view of chainerx array. This is the return value
    # of `array` and `data` properties.
    _chainerx_nobp_array_cache = None

    # Cached grad-stopped view of the array returned by `grad` property.
    # It's a 2-element tuple, where the first is the original grad array and
    # the second is a grad-stopped view of the first. `grad` property returns
    # the second element.
    _chainerx_grad_cache = None

    _chainerx_name = None  # type: tp.Optional[str]

    # A NumPy, CuPy array cache to avoid redundant conversions between
    # NumPy/CuPy and ChainerX.
    # TODO(hvy): Avoid modifying this variable from outside this class.
    _chainerx_fallback_array = None

    # Used in non-ChainerX variables. The gradient array is stored in
    # this attribute on Variable.grad setter to delay creation of grad_var
    # instance.
    _grad = None

    def __init__(self, data=None, **kwargs):
        # type: (tp.Optional[types.NdArray], **tp.Any) -> None

        name, grad, requires_grad = argument.parse_kwargs(
            kwargs, ('name', None), ('grad', None), ('requires_grad', True),
            volatile='volatile argument is not supported anymore. '
                     'Use chainer.using_config')
        assert isinstance(requires_grad, bool)
        if data is not None:
            array_types = chainer.get_array_types()
            if not isinstance(data, array_types):
                msg = '{} or {} are expected. Actual: {}'.format(
                    ', '.join([str(at) for at in array_types[:-1]]),
                    array_types[-1], type(data))
                raise TypeError(msg)

        self._init_impl(data, name, grad, requires_grad, None, None)

    @staticmethod
    def _init_unchecked(data=None, name=None, grad=None, requires_grad=True,
                        is_chainerx_array=None, node=None):
        # type: (tp.Optional[types.NdArray], tp.Optional[str], tp.Optional[types.NdArray], bool, tp.Optional[bool], tp.Optional[VariableNode]) -> Variable # NOQA
        """Creates a new :class:`Variable` without the validations for
        optimizing performance.
        """

        # Create a Variable without invoking __init__
        var = Variable.__new__(Variable)
        var._init_impl(data, name, grad, requires_grad, is_chainerx_array,
                       node)
        return var

    def _init_impl(self, data, name, grad, requires_grad, is_chainerx_array,
                   node):
        # type: (tp.Optional[types.NdArray], tp.Optional[str], tp.Optional[types.NdArray], bool, tp.Optional[bool], tp.Optional[VariableNode]) -> None # NOQA

        # Use a list as a data structure to hold the data array indirectly to
        # abstract its initialized/uninitialized state.

        self._requires_grad = requires_grad  # type: bool
        self._loss_scale = None
        self._grad_var = None
        self._device = None

        if is_chainerx_array is None:
            is_chainerx_array = isinstance(data, chainerx.ndarray)

        if is_chainerx_array:
            if not requires_grad and grad is not None:
                raise ValueError(
                    'Cannot initialize a variable with gradients if the '
                    'require_grad argument is False.')
            self._set_chainerx_array(data, grad)  # type: ignore

            # ChainerX itself has own node objects, but not exposed to python.
            self._node = None  # type: tp.Optional[VariableNode]
            self._chainerx_name = name
        else:
            self._data = [data]  # type: tp.List[tp.Optional[types.NdArray]]
            if node is None:
                self._node = VariableNode(self, name)
            else:
                self._node = node
            self._grad = grad

    def __copy__(self):
        return self._copy_to(Variable())

    def _copy_to(self, target):
        target.__dict__ = copy.copy(self.__dict__)
        target._node = VariableNode(target, self.name)
        return target

    def __reduce__(self):
        args = (
            self.array, self.name, self.grad, self._requires_grad, self.device)
        return _create_variable, args

    def __repr__(self):
        return variable_repr(self)

    def __str__(self):
        return variable_str(self)

    def _clear_chainerx(self):
        self._chainerx_nobp_array_cache = None
        self._chainerx_grad_cache = None
        self._chainerx_fallback_array = None

    def _ensure_grad_var_up_to_date(self):
        # For non-ChainerX, this method creates _grad_var if it's not yet
        # created and _grad is set.
        # For ChainerX, this method checks consistency between
        # _grad_var._data[0] and self._data[0].grad and recreates _grad_var
        # as necessary. (chainerx.ndarray.grad can be altered independently
        # from chainer)
        if self._has_chainerx_array:
            self._grad = None
            # Update gradient variable if it has not yet been initialized or
            # it happens to be dirty w.r.t. the actual gradient of the
            # underlying chainerx.ndarray.
            arr = self._data[0]
            actual_grad = (
                arr.grad
                if arr is not None and arr.is_grad_required()
                else None)
            if actual_grad is None:
                self._grad_var = None
            else:
                grad_var = self._grad_var
                old_grad = None if grad_var is None else grad_var._data[0]
                if actual_grad is not old_grad:
                    self._grad_var = Variable(
                        actual_grad,
                        requires_grad=actual_grad.is_backprop_required())
            return

        if self._grad_var is None:
            if self._grad is not None:
                self._grad_var = Variable(self._grad)

    def _set_chainerx_array(self, array, grad):
        # type: (tp.Optional[chainerx.ndarray], tp.Optional[chainerx.ndarray]) -> None # NOQA

        # Sets chainerx array and grad.
        assert array is None or isinstance(array, chainerx.ndarray)
        requires_grad = self._requires_grad

        self._grad = None

        if (not requires_grad
                and array is not None
                and array.is_backprop_required()):
            raise ValueError(
                'Cannot initialize a variable to not require '
                'gradients if the ChainerX array already requires '
                'backprop.')

        # Create a view of the given data to hold internally and modify.
        if array is None:
            self._data = [None]
        else:
            # If the array `array` is not connected to a graph, a view of it is
            # created and kept, in order not to change the no-graph status of
            # it. If the array is connected, the graph status is kept track of.
            if not array.is_backprop_required():
                array = array.view()
            if requires_grad:
                array.require_grad()
                if grad is not None:
                    array.set_grad(grad)
            self._data = [array]

        self._has_chainerx_array = True  # even if data is None
        self._chainerx_nobp_array_cache = None
        self._chainerx_grad_cache = None
        self._chainerx_fallback_array = None

    @property
    def device(self):
        """Device on which the data array of this variable reside."""
        # lazy initialization for performance
        if self._device is None:
            if self._data[0] is None:
                self._device = backend.CpuDevice()
            else:
                self._device = backend.get_device_from_array(self._data[0])
        return self._device

    @property
    def xp(self):
        # type: () -> tp.Optional[types.Xp]
        """Array module for the data array of this variable."""
        if self._has_chainerx_array:
            return chainerx
        else:
            device = self.device
            return None if device is None else device.xp

    @property
    def name(self):
        if self._has_chainerx_array:
            return self._chainerx_name
        return self._node.name

    @name.setter
    def name(self, n):
        if self._has_chainerx_array:
            self._chainerx_name = n
            return
        self._node.name = n

    def summary(self):
        if self.name:
            return '<variable %s>' % self.name
        else:
            return '<variable at 0x%x>' % id(self)

    def debug_print(self):
        """Display a summary of the stored data and location of the Variable"""

        msg = """{summary}
- device: {device}
- backend: {backend}
- shape: {shape}
- dtype: {dtype}
- statistics: {stats}
- grad: {grad}"""

        stats_msg = 'mean={0:.8f}, std={1:.8f}'

        array = self.array
        with cuda.get_device_from_array(array) as dev:
            xp = numpy if int(dev) == -1 else cuda.cupy

            if array is None:
                # `array` can be `None` if constructed without any arguments
                device = None
                backend = None
                stats = None
            else:
                device = getattr(array, 'device', 'CPU')
                backend = type(array)
                stats = stats_msg.format(float(xp.mean(array)),
                                         float(xp.std(array)))
            shape = getattr(array, 'shape', None)
            dtype = getattr(array, 'dtype', None)

            if self.grad is None:
                grad = None
            elif xp.all(self.grad == 0):
                grad = 0
            else:
                grad = stats_msg.format(float(xp.mean(self.grad)),
                                        float(xp.std(self.grad)))

        return msg.format(summary=self.summary(), device=device,
                          backend=backend, shape=shape, dtype=dtype,
                          stats=stats, grad=grad)

    def __pos__(self):
        return self

    def __len__(self):
        """Returns the first dimension of the data array.

        Returns:
            int: Number of the first dimension of the data array.

        """
        return len(self.array)

    @property
    def label(self):
        """Short text that represents the variable."""
        if self._has_chainerx_array:
            raise RuntimeError(
                'A variable of ChainerX does not provide a node label.')
        return self._node.label

    @property
    def creator(self):
        """Function implementation that created this variable.

        When this variable has been created by an old-style function (i.e., it
        is implemented as a subclass of :class:`Function`), this property
        returns that :class:`Function` object.

        When this variable has been created by a new-style function (i.e., it
        is implemented as a subclass of :class:`FunctionNode` class), this
        property returns that node object.

        """
        if self._has_chainerx_array:
            raise RuntimeError(
                'A variable of ChainerX does not provide a creator.')
        return self._node.creator

    @creator.setter
    def creator(self, func):
        if self._has_chainerx_array:
            raise RuntimeError(
                'A variable of ChainerX does not provide a creator.')
        self._node.creator = func

    @property
    def creator_node(self):
        """:class:`FunctionNode` object that created this variable.

        This property has a setter to which ``None`` can be set. Setting
        ``None`` to this property is equivalent to call :meth:`unchain`;
        it purges the variable from the function that created this variable.

        The setter also accepts the original :class:`FunctionNode` object that
        created this variable. For example, you can once set ``None`` to this
        property and then set the original value again.

        .. note::
           Setting an irrelevant :meth:`FunctionNode` object does not emit any
           error immediately, whereas the behavior is undefined. Do not set
           a :meth:`FunctionNode` object that did not create this variable
           object.

        """
        if self._has_chainerx_array:
            raise RuntimeError(
                'A variable of ChainerX does not provide a creator_node.')
        return self._node._creator_node

    @creator_node.setter
    def creator_node(self, func):
        if self._has_chainerx_array:
            raise RuntimeError(
                'A variable of ChainerX does not provide a creator_node.')
        self._node.creator_node = func

    @property
    def array(self):
        # type: () -> tp.Optional[types.NdArray]
        """The underlying data array.

        It is either :class:`numpy.ndarray` or :class:`cupy.ndarray` object,
        or ``None`` if the variable in in an uninitialized state.

        """
        # For ChainerX, this property always returns a grad-stopped view.
        # The view is cached to reduce potential overhead.
        if self._has_chainerx_array:
            if (self._chainerx_nobp_array_cache is None
                    and self._data[0] is not None):
                self._chainerx_nobp_array_cache = (
                    self._data[0].as_grad_stopped())  # type: ignore
            return self._chainerx_nobp_array_cache

        return self._data[0]

    @array.setter
    def array(self, d):
        # type: (types.NdArray) -> None

        if self._has_chainerx_array:
            d_old = self._data[0]
            if (d_old is not None
                    and (d_old.is_backprop_required()  # type: ignore
                         or d.is_backprop_required())):  # type: ignore
                raise ValueError(
                    'Cannot update the array of a Variable if either the '
                    'existing or the new array requires backprop.')

            self._set_chainerx_array(d, None)  # type: ignore
        else:
            self._node._update_data_info(d)  # type: ignore # _node doesn't have value when xp is chainerx # NOQA
            self._data[0] = d
            self._has_chainerx_array = False

    @property
    def chx_array(self):
        """A view of the raw ChainerX array.

        In contrary to :data:`Variable.array` which is always disconnected,
        the array represented by this attribute may be connected to the
        computational graph.

        It is a view, so it has a distinct gradient from the original array.

        If this attribute is queried on a :class:`Variable` with a non-ChainerX
        array, :class:`ValueError` will be raised.
        """
        if not self._has_chainerx_array:
            raise ValueError(
                'chx_array is not available for Variable with '
                'non-ChainerX array.')
        return self._data[0].view()

    @property
    def data(self):
        # type: () -> tp.Optional[types.NdArray]
        """The underlying data array (equivalent to :attr:`array`).

        Note that using this attribute directly is discouraged; use
        :attr:`array` instead. Using :attr:`array`, you can find an error
        earlier when your code mixes up Variable and ndarray because
        ndarray does not have an attribute ``.array`` while it has
        ``.data``.

        """
        return self.array

    @data.setter
    def data(self, d):
        # type: (types.NdArray) -> None

        self.array = d

    def _set_chainerx_grad(self, g):
        # Assigns chainerx.ndarray.grad
        assert self.xp is chainerx
        if not self._requires_grad and g is not None:
            raise RuntimeError(
                'Cannot set the gradient of a variable that is flagged to not '
                'require one.')
        arr = self._data[0]
        if arr is None:
            if g is not None:
                raise RuntimeError(
                    'Cannot set a gradient to an empty variable')
        elif arr.is_backprop_required():
            arr.set_grad(g)

    def _set_grad_without_check(self, g):
        if self._has_chainerx_array:
            self._set_chainerx_grad(g)
            self._grad_var = None
            return

        self._grad = g
        self._grad_var = None

    @property
    def grad(self):
        """Gradient array of this variable.

        Note that this property returns the underlying array of the gradient
        variable instead of the gradient variable itself; to get/set
        gradient variable, use :attr:`grad_var` instead.

        If the underlying array is a :class:`chainerx.ndarray` and
        requires_grad is false, trying to access the gradient will results in
        and error.

        """
        if self._has_chainerx_array:
            arr = self._data[0]
            if arr is None or not arr.is_backprop_required():
                self._chainerx_grad_cache = None
                return None

            actual_grad = arr.grad

            if actual_grad is None:
                self._chainerx_grad_cache = None
                return None

            # If grad is cached and the actual grad has not changed, return
            # the cache.
            if self._chainerx_grad_cache is not None:
                orig_grad, grad_stopped_grad = self._chainerx_grad_cache
                if orig_grad is actual_grad:
                    return grad_stopped_grad

            # Update the cache
            grad_stopped_grad = actual_grad.as_grad_stopped()
            self._chainerx_grad_cache = (actual_grad, grad_stopped_grad)

            return grad_stopped_grad

        if self._grad_var is not None:
            return self._grad_var.array
        return self._grad

    @grad.setter
    def grad(self, g):
        if g is not None:
            _check_grad_type(None, self, False, g)
        self._set_grad_without_check(g)

    def _set_grad_var_without_check(self, gv):
        if self._has_chainerx_array:
            self._set_chainerx_grad(None if gv is None else gv._data[0])
            self._grad_var = gv
            return

        self._grad_var = gv
        self._grad = None if gv is None else gv.array

    @property
    def grad_var(self):
        """Gradient variable."""
        self._ensure_grad_var_up_to_date()
        return self._grad_var

    @grad_var.setter
    def grad_var(self, g):
        if g is not None:
            _check_grad_type(None, self, False, g.array)
        self._set_grad_var_without_check(g)

    @property
    def shape(self):
        return self.array.shape

    @property
    def ndim(self):
        return self.array.ndim

    @property
    def size(self):
        return self.array.size

    @property
    def dtype(self):
        return self.array.dtype

    @property
    def rank(self):
        if self._has_chainerx_array:
            raise RuntimeError(
                'A variable of ChainerX does not provide a node rank.')
        return self._node.rank

    @property
    def node(self):
        if self._has_chainerx_array:
            raise RuntimeError(
                'A variable of ChainerX does not provide a node.')
        return self._node

    @property
    def requires_grad(self):
        """It indicates that ``grad`` will be set in backward calculation."""
        return self._requires_grad

    @property
    def T(self):
        """Transposition of this variable."""
        return chainer.functions.transpose(self)

    def to_cpu(self):
        """Copies the data and gradient arrays to CPU."""
        self.to_device(backend.CpuDevice())

    def to_gpu(self, device=None):
        """Copies the data and gradient arrays to specified GPU.

        Args:
            device: Target device specifier. If omitted, the current device is
                used.

        """
        cuda.check_cuda_available()
        self.to_device(cuda._get_device_or_current(device))

    def to_intel64(self):
        """Copies the data and gradient arrays to intel64 specific mdarray.

        If the array is not suited for intel64, it will be converted to
        :class:`numpy.ndarray`.
        """
        intel64.check_ideep_available()
        self.to_device(intel64.Intel64Device())

    def to_chx(self):
        """Converts the array and gradient to ChainerX arrays without copy.

        This method converts the underlying array and gradient to
        :class:`chainerx.ndarray` on the same physical device. It does nothing
        if the array held by the Variable object is already a ChainerX array.
        The new array is a view of the original one.

        """
        self._to_chx(allow_unchaining=False)

    def _to_chx(self, allow_unchaining):
        if not chainerx.is_available():
            raise RuntimeError('ChainerX is not available.')

        if self._has_chainerx_array:
            return

        if not allow_unchaining and self.creator is not None:
            raise RuntimeError(
                'A variable with a creator cannot be converted into ChainerX '
                'array')

        array = self.array
        grad = self.grad
        if array is None and grad is not None:
            # TODO(hvy): Reconsider this possibly invalid state.
            raise RuntimeError(
                'A variable without data but with a gradient cannot be '
                'transferred to a ChainerX device.')

        self._to_device(
            backend.ChainerxDevice.from_fallback_device(self.device),
            allow_unchaining)

    def from_chx(self):
        """Converts the array and gradient to non-ChainerX arrays without copy.

        This method converts the underlying ChainerX array and gradient
        residing in either a ``native`` or ``cuda`` device to NumPy or CuPy
        arrays respectively, on their same physical device. It does nothing
        if the array held by the Variable object is not a ChainerX array. The
        new array is a view of the original one.

        Raises an error if such a conversion is not supported for the device.

        """
        self._from_chx(allow_unchaining=False)

    def _from_chx(self, allow_unchaining):
        if not self._has_chainerx_array:
            return

        if not allow_unchaining and self._data[0].is_backprop_required():
            raise RuntimeError(
                'Cannot convert from a Variable with a ChainerX array that is '
                'connected to a graph.')

        self.to_device(self.device.fallback_device)

    def to_device(self, device):
        """Copies the data and gradient arrays to specified device.

        Args:
            device: Target device specifier. See
                :func:`~chainer.get_device` for available values.

        """
        self._to_device(device, allow_unchaining=False)

    def _to_device(self, device, allow_unchaining):
        device = chainer.get_device(device)

        was_chainerx = self._has_chainerx_array
        is_chainerx = device.xp is chainerx

        if not allow_unchaining:
            if was_chainerx and not is_chainerx:
                chx_arr = self._data[0]
                if chx_arr is not None and chx_arr.is_backprop_required():
                    raise RuntimeError(
                        'A variable of a ChainerX array which requires '
                        'gradients cannot be copied into non-chainerx device '
                        '({}).'.format(device))
            elif not was_chainerx and is_chainerx:
                arr = self._data[0]
                if arr is not None and self.creator is not None:
                    raise RuntimeError(
                        'A variable of a non-ChainerX array which is '
                        'connected to a graph cannot be copied to a ChainerX '
                        'device ({}).'.format(device))

        arr = self._data[0]
        grad_var = self.grad_var

        if was_chainerx and not is_chainerx:
            self._clear_chainerx()
            self._node = VariableNode(self, self._chainerx_name)
        elif not was_chainerx and is_chainerx:
            self._chainerx_name = self._node.name

        self._device = device
        self._has_chainerx_array = is_chainerx

        if arr is None:
            return

        if backend.get_device_from_array(arr) == device:
            return

        new_arr = device.send(arr)
        if is_chainerx:
            if grad_var is None:
                new_grad = None
            else:
                new_grad = device.send(grad_var._data[0])
            self._set_chainerx_array(new_arr, new_grad)
        else:
            self._data = [new_arr]
            if grad_var is not None:
                grad_var.to_device(device)
                # _grad has been invalidated by grad_var.to_device().
                self._grad = grad_var.array

        # ensure that the node tracks the device migration
        node = self._node
        if is_chainerx:
            # ChainerX itself has own node objects,
            # ensure that the node is disconnected with this variable.
            if node is not None:
                # Disconnect by replacing with an alternative of dead weakref
                node._variable = lambda: None
                self._node = None
        else:
            if node._data is not None:
                node.retain_data()

    def cleargrad(self):
        """Clears the gradient array."""
        self.grad_var = None

    def zerograd(self):
        """Initializes the gradient array by zeros.


        Note that the gradient variable is unchained from the computational
        graph by this method, because this operation breaks the backprop
        validity.

        .. deprecated:: v1.15
           Use more efficient  :meth:`cleargrads` instead.

        """
        warnings.warn(
            'Variable.zerograd is deprecated. Use Variable.cleargrad instead.',
            DeprecationWarning)

        arr = self.array
        if arr is None:
            return

        if self._has_chainerx_array:
            gv = self.grad_var
            if gv is None:
                self.grad = chainerx.zeros_like(
                    arr, device=self.device.device)
            else:
                gv._data[0].fill(0)
        else:
            with cuda.get_device_from_array(arr) as dev:
                if self._grad is None:
                    xp = numpy if dev.id == -1 else cuda.cupy
                    self._grad = xp.zeros_like(arr)
                    self._grad_var = None
                else:
                    gv = self._grad_var
                    if gv is not None:
                        gv.unchain()
                    self._grad.fill(0)

    def copydata(self, var):
        """Copies the data array from given source variable.

        This method copies the data array from given variable to this variable.
        The copy is done even if the arrays reside on different devices,
        including across the host and a GPU device. If this variable has an
        uninitialized data array, this method initializes it by the data array
        of the given variable. Similarly, if the given variable has an
        uninitialized data array, this method initializes it by the data array
        of this variable (``self``). If both are uninitialized, this method
        does nothing.

        Args:
            var (Variable): Source variable.

        """
        src = var.array
        dst = self.array
        if src is None:
            if dst is None:
                return
            var.initialize(self.shape)
            src = var.array
        elif dst is None:
            self.initialize(src.shape)
            dst = self.array
        backend.copyto(dst, src)

    def addgrad(self, var):
        """Accumulates the gradient array from given source variable.

        This method adds the gradient of a given variable to the gradient of
        this variable. The accumulation is even done across the host and
        different devices. If this variable has uninitialized data/grad arrays,
        this method initializes it with the shape of the given variable and
        then accumulates the gradient.

        Args:
            var (Variable): Source variable.

        """
        # TODO(sonots): Implement for ChainerX
        if self._has_chainerx_array:
            raise NotImplementedError()

        assert var.xp is not chainerx
        if var._grad is None:
            return

        src = var.grad_var

        if self.array is None:
            self.initialize(var.shape)

        dst = self.grad_var

        src_dev = cuda.get_device_from_array(src.array)
        dst_dev = cuda.get_device_from_array(self.array)

        if src_dev.id != dst_dev.id:
            src = chainer.functions.copy(src, dst_dev.id)
        self._grad_var = src if dst is None else src + dst
        self._grad = None

    def set_creator(self, gen_func):
        """Notifies the variable that the given function is its creator.

        Args:
            gen_func (Function): Function object that creates this variable as
                one of its outputs.

        """
        if self._has_chainerx_array:
            raise RuntimeError(
                'A variable of ChainerX does not provide a creator.')
        self._node.set_creator(gen_func)

    def set_creator_node(self, fnode):
        """Notifies the variable that the given node is its creator.

        Args:
            fnode (FunctionNode): Function node that has this variable as an
                output.

        """
        if self._has_chainerx_array:
            raise RuntimeError(
                'A variable of ChainerX does not provide a creator node.')
        self._node.set_creator_node(fnode)

    def backward(self, retain_grad=False, enable_double_backprop=False,
                 loss_scale=None):
        """Runs error backpropagation (a.k.a.\\  backprop) from this variable.

        On backprop,
        :meth:`FunctionNode.backward() <chainer.FunctionNode.backward>`
        is called on each :class:`~chainer.FunctionNode` object appearing in
        the backward graph starting from this variable.
        The backward graph is represented by backward
        references from variable nodes to their creators, and from function
        nodes to their input variable nodes. The backprop stops at all root
        nodes. Some function nodes set ``None`` as gradients of some inputs,
        where further backprop does not take place at such inputs.

        This method uses :data:`grad` as the initial error array. User can
        manually set a gradient array before calling this method.
        If the shape of :data:`data` is ``()`` (i.e., it is scalar) and
        :data:`grad` is ``None``, then this method automatically complements
        1.0 as the initial error. This is useful on starting backprop from
        some scalar loss value.

        From v3, this method supports *differentiable backprop* (a.k.a. double
        backprop, grad of grads). To enable it, pass
        ``enable_double_backprop=True``.

        Args:
            retain_grad (bool): If ``True``, the gradient arrays of all
                intermediate variables are kept.
                Otherwise, :data:`~chainer.Variable.grad` of the
                intermediate variables are set to ``None`` on appropriate
                timing, which may reduce the maximum memory consumption.

                In most cases of training some models, the purpose of backprop
                is to compute gradients of parameters, not of all variables,
                and therefore it is recommended to set this flag ``False``.
            enable_double_backprop (bool): *(Added in v3.0)* If ``True``,
                computational trace of the whole backpropagation procedure is
                recorded to the computational graph so that one can further do
                backpropagation from the resulting gradients. Note that
                enabling it results in larger memory consumption needed to
                store the gradients w.r.t intermediate variables that are
                required for the second gradient computation.
            loss_scale (float): Loss scaling factor. Loss scaling is a usefull
                technique to mitigate vanishing gradient issue that tends to
                happen when low precision data type like float16 is used during
                training. If you set loss scaling factor, gradients of loss
                values are to be multiplied by the factor before backprop
                starts. The factor is propagated to whole gradients in a
                computational graph along the backprop. The gradients of
                parameters are divided by the factor just before the parameters
                are to be updated.
        """
        if self._has_chainerx_array:
            if retain_grad:
                raise RuntimeError(
                    'retain_grad is not supported for ChainerX array.')
            if loss_scale is not None:
                raise RuntimeError(
                    'loss_scale if not supported for ChainerX array.')
            arr = self._data[0]
            assert isinstance(arr, chainerx.ndarray)
            chainerx.backward(
                arr, enable_double_backprop=enable_double_backprop)
            return

        # Initialize error by 1, if this is a loss variable
        if self.array.size == 1 and self.grad_var is None:
            if self.array.ndim != 0:
                warnings.warn(
                    'Treating a variable with only one element as a scalar'
                    ' in Variable.backward is deprecated. A scalar variable'
                    ' must be a 0-dimensional array. Apply'
                    ' chainer.functions.squeeze to obtain a scalar variable.'
                    ' If the size of this variable accidentally becomes one,'
                    ' set zero to grad.',
                    DeprecationWarning)
            with cuda.get_device_from_array(self.array) as device:
                if device is cuda.DummyDevice:
                    self.grad = numpy.ones_like(self.array)
                else:
                    self.grad = cuda.cupy.ones_like(self.array)
            if loss_scale is not None:
                self.grad *= loss_scale

        with chainer.using_config('enable_backprop', enable_double_backprop):
            _backprop_to_all([self], retain_grad, loss_scale)

    def item(self):
        """Converts the variable with one element to a Python scalar.

        This will incur host-device synchronization.

        Returns:
            int or float: The element of the array.

        """
        return self.array.item()

    def reshape(self, *shape):
        """Returns a variable of a different shape and the same content.

        .. seealso::
           :func:`chainer.functions.reshape` for full documentation,

        """
        if len(shape) == 1 and isinstance(shape[0], (tuple, list)):
            shape = shape[0]
        return chainer.functions.reshape(self, shape)

    def transpose(self, *axes):
        """Permute the dimensions of an input variable without copy.

        .. seealso::
           :func:`chainer.functions.transpose` for full documentation.

        """
        if len(axes) == 0:
            axes = None
        elif len(axes) == 1 and (isinstance(axes[0], (tuple, list)) or
                                 axes[0] is None):
            axes = axes[0]
        return chainer.functions.transpose(self, axes)

    def unchain(self):
        """Deletes the reference to the creator of this variable.

        This method deletes the reference to the creator from the corresponding
        variable node. Unlike :meth:`unchain_backward`, it does not backtrack
        the graph.

        This method is equivalent to ``self.creator_node = None``.

        """
        if self._has_chainerx_array:
            raise RuntimeError(
                'A variable of ChainerX does not provide an unchain method.')
        self.creator_node = None

    def unchain_backward(self):
        """Deletes references between variable nodes and functions backward.

        After this method completes, intermediate variable nodes and functions
        that are not referenced from anywhere are deallocated by reference
        count GC. Also this variable itself deletes the reference to its
        creator function from the node, i.e. the node becomes root in the
        computation graph. It indicates that backprop after unchaining stops at
        this variable. This behavior is useful to implement truncated BPTT.

        """
        if self._has_chainerx_array:
            raise RuntimeError(
                'A variable of ChainerX does not provide an unchain_backward '
                'method.')
        cand_funcs = []
        seen_set = set()

        def add_cand(cand):
            if cand is not None and cand not in seen_set:
                cand_funcs.append(cand)
                seen_set.add(cand)

        add_cand(self.creator_node)

        while cand_funcs:
            func = cand_funcs.pop()
            for var in func.inputs:
                add_cand(var.creator_node)
            func.unchain()

    def retain_data(self):
        """Lets the corresponding variable node keep the underlying array."""
        if self._has_chainerx_array:
            raise RuntimeError(
                'A variable of ChainerX does not provide a retain_data '
                'method.')
        self._node.data = self._data[0]

    def _error_nobp_op(self, op):
        raise TypeError(
            'Variables do not support {} operator. '
            'You could use `array` attribute instead.'.format(op))

    def __lt__(self, other):
        """This operator is not supported in Variables."""
        self._error_nobp_op('<')

    def __le__(self, other):
        """This operator is not supported in Variables."""
        self._error_nobp_op('<=')

    def __eq__(self, other):
        """This operator is not supported in Variables."""
        self._error_nobp_op('==')

    def __ne__(self, other):
        """This operator is not supported in Variables."""
        self._error_nobp_op('!=')

    def __gt__(self, other):
        """This operator is not supported in Variables."""
        self._error_nobp_op('>')

    def __ge__(self, other):
        """This operator is not supported in Variables."""
        self._error_nobp_op('>=')

    def __nonzero__(self):
        """This operator is not supported in Variables."""
        # Python 2.x
        raise TypeError(
            'Variables cannot be evaluated as Python bool.')

    def __bool__(self):
        """This operator is not supported in Variables."""
        # Python 3.x
        raise TypeError(
            'Variables cannot be evaluated as Python bool.')

    __array_priority__ = 200  # type: int
    __hash__ = None  # type: tp.Callable[[object], int]


def _backprop_to_all(outputs, retain_grad, loss_scale):
    OrderedDict = chainer.utils._collections.OrderedDict  # fix py2 memory leak

    cand_funcs = []
    seen_set = set()

    def add_cand(cand):
        if cand not in seen_set:
            # Negate since heapq is min-heap
            heapq.heappush(cand_funcs, (-cand.rank, len(seen_set), cand))
            seen_set.add(cand)

    grads = _backprop_utils.GradTable(load_if_new=True)

    root_nodes = set()
    leaf_nodes = set()

    for y_var in outputs:
        # TODO(sonots): Implement for ChainerX
        if y_var.xp is chainerx:
            raise NotImplementedError()

        y = y_var.node
        root_nodes.add(y)
        grads[y] = y_var.grad_var

        y._check_old_style_gradient()
        func = y.creator_node
        if func is None:  # leaf
            leaf_nodes.add(y)
        else:
            add_cand(func)

    # Fix F812 (Python 2)
    y = None
    del y

    is_debug = chainer.is_debug()
    base_hooks = chainer.get_function_hooks().values()
    while cand_funcs:
        _, _, func = heapq.heappop(cand_funcs)
        inputs = func.inputs
        target_input_indexes = tuple([
            i for i, x in enumerate(inputs) if x.requires_grad
        ])
        outputs = [y() for y in func.outputs]  # access via weak ref
        out_grad = tuple([grads.pop(y) for y in outputs])
        if not target_input_indexes:
            continue

        in_data = [x.data for x in inputs]
        out_grad_array = [None if g is None else g.array for g in out_grad]
        if func._n_local_function_hooks != 0:
            local_hooks = collections.OrderedDict(chainer.get_function_hooks())
            local_hooks.update(func.local_function_hooks)
            hooks = local_hooks.values()  # avoid six for performance
        else:
            hooks = base_hooks

        with cuda.get_device_from_array(*(in_data + out_grad_array)):
            for hook in hooks:
                hook.backward_preprocess(
                    func, tuple(in_data), tuple(out_grad_array))

            # Collect the current input gradients.
            target_inputs = [inputs[i] for i in target_input_indexes]
            # Keep the order for the portability, rather than
            # in_grad = {x: grads.get_as_list(x)
            #            for x in set(target_inputs)}
            in_grad = OrderedDict()
            for x in target_inputs:
                if x not in in_grad:
                    in_grad[x] = grads.get_as_list(x)
                    # to reduce memory usage
                    x._set_grad_var_if_available(None)

            _backprop_utils.backprop_step(
                func, target_input_indexes, out_grad, in_grad, is_debug)

            for hook in hooks:
                hook.backward_postprocess(
                    func, tuple(in_data), tuple(out_grad_array))

        for y, gy in six.moves.zip(outputs, out_grad):
            if y is not None and y not in root_nodes:
                y._set_grad_var_if_available(
                    gy if retain_grad else None)
        del gy, out_grad  # to reduce memory usage

        for x, gx in in_grad.items():
            if not gx:  # gradient == None
                continue

            for gx_elem in gx:
                if gx_elem is not None:
                    _check_grad_type(func, x, True, gx_elem.array)
            del gx_elem  # to reduce memory usage

            if x.creator_node is None:  # leaf
                leaf_nodes.add(x)
            else:
                add_cand(x.creator_node)
        del gx, in_grad  # to reduce memory usage

    for x in leaf_nodes:
        x_var = x.get_variable_or_none()
        gx = grads.pop(x)
        if x_var is not None:
            x_var._set_grad_var_without_check(gx)
            x_var._loss_scale = loss_scale
    grads.assert_no_grads()


class Parameter(Variable):

    """Parameter variable that can be registered to a link.

    Parameter is a subclass of :class:`Variable`. It almost behaves as same
    as a usual variable except that a parameter can be registered to a
    :class:`~chainer.Link` object just by assigning it to an attribute of
    the link within an :meth:`~chainer.Link.init_scope` context.

    Parameter also supports an initialization by an initializer. It can have
    two initializers: one for the data array, and the other for the gradient
    array. The initializer only specifies the way of filling the elements of
    these arrays, and the shape information is specified at the initialization
    point.

    When a link that the parameter has been registered to is passed to an
    :class:`~chainer.GradientMethod`, an update rule is set to the parameter.
    This update rule specifies how to update the data array of the parameter
    using its gradient array.

    Args:
        initializer (~chainer.Initializer or :ref:`ndarray`):
            Initializer of the data array. If ``shape`` is given, this
            initializer is immediately used to initialize the data array.
            Otherwise, if it is an array, it is immediately used as the data
            array, and otherwise the data array is left uninitialized and will
            be initialized by this initializer in :meth:`initialize`. It can
            also be a scalar, in which case the data array will be filled by
            this scalar. Note that float32 is used in this case.
        shape (int or tuple of int or None): Shape of the parameter. If it is
            ``None``, the initialization is deferred to the call of
            :meth:`initialize`.
        name (str): Name of the parameter.

    Attributes:
        initializer: Initializer of the data array. It is used for
            initializing the data array of an uninitialized variable.
        update_rule: :class:`~chainer.optimizer.UpdateRule` instance that
            updates this variable as a parameter. This argument is set to
            :attr:`update_rule`.

    """

    initializer = None  # type: tp.Optional[tp.Union[tp.Optional[types.AbstractInitializer], types.NdArray]] # NOQA
    # TODO(okapies): fix the behavior when shape is None and remove NdArray
    _grad_initializer = None  # type: tp.Optional[types.AbstractInitializer]

    def __init__(self, initializer=None, shape=None, name=None):
        # type: (tp.Optional[types.InitializerSpec], tp.Optional[types.ShapeSpec], tp.Optional[str]) -> None # NOQA

        if initializer is None:
            initializer = constant.NaN()
        elif numpy.isscalar(initializer):
            initializer = constant.Constant(initializer)
        if shape is None:
            if isinstance(initializer, chainer.get_array_types()):
                # parameter initialized by the initial array
                super(Parameter, self).__init__(initializer, name=name)
            else:
                # uninitialized parameter
                super(Parameter, self).__init__(name=name)
                dtype = getattr(initializer, 'dtype', None)
                self._grad_initializer = constant.NaN(dtype)
        else:
            # parameter initialized with a given shape
            if isinstance(initializer, chainer.get_array_types()):
                xp = backend.get_array_module(initializer)
                initializer = constant.Constant(initializer)
            else:
                xp = numpy
            data = initializers.generate_array(initializer, shape, xp)  # type: ignore # NOQA
            grad = xp.full_like(data, numpy.nan)
            super(Parameter, self).__init__(data, name=name, grad=grad)

        self._initial_device = backend.CpuDevice()
        self.update_rule = None
        self.initializer = initializer

    def __copy__(self):
        return self._copy_to(Parameter())

    def __reduce__(self):
        args = (
            self.array, self.name, self.grad, self.initializer,
            self.update_rule, self.device)
        return _recover_parameter, args

    def to_cpu(self):
        return self.to_device(backend.CpuDevice())

    def to_gpu(self, device=None):
        device = chainer.get_device(cuda._get_device_or_current(device))
        assert device.xp is cuda.cupy
        self.to_device(device)

    def to_intel64(self):
        self.to_device(intel64.Intel64Device())

    def to_chx(self):
        if not chainerx.is_available():
            raise RuntimeError('ChainerX is not available.')

        # Derive the target ChainerX device from the array if it is
        # initialized. Otherwise, from the current initial device.
        if self.array is not None:
            device = backend.get_device_from_array(self.array)
        else:
            device = self._initial_device

        if device.xp is numpy:
            self._initial_device = backend.ChainerxDevice(
                chainerx.get_device('native:0'))
        elif device.xp is cuda.cupy:
            self._initial_device = backend.ChainerxDevice(
                chainerx.get_device('cuda:{}'.format(device.device.id)))

        super(Parameter, self)._to_chx(allow_unchaining=True)

    def from_chx(self):
        if self.array is not None:
            device = backend.get_device_from_array(self.array)
        else:
            device = self._initial_device

        if isinstance(device, backend.ChainerxDevice):
            backend_name = device.device.backend.name
            if backend_name == 'native':
                self._initial_device = backend.CpuDevice()
<<<<<<< HEAD
            elif backend_name is 'cuda':
                self._initial_device = backend.GpuDevice.from_device_id(
                    device.device.index)
=======
            elif backend_name == 'cuda':
                self._initial_device = chainer.get_device(
                    (cuda.cupy, device.device.index))
>>>>>>> ff322e0a

        super(Parameter, self)._from_chx(allow_unchaining=True)

    def to_device(self, device):
        device = chainer.get_device(device)
        if self.data is None and self._initial_device != device:
            self._data = [None]  # Renew placeholder to break sharing
            self._has_chainerx_array = False
        self._initial_device = device
        super(Parameter, self)._to_device(device, allow_unchaining=True)

    def cleargrad(self):
        super(Parameter, self).cleargrad()
        if self.array is None:
            self._grad_initializer = None

    def zerograd(self):
        super(Parameter, self).zerograd()
        if self.array is None:
            dtype = getattr(self.initializer, 'dtype', None)
            self._grad_initializer = initializers.Zero(dtype)

    def initialize(self, shape):
        """Initializes the uninitialized variable.

        Uninitialized variable is a variable created with the data array set to
        None. This method creates and initializes the data array. The shape of
        the variable can be left unknown until this method is called.

        Args:
            shape (tuple of int): Shape of the data array.

        """
        device = self._initial_device
        assert device is not None
        xp = device.xp

        data = initializers.generate_array(
            self.initializer, shape, xp, device=device)
        ginit = self._grad_initializer
        grad = None if ginit is None else initializers.generate_array(
            ginit, shape, xp, device=device)

        self.array = data
        self.grad = grad

        # Convert the array for iDeep.
        # TODO(niboshi): This could be done in generate_array().
        if isinstance(self._initial_device, intel64.Intel64Device):
            self.to_intel64()

    def update(self):
        """Updates the data array using the gradient and the update rule.

        This method updates the parameter using the attached update rule.

        """
        if self.update_rule is not None:
            self.update_rule.update(self)


def as_variable(obj):
    """Converts an array or a variable into :class:`~chainer.Variable`.

    This is a convenient function to get a :class:`~chainer.Variable` object
    transparently from a raw array or a variable.

    Note that this function should only be used for type consistency (i.e., to
    enforce the return value of an API having type :class:`~chainer.Variable`).
    The :class:`~chainer.Variable.requires_grad` flag is kept as is; if ``obj``
    is a raw array, the newly created variable has ``requires_grad = False``.
    In order to make a variable w.r.t. which you want to compute the gradient,
    you should use :class:`~chainer.Variable` directly.

    Args:
        obj (:ref:`ndarray` or ~chainer.Variable): An array or
            a variable that you want to convert to :class:`~chainer.Variable`.

    Returns:
        ~chainer.Variable:
        A variable converted from ``obj``. If ``obj`` is a raw array, this is a
        new :class:`~chainer.Variable` object that wraps the array. If ``obj``
        is already a :class:`~chainer.Variable` object, this function returns
        ``obj`` as is.

    """
    if isinstance(obj, Variable):
        return obj

    if isinstance(obj, chainerx.ndarray):
        requires_grad = obj.is_backprop_required()
    else:
        requires_grad = False
    return Variable(obj, requires_grad=requires_grad)


# TODO(hvy): Make private, i.e. _as_array?
def as_array(obj):
    """Returns the underlying array from a variable or an array.

    This is a convenient function to get the underlying array object
    transparently from an object that could be either a variable or an array.

    Args:
        obj (:ref:`ndarray` or ~chainer.Variable): An array or a variable.

    Returns:
        :ref:`ndarray` or ~chainer.Variable:
        The underlying array object of the argument.

    """
    if isinstance(obj, Variable):
        return obj.array
    return obj


def _recover_parameter(data, name, grad, initializer, update_rule, device):
    p = Parameter(initializer=initializer, name=name)
    p.array = data
    p.grad = grad
    p.update_rule = update_rule
    p.to_device(device)
    return p


class _ChainerxVariableNodeProps(object):

    def __init__(self, x):
        self.shape = x.shape
        self.dtype = x.dtype<|MERGE_RESOLUTION|>--- conflicted
+++ resolved
@@ -1800,15 +1800,9 @@
             backend_name = device.device.backend.name
             if backend_name == 'native':
                 self._initial_device = backend.CpuDevice()
-<<<<<<< HEAD
-            elif backend_name is 'cuda':
+            elif backend_name == 'cuda':
                 self._initial_device = backend.GpuDevice.from_device_id(
                     device.device.index)
-=======
-            elif backend_name == 'cuda':
-                self._initial_device = chainer.get_device(
-                    (cuda.cupy, device.device.index))
->>>>>>> ff322e0a
 
         super(Parameter, self)._from_chx(allow_unchaining=True)
 
