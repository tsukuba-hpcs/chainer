import collections
import copy
import warnings

import numpy
import six

from chainer.backends import cuda
from chainer import link as link_module
from chainer import serializer as serializer_module
from chainer import variable


def _sum_sqnorm(arr):
    sq_sum = collections.defaultdict(float)
    for x in arr:
        with cuda.get_device_from_array(x) as dev:
            x = x.ravel()
            s = x.dot(x)
            sq_sum[int(dev)] += s
    return sum([float(i) for i in six.itervalues(sq_sum)])


def exponential_decay_noise(xp, shape, dtype, hook, opt):
    """Time-dependent annealed Gaussian noise function from the paper:

    `Adding Gradient Noise Improves Learning for Very Deep Networks
    <https://arxiv.org/pdf/1511.06807>`_.
    """
    std = numpy.sqrt(hook.eta / numpy.power(1 + opt.t, 0.55))
    return xp.random.normal(0, std, shape).astype(dtype)


class Hyperparameter(object):

    """Set of hyperparameter entries of an optimizer.

    This is a utility class to provide a set of hyperparameter entries for
    update rules and an optimizer. Each entry can be set as an attribute of a
    hyperparameter object.

    A hyperparameter object can hold a reference to its parent hyperparameter
    object. When an attribute does not exist in the child hyperparameter, it
    automatically refers to the parent. We typically set the hyperparameter of
    the gradient method as the parent of the hyperparameter of each update
    rule. It enables us to centralize the management of hyperparameters (e.g.
    we can change the learning rate of all update rules just by modifying the
    hyperparameter of the central optimizer object), while users can freely
    customize the hyperparameter of each update rule if needed.

    Args:
        parent (Hyperparameter): Parent hyperparameter.

    """

    def __init__(self, parent=None):
        self._parent = parent

    def __getattr__(self, name):
        if '_parent' not in self.__dict__:
            raise AttributeError('_parent is not set up yet')
        return getattr(self._parent, name)

    def __repr__(self):
        d = self.get_dict()
        keys = sorted(d.keys())
        values_repr = ', '.join('%s=%s' % (k, d[k]) for k in keys)
        return 'Hyperparameter(%s)' % values_repr

    @property
    def parent(self):
        """Parent hyperparameter object."""
        return self._parent

    def get_dict(self):
        """Converts the hyperparameter into a dictionary.

        Returns:
            Dictionary containing all entries that can be referred by this
            hyperparameter object.

        """
        d = {} if self._parent is None else self._parent.get_dict()
        for k, v in six.iteritems(self.__dict__):
            if k != '_parent':
                d[k] = v
        return d


class UpdateRule(object):

    """Base class of all update rules.

    Update rule is an object that implements how to update one parameter
    variable using the gradient of a loss function. This class provides the
    interface and the common features of any update rules.

    An update rule can be set to a :class:`~chainer.Variable` object that
    represents a parameter array of a model. An :class:`~chainer.Optimizer`
    instance defines which parameters to update, and the update rule instance
    of each parameter defines how to update it.

    Hook functions can be set to any update rule instance. The hook function is
    called just before any updates in the order of registrations.

    An implementation of update rule should override :meth:`update_core` or
    its device-dependent variants (i.e., :meth:`update_core_cpu` and
    :meth:`update_core_gpu`).

    The state (e.g. a moving average of the gradient) of the update rule is
    stored into the state dictionary. An implementation of update rule using
    state should also override :meth:`init_state` to initialize the state at
    the first update. The values of the state dictionary are automatically
    copied to the appropriate device before the update based on the data and
    grad arrays.

    Args:
        parent_hyperparam (Hyperparameter): Hyperparameter that provides the
            default values.

    Attributes:
        enabled (bool): Flag to configure if this update rule is active. If the
            update rule is not active (i.e., ``enabled = False``), the
            :meth:`update` method does not update the parameter.
        hyperparam (Hyperparameter): Hyperparameter of the update rule.
        t (int): Number of updates made by this update rule.

    """

    def __init__(self, parent_hyperparam=None):
        self._hooks = collections.OrderedDict()
        self._state = None
        self.enabled = True
        self.hyperparam = Hyperparameter(parent_hyperparam)
        self.t = 0
        self._use_fp32_update = False
        self._fp32_param = None

    @property
    def state(self):
        """State dictionary."""
        return self._state

    def add_hook(self, hook, name=None):
        """Adds a hook function.

        The hook function is called before any updates.

        Args:
            hook (callable): Hook function to be added. It takes two
                arguments: the update rule object and the parameter variable.
            name (str): Name of the hook function. The name attribute of the
                hook function is used by default.

        """
        if not callable(hook):
            raise TypeError('hook function must be callable')

        if name is None:
            name = getattr(hook, 'name', getattr(hook, '__name__', None))
            if name is None:
                raise ValueError(
                    'the name of the hook function is not specified')
        if name in self._hooks:
            raise ValueError('hook "{}" already exists'.format(name))

        self._hooks[name] = hook

    def remove_hook(self, name):
        """Removes the specified hook function.

        Args:
            name (str): Name of the hook function to be removed. The hook
                function registered with this name will be removed.

        """
        del self._hooks[name]

    def update(self, param):
        """Invokes hook functions and updates the parameter.

        Args:
            param (~chainer.Variable): Variable to be updated.

        """
        if not self.enabled:
            return

        self.t += 1

        if self._use_fp32_update and param.dtype == numpy.float16:
            if self._fp32_param is None:
                self._fp32_param = variable.Variable(
                    param.array.astype(numpy.float32),
                    name=param.name)
            fp32_param = self._fp32_param
            fp32_param.grad = param.grad.astype(numpy.float32)

            if fp32_param.data is not None:
                self._prepare(fp32_param)
            for hook in six.itervalues(self._hooks):
                hook(self, fp32_param)
            self.update_core(fp32_param)

            param.data = fp32_param.data.astype(param.dtype)
            fp32_param.grad = None
        else:
            if param.data is not None:
                self._prepare(param)
            for hook in six.itervalues(self._hooks):
                hook(self, param)
            self.update_core(param)

    def update_core(self, param):
        """Updates the parameter.

        Implementation of UpdateRule should override this method or both of
        :meth:`_update_core_cpu` and :meth:`_update_core_gpu`.

        Args:
            param (~chainer.Variable): Variable to be updated.

        """
        with cuda.get_device_from_array(param.data) as dev:
            if int(dev) == -1:
                self.update_core_cpu(param)
            else:
                self.update_core_gpu(param)

    def update_core_cpu(self, param):
        """Updates the parameter on CPU.

        See :meth:`update_core` for details.

        Args:
            param (~chainer.Variable): Variable to be updated.

        """
        raise NotImplementedError

    def update_core_gpu(self, param):
        """Updates the parameter on GPU.

        See :meth:`update_core` for details.

        Args:
            param (~chainer.Variable): Variable to be updated.

        """
        raise NotImplementedError

    def init_state(self, param):
        """Initializes the state.

        Any implementations that use the state should override this mehtod.
        This method is called at the first update.

        Args:
            param (~chainer.Variable): Parameter variable. It can be used to
                extract the shape and the data type of the parameter.

        """
        pass

    def serialize(self, serializer):
        """Serializes the update rule state.

        Be careful that this method only saves/loads the state of the update
        rule. The parameters of the target link is not saved/loaded by this
        method, and so you need to serialize the target link separately if you
        want to fully recover the training state including parameters.

        Args:
            serializer (~chainer.AbstractSerializer): Serializer object.

        """
        if self.state is None:
            if isinstance(serializer, serializer_module.Deserializer):
                # try to initialize the state to retrieve state entries
                self._state = {}
                self_copy = copy.copy(self)
                arr = numpy.empty(1, dtype=numpy.float32)
                self_copy.init_state(variable.Variable(arr, grad=arr))

                for key in self._state:
                    self._state[key] = serializer(key, None)
                    # leave the update rule state as `None` if the keys are not
                    # contained in the snapshot, so that these states can be
                    # automatically initialized with the `_prepare` method
                    if self._state[key] is None:
                        self._state = None
                        break
        else:
            for key in self._state:
                self._state[key] = serializer(key, self._state[key])

    def _prepare(self, param):
        with cuda.get_device_from_array(param.data) as device:
            state = self.state
            if state is None:
                state = self._state = {}
                self.init_state(param)

            for name, value in six.iteritems(state):
                if not isinstance(value, (numpy.ndarray, cuda.ndarray)):
                    continue
                value_device = cuda.get_device_from_array(value)
                if value_device.id != device.id:
                    if device.id >= 0:
                        state[name] = cuda.to_gpu(value)
                    else:
                        state[name] = cuda.to_cpu(value)

    def use_fp32_update(self, flag=True):
        """Enables use of parameter update in fp32.

        This method enables use of parameter update in fp32.
        When it is enabled and data type of original parameter variable is
        fp16, fp32 copy of parameter variable is automatically created and
        retained at self.fp32_param. And the parameter is update in fp32 in
        the following way.

          1. copys the grad of original parameter variable to the grad of fp32
             parameter variable, converting its data type from fp16 to fp32.
          2. updates the parameter in fp32.
          3. copys the data of fp32 parameter variable to the data of original
             parameter variable, converting its data type from fp32 to fp16.

        See meth:`update` for details.
        """
        self._use_fp32_update = flag


class Optimizer(object):
    """Base class of all numerical optimizers.

    This class provides basic features for all optimization methods. It
    optimizes parameters of a *target link*. The target link is registered via
    the :meth:`setup` method, and then the :meth:`update` method updates its
    parameters based on a given loss function.

    Each optimizer implementation must be defined as a child class of
    Optimizer. It must override :meth:`update` method.

    If the optimizer is based on single gradient computation (like
    most first-order methods), then it should inherit :class:`GradientMethod`,
    which adds some features dedicated for the first order methods, including
    the support of :class:`~chainer.UpdateRule`.

    Optimizer instance also supports *hook functions*. Hook function is
    registered by the :meth:`add_hook` method. Each hook function is called
    in registration order in advance of the actual parameter update. If the
    hook function has an attribute ``call_for_each_param`` and its value is
    ``True``, the hook function is used as a hook function of all update rules
    (i.e., it is invoked for every parameter by passing the corresponding
    update rule and the parameter).

    Attributes:
        target: Target link object. It is set by the :meth:`setup` method.
        t: Number of update steps. It must be incremented by the
            :meth:`update` method.
        ~Optimizer.epoch: Current epoch. It is incremented by the
            :meth:`new_epoch` method.

    """

<<<<<<< HEAD
    target = None
    t = 0
    epoch = 0
=======
    _hooks = None
>>>>>>> e8504deb

    def setup(self, link):
        """Sets a target link and initializes the optimizer states.

        Given link is set to the :attr:`target` attribute. It also prepares the
        optimizer state dictionaries corresponding to all parameters in the
        link hierarchy. The existing states are discarded.

        Args:
            link (~chainer.Link): Target link object.

        """
        if not isinstance(link, link_module.Link):
            raise TypeError('optimization target must be a link')
        self.target = link
        self.t = 0
        self.epoch = 0
        self._hooks = collections.OrderedDict()
        return self

    def update(self, lossfun=None, *args, **kwds):
        """Updates the parameters.

        This method updates the parameters of the target link. The behavior of
        this method is different for the cases either ``lossfun`` is given or
        not.

        If ``lossfun`` is given, this method typically clears the gradients,
        calls the loss function with given extra arguments, and calls the
        :meth:`~chainer.Variable.backward` method of its output to compute the
        gradients. The actual implementation might call ``lossfun`` more than
        once.

        If ``lossfun`` is not given, then this method assumes that the
        gradients of all parameters are already computed. An implementation
        that requires multiple gradient computations might raise an error on
        this case.

        In both cases, this method invokes the update procedure for all
        parameters.

        Args:
            lossfun (function): Loss function. It accepts arbitrary arguments
                and returns one :class:`~chainer.Variable` object that
                represents the loss (or objective) value. This argument can be
                omitted for single gradient-based methods. In this case, this
                method assumes gradient arrays computed.
            args, kwds: Arguments for the loss function.

        """
        raise NotImplementedError

    def new_epoch(self):
        """Starts a new epoch.

        This method increments the :attr:`epoch` count. Note that if the
        optimizer depends on the epoch count, then user should call this method
        appropriately at the beginning of each epoch.

        """
        self.epoch += 1

    def add_hook(self, hook, name=None):
        """Registers a hook function.

        Hook function is typically called right after the gradient computation,
        though the timing depends on the optimization method.

        Args:
            hook (function): Hook function. If ``hook.call_for_each_param`` is
                true, this hook function is called for each parameter by
                passing the update rule and the parameter. Otherwise, this hook
                function is called only once each iteration by passing the
                optimizer.
            name (str): Name of the registration. If omitted, ``hook.name`` is
                used by default.

        """
        if not callable(hook):
            raise TypeError('hook function is not callable')
        if self._hooks is None:
            raise RuntimeError('call `setup` method before `add_hook` method')

        if name is None:
            name = hook.name
        if name in self._hooks:
            raise KeyError('hook %s already exists' % name)
        self._hooks[name] = hook

    def remove_hook(self, name):
        """Removes a hook function.

        Args:
            name (str): Registered name of the hook function to remove.

        """
        del self._hooks[name]

    def call_hooks(self):
        """Invokes hook functions in registration order."""
        for hook in six.itervalues(self._hooks):
            self._call_hook(hook)

    def _call_hook(self, hook):
        if getattr(hook, 'call_for_each_param', False):
            for param in self.target.params():
                hook(param.update_rule, param)
        else:
            hook(self)

    def serialize(self, serializer):
        """Serializes or deserializes the optimizer.

        It only saves or loads the following things:

        - Optimizer states
        - Global states (:attr:`t` and :attr:`epoch`)

        **It does not saves nor loads the parameters of the target link.** They
        should be separately saved or loaded.

        Args:
            serializer (~chainer.AbstractSerializer): Serializer or
                deserializer object.

        """
        self.t = serializer('t', self.t)
        self.epoch = serializer('epoch', self.epoch)
        for name, param in self.target.namedparams():
            rule = getattr(param, 'update_rule', None)
            if rule is not None:
                rule.serialize(serializer[name])


class GradientMethod(Optimizer):
    """Base class of all single gradient-based optimizers.

    This is an extension of the :class:`Optimizer` class. Typical gradient
    methods that just require the gradient at the current parameter vector on
    an update can be implemented as its child class.

    This class uses :class:`~chainer.UpdateRule` to manage the update rule of
    each parameter. A child class of GradientMethod should override
    :meth:`create_update_rule` to create the default update rule of each
    parameter.

    This class also provides :attr:`hyperparam`, which is the hyperparameter
    used as the default configuration of each update rule. All built-in
    gradient method implementations also provide proxy properties that act
    as aliases to the attributes of :attr:`hyperparam`. It is recommended to
    provide such an alias to each attribute. It can be done by only adding one
    line for each attribute using :class:`HyperparameterProxy`.

    Attributes:
        hyperparam (Hyperparameter): The hyperparameter of the gradient
            method. It is used as the default configuration of each update
            rule (i.e., the hyperparameter of each update rule refers this
            hyperparameter as its parent).

    """

    def __init__(self):
        super(GradientMethod, self).__init__()
        self.hyperparam = Hyperparameter()
        self._use_fp32_update = False

    def setup(self, link):
        super(GradientMethod, self).setup(link)
        for param in link.params():
            param.update_rule = self.create_update_rule()
            if self._use_fp32_update:
                param.update_rule.use_fp32_update()

    def reallocate_cleared_grads(self):
        """Reallocate gradients cleared by :meth:`~chainer.Variable.cleargrad`.

        This method allocates arrays for all gradients which have :obj:`None`.
        This method is called before and after every optimizer hook.
        If an inheriting optimizer does not require this allocation,
        the optimizer can override this method with a blank function.

        """
        for name, param in self.target.namedparams(False):
            if param.grad is None:
                with cuda.get_device_from_array(param.data):
                    xp = cuda.get_array_module(param.data)
                    param.grad = xp.zeros_like(param.data)

    def call_hooks(self):
        """Invokes hook functions in registration order."""
        for hook in six.itervalues(self._hooks):
            self._call_hook(hook)
            self.reallocate_cleared_grads()

    def update(self, lossfun=None, *args, **kwds):
        """Updates parameters based on a loss function or computed gradients.

        This method runs in two ways.

        - If ``lossfun`` is given, then it is used as a loss function to
          compute gradients.
        - Otherwise, this method assumes that the gradients are already
          computed.

        In both cases, the computed gradients are used to update parameters.
        The actual update routines are defined by the update rule of each
        parameter.

        """
        if lossfun is not None:
            use_cleargrads = getattr(self, '_use_cleargrads', True)
            loss = lossfun(*args, **kwds)
            if use_cleargrads:
                self.target.cleargrads()
            else:
                self.target.zerograds()
            loss.backward()
            del loss

        self.reallocate_cleared_grads()

        self.call_hooks()

        self.t += 1
        for param in self.target.params():
            param.update()

    def use_cleargrads(self, use=True):
        """Enables or disables use of :func:`~chainer.Link.cleargrads` in `update`.

        Args:
            use (bool): If ``True``, this function enables use of
                `cleargrads`. If ``False``, disables use of `cleargrads`
                (`zerograds` is used).

        .. deprecated:: v2.0
           Note that :meth:`update` calls :meth:`~Link.cleargrads` by default.
           :meth:`~Link.cleargrads` is more efficient than
           :meth:`~Link.zerograds`, so one does not have to call
           :meth:`use_cleargrads`. This method remains for backward
           compatibility.

        """
        warnings.warn(
            'GradientMethod.use_cleargrads is deprecated.',
            DeprecationWarning)

        self._use_cleargrads = use

    def create_update_rule(self):
        """Creates a new update rule object.

        This method creates an update rule object. It is called by
        :meth:`setup` to set up an update rule of each parameter.
        Each implementation of the gradient method should override this method
        to provide the default update rule implementation.

        Return:
            UpdateRule: Update rule object.

        """
        raise NotImplementedError

    def use_fp32_update(self, flag=True):
        """Enables use of parameter update in fp32."""
        self._use_fp32_update = flag
        link = getattr(self, "target", None)
        if link is not None:
            for param in link.params():
                param.update_rule.use_fp32_update()


class HyperparameterProxy(object):

    """Property that acts as an alias to an attribute of the hyperparameter.

    This class is used to define a property of an implementation of
    :class:`GradientMethod` that acts as an alias to an attribute of the
    hyperparameter.

    Args:
        attr_name (str): Name of the attribute of the hyperparameter.

    """

    def __init__(self, attr_name):
        self._attr_name = attr_name
        self.__doc__ = 'Alias to ``self.hyperparam.{}``'.format(attr_name)

    def __get__(self, obj, type=None):
        if obj is None:
            return self
        return getattr(obj.hyperparam, self._attr_name)

    def __set__(self, obj, value):
        setattr(obj.hyperparam, self._attr_name, value)


class WeightDecay(object):

    """Optimizer/UpdateRule hook function for weight decay regularization.

    This hook function adds a scaled parameter to the corresponding gradient.
    It can be used as a regularization.

    Args:
        rate (float): Coefficient for the weight decay.

    Attributes:
        rate (float): Coefficient for the weight decay.

    """
    name = 'WeightDecay'
    call_for_each_param = True

    def __init__(self, rate):
        self.rate = rate

    def __call__(self, rule, param):
        p, g = param.data, param.grad
        if p is None or g is None:
            return
        with cuda.get_device_from_array(p) as dev:
            if int(dev) == -1:
                g += self.rate * p
            else:
                kernel = cuda.elementwise(
                    'T p, T decay', 'T g', 'g += decay * p', 'weight_decay')
                kernel(p, self.rate, g)


class Lasso(object):
    """Optimizer/UpdateRule hook function for Lasso regularization.

    This hook function adds a scaled parameter to the sign of each weight.
    It can be used as a regularization.

    Args:
        rate (float): Coefficient for the weight decay.

    Attributes:
        rate (float): Coefficient for the weight decay.

    """
    name = 'Lasso'
    call_for_each_param = True

    def __init__(self, rate):
        self.rate = rate

    def __call__(self, rule, param):
        p, g = param.data, param.grad
        if p is None or g is None:
            return
        xp = cuda.get_array_module(p)
        with cuda.get_device_from_array(p) as dev:
            sign = xp.sign(p)
            if int(dev) == -1:
                g += self.rate * sign
            else:
                kernel = cuda.elementwise(
                    'T s, T decay', 'T g', 'g += decay * s', 'lasso')
                kernel(sign, self.rate, g)


class GradientClipping(object):
    """Optimizer hook function for gradient clipping.

    This hook function scales all gradient arrays to fit to the defined L2 norm
    threshold.

    Args:
        threshold (float): L2 norm threshold.

    Attributes:
        threshold (float): L2 norm threshold of gradient norm.

    """
    name = 'GradientClipping'

    def __init__(self, threshold):
        self.threshold = threshold

    def __call__(self, opt):
        norm = numpy.sqrt(_sum_sqnorm(
            [p.grad for p in opt.target.params(False)]))
        rate = self.threshold / norm
        if rate < 1:
            for param in opt.target.params(False):
                grad = param.grad
                with cuda.get_device_from_array(grad):
                    grad *= rate


class GradientNoise(object):
    """Optimizer/UpdateRule hook function for adding gradient noise.

    This hook function simply adds noise generated by the ``noise_func``
    to the gradient. By default it adds time-dependent annealed Gaussian
    noise to the gradient at every training step:

    .. math::

        g_t \\leftarrow g_t + N(0, \\sigma_t^2)

    where

    .. math::

        \\sigma_t^2 = \\frac{\\eta}{(1+t)^\\gamma}

    with :math:`\\eta` selected from {0.01, 0.3, 1.0} and
    :math:`\\gamma = 0.55`.

    Args:
        eta (float): Parameter that defines the scale of the noise, which for
            the default noise function is recommended to be either 0.01, 0.3
            or 1.0.
        noise_func (function): Noise generating function which by default
            is given by `Adding Gradient Noise Improves Learning for Very Deep\
            Networks <https://arxiv.org/pdf/1511.06807>`_.
    """
    name = 'GradientNoise'
    call_for_each_param = True

    def __init__(self, eta, noise_func=exponential_decay_noise):
        self.eta = eta
        self.noise_func = noise_func

    def __call__(self, rule, param):
        g = param.grad
        if g is None:
            return
        xp = cuda.get_array_module(g)
        with cuda.get_device_from_array(g) as dev:
            noise = self.noise_func(xp, g.shape, g.dtype, self, rule)
            if int(dev) == -1:
                g += noise
            else:
                kernel = cuda.elementwise(
                    'T noise', 'T g', 'g += noise', 'gradient_noise')
                kernel(noise, g)


class GradientHardClipping(object):

    """Optimizer/UpdateRule hook function for gradient clipping.

    This hook function clips all gradient arrays to be within a lower and upper
    bound.

    Args:
        lower_bound (float): The lower bound of the gradient value.
        upper_bound (float): The upper bound of the gradient value.

    Attributes:
        lower_bound (float): The lower bound of the gradient value.
        upper_bound (float): The upper bound of the gradient value.

    """
    name = 'GradientHardClipping'
    call_for_each_param = True

    def __init__(self, lower_bound, upper_bound):
        self.lower_bound = lower_bound
        self.upper_bound = upper_bound

    def __call__(self, rule, param):
        grad = param.grad
        if grad is None:
            return
        xp = cuda.get_array_module(grad)
        with cuda.get_device_from_array(grad):
            xp.clip(grad, self.lower_bound, self.upper_bound, out=grad)<|MERGE_RESOLUTION|>--- conflicted
+++ resolved
@@ -364,13 +364,10 @@
 
     """
 
-<<<<<<< HEAD
     target = None
     t = 0
     epoch = 0
-=======
     _hooks = None
->>>>>>> e8504deb
 
     def setup(self, link):
         """Sets a target link and initializes the optimizer states.
