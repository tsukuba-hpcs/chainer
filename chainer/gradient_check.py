--- conflicted
+++ resolved
@@ -126,15 +126,11 @@
     def eval_func(x, i, delta, orig):
         utils._setitem(x, i, orig + delta)
         y = _copy_arrays(f())
-<<<<<<< HEAD
-        utils._setitem(x, i, orig)
-=======
         assert len(y) == len(grad_outputs)
         assert all([
             gy is None or numpy.isscalar(gy) or y_.shape == gy.shape
             for y_, gy in zip(y, grad_outputs)])
-        x[i] = orig
->>>>>>> bc81ecbf
+        utils._setitem(x, i, orig)
         return y
 
     # An iteration on a single input displacement
