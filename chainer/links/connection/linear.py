from chainer.functions.connection import linear
from chainer import initializers
from chainer import link

import numpy


class Linear(link.Link):

    """Linear layer (a.k.a. fully-connected layer).

    This is a link that wraps the :func:`~chainer.functions.linear` function,
    and holds a weight matrix ``W`` and optionally a bias vector ``b`` as
    parameters.

    The weight matrix ``W`` is initialized with i.i.d. Gaussian samples, each
    of which has zero mean and deviation :math:`\\sqrt{1/\\text{in_size}}`. The
    bias vector ``b`` is of size ``out_size``. Each element is initialized with
    the ``bias`` value. If ``nobias`` argument is set to True, then this link
    does not hold a bias vector.

    Args:
<<<<<<< HEAD
        in_size (int): Dimension of input vectors. If it's ``None`` or ommited,
=======
        in_size (int or None): Dimension of input vectors. If ``None``,
>>>>>>> 7ce9222d
            parameter initialization will be deferred until the first forward
            data pass at which time the size will be determined.
        out_size (int): Dimension of output vectors.
        nobias (bool): If ``True``, then this function does not use the bias.
        initialW (2-D array): Initial weight value. If ``None``, then the
            default initializer is used.
            May also be a callable that takes ``numpy.ndarray`` or
            ``cupy.ndarray`` and edits its value.
        initial_bias (1-D array): Initial bias value. If ``None``, the bias
            vector is initialized to zero.
            May also be a callable that takes ``numpy.ndarray`` or
            ``cupy.ndarray`` and edits its value.
    .. seealso:: :func:`~chainer.functions.linear`

    Attributes:
        W (~chainer.Variable): Weight parameter.
        b (~chainer.Variable): Bias parameter.

    .. admonition:: Example

        There are several ways to make a Linear link.

        Define an input vector ``x`` as:

        >>> x = np.array([[0, 1, 2, 3, 4]], 'f')

        1. Give the first two arguments explicitly:

            Those numbers are considered as the input size and the output size.

            >>> l = L.Linear(5, 10)
            >>> y = l(x)
            >>> y.shape
            (1, 10)

        2. Omit ``in_size`` (give the output size only as the first argument)
                or fill it with ``None``:

            In this case, the size of second axis of ``x`` is used as the
            input size. So the below two cases are the same.

            >>> l = L.Linear(10)
            >>> y = l(x)
            >>> y.shape
            (1, 10)

            >>> l = L.Linear(None, 10)
            >>> y = l(x)
            >>> y.shape
            (1, 10)

            When you omit the first argument, you need to specify the other
            subsequent arguments from ``nobias`` as keyword arguments. So the
            below two cases are the same.

            >>> l = L.Linear(None, 10, False, None, 0)
            >>> y = l(x)
            >>> y.shape
            (1, 10)

            >>> l = L.Linear(10, nobias=False, initialW=None, initial_bias=0)
            >>> y = l(x)
            >>> y.shape
            (1, 10)

    """

    def __init__(self, in_size, out_size=None, nobias=False,
                 initialW=None, initial_bias=None):
        super(Linear, self).__init__()

        if out_size is None:
            in_size, out_size = None, in_size
        self.out_size = out_size

        if initialW is None:
            initialW = initializers.HeNormal(1.0 / numpy.sqrt(2))
        self.add_param('W', initializer=initializers._get_initializer(
            initialW))
        if in_size is not None:
            self._initialize_params(in_size)

        if nobias:
            self.b = None
        else:
            if initial_bias is None:
                initial_bias = initializers.Constant(0)
            bias_initializer = initializers._get_initializer(initial_bias)
            self.add_param('b', self.out_size, initializer=bias_initializer)

    def _initialize_params(self, in_size):
        self.W.initialize((self.out_size, in_size))

    def __call__(self, x):
        """Applies the linear layer.

        Args:
            x (~chainer.Variable): Batch of input vectors.

        Returns:
            ~chainer.Variable: Output of the linear layer.

        """
<<<<<<< HEAD
        if self.W.data is None:
            self._initialize_params(x.size // x.shape[0])
=======
        if self.has_uninitialized_params:
            with cuda.get_device_from_id(self._device_id):
                self._initialize_params(x.size // x.shape[0])
>>>>>>> 7ce9222d
        return linear.linear(x, self.W, self.b)<|MERGE_RESOLUTION|>--- conflicted
+++ resolved
@@ -20,11 +20,7 @@
     does not hold a bias vector.
 
     Args:
-<<<<<<< HEAD
-        in_size (int): Dimension of input vectors. If it's ``None`` or ommited,
-=======
         in_size (int or None): Dimension of input vectors. If ``None``,
->>>>>>> 7ce9222d
             parameter initialization will be deferred until the first forward
             data pass at which time the size will be determined.
         out_size (int): Dimension of output vectors.
@@ -128,12 +124,6 @@
             ~chainer.Variable: Output of the linear layer.
 
         """
-<<<<<<< HEAD
         if self.W.data is None:
             self._initialize_params(x.size // x.shape[0])
-=======
-        if self.has_uninitialized_params:
-            with cuda.get_device_from_id(self._device_id):
-                self._initialize_params(x.size // x.shape[0])
->>>>>>> 7ce9222d
         return linear.linear(x, self.W, self.b)