from chainer.functions.connection import linear
from chainer import initializers
from chainer import link

import numpy


class Linear(link.Link):

    """Linear layer (a.k.a. fully-connected layer).

    This is a link that wraps the :func:`~chainer.functions.linear` function,
    and holds a weight matrix ``W`` and optionally a bias vector ``b`` as
    parameters.

    The weight matrix ``W`` is initialized with i.i.d. Gaussian samples, each
    of which has zero mean and deviation :math:`\\sqrt{1/\\text{in_size}}`. The
    bias vector ``b`` is of size ``out_size``. Each element is initialized with
    the ``bias`` value. If ``nobias`` argument is set to True, then this link
    does not hold a bias vector.

    Args:
        in_size (int): Dimension of input vectors. If ``None``, parameter
            initialization will be deferred until the first forward data pass
            at which time the size will be determined.
        out_size (int): Dimension of output vectors.
        nobias (bool): If ``True``, then this function does not use the bias.
<<<<<<< HEAD
        initialW (callable): Weight initializer.
            It should be a callable that takes ``numpy.ndarray`` or
            ``cupy.ndarray`` and edits its value.
            If it is ``None``, the default initializer is used.
            If it is `numpy.ndarray`, the array is used as initial
            weight value.
        initial_bias (callable): Bias initializer.
            It should be a callable that takes ``numpy.ndarray`` or
=======
        initialW (2-D array): Initial weight value. If ``None``, then this
            function uses Gaussian distribution scaled by ``w_scale`` to
            initialize weight.
            May also be a callable that takes ``numpy.ndarray`` or
            ``cupy.ndarray`` and edits its value.
        initial_bias (1-D array): Initial bias value. If ``None``, then this
            function uses ``bias`` to initialize bias.
            May also be a callable that takes ``numpy.ndarray`` or
>>>>>>> 0248eee5
            ``cupy.ndarray`` and edits its value.
            If ``None``, the default initializer is used.
            If it is `numpy.ndarray`, the array is used as initial bias value.
    .. seealso:: :func:`~chainer.functions.linear`

    Attributes:
        W (~chainer.Variable): Weight parameter.
        b (~chainer.Variable): Bias parameter.

    """

    def __init__(self, in_size, out_size, nobias=False,
                 initialW=None, initial_bias=None):
        super(Linear, self).__init__()

        self.out_size = out_size

        if initialW is None:
            initialW = initializers.HeNormal(1.0 / numpy.sqrt(2))
        self.add_param('W', initializer=initializers._get_initializer(
            initialW))
        if in_size is not None:
            self._initialize_params(in_size)

        if nobias:
            self.b = None
        else:
            if initial_bias is None:
                initial_bias = initializers.Constant(0)
            bias_initializer = initializers._get_initializer(initial_bias)
            self.add_param('b', out_size, initializer=bias_initializer)

    def _initialize_params(self, in_size):
        self.W.initialize((self.out_size, in_size))

    def __call__(self, x):
        """Applies the linear layer.

        Args:
            x (~chainer.Variable): Batch of input vectors.

        Returns:
            ~chainer.Variable: Output of the linear layer.

        """
        if self.W.data is None:
            self._initialize_params(x.size // x.shape[0])
        return linear.linear(x, self.W, self.b)<|MERGE_RESOLUTION|>--- conflicted
+++ resolved
@@ -25,28 +25,14 @@
             at which time the size will be determined.
         out_size (int): Dimension of output vectors.
         nobias (bool): If ``True``, then this function does not use the bias.
-<<<<<<< HEAD
-        initialW (callable): Weight initializer.
-            It should be a callable that takes ``numpy.ndarray`` or
-            ``cupy.ndarray`` and edits its value.
-            If it is ``None``, the default initializer is used.
-            If it is `numpy.ndarray`, the array is used as initial
-            weight value.
-        initial_bias (callable): Bias initializer.
-            It should be a callable that takes ``numpy.ndarray`` or
-=======
-        initialW (2-D array): Initial weight value. If ``None``, then this
-            function uses Gaussian distribution scaled by ``w_scale`` to
-            initialize weight.
+        initialW (2-D array): Initial weight value. If ``None``, then the
+            default initializer is used.
             May also be a callable that takes ``numpy.ndarray`` or
             ``cupy.ndarray`` and edits its value.
         initial_bias (1-D array): Initial bias value. If ``None``, then this
             function uses ``bias`` to initialize bias.
             May also be a callable that takes ``numpy.ndarray`` or
->>>>>>> 0248eee5
             ``cupy.ndarray`` and edits its value.
-            If ``None``, the default initializer is used.
-            If it is `numpy.ndarray`, the array is used as initial bias value.
     .. seealso:: :func:`~chainer.functions.linear`
 
     Attributes:
