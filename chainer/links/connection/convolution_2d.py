from chainer.functions.connection import convolution_2d
from chainer import initializers
from chainer import link
<<<<<<< HEAD
from chainer import variable
=======
from chainer.utils import argument
>>>>>>> 4f425671


class Convolution2D(link.Link):

    """__init__(self, in_channels, out_channels, ksize=None, stride=1, pad=0, nobias=False, initialW=None, initial_bias=None)

    Two-dimensional convolutional layer.

    This link wraps the :func:`~chainer.functions.convolution_2d` function and
    holds the filter weight and bias vector as parameters.

    The output of this function can be non-deterministic when it uses cuDNN.
    If ``chainer.configuration.config.deterministic`` is ``True`` and
    cuDNN version is >= v3, it forces cuDNN to use a deterministic algorithm.

    .. warning::

        ``deterministic`` argument is not supported anymore since v2.
        Instead, use ``chainer.using_config('cudnn_deterministic', value``
        (value is either ``True`` or ``False``).
        See :func:`chainer.using_config`.

    Args:
        in_channels (int or None): Number of channels of input arrays.
            If ``None``, parameter initialization will be deferred until the
            first forward data pass at which time the size will be determined.
        out_channels (int): Number of channels of output arrays.
        ksize (int or pair of ints): Size of filters (a.k.a. kernels).
            ``ksize=k`` and ``ksize=(k, k)`` are equivalent.
        stride (int or pair of ints): Stride of filter applications.
            ``stride=s`` and ``stride=(s, s)`` are equivalent.
        pad (int or pair of ints): Spatial padding width for input arrays.
            ``pad=p`` and ``pad=(p, p)`` are equivalent.
        nobias (bool): If ``True``, then this link does not use the bias term.
        initialW (4-D array): Initial weight value. If ``None``, the default
            initializer is used.
            May also be a callable that takes ``numpy.ndarray`` or
            ``cupy.ndarray`` and edits its value.
        initial_bias (1-D array): Initial bias value. If ``None``, the bias
            is set to 0.
            May also be a callable that takes ``numpy.ndarray`` or
            ``cupy.ndarray`` and edits its value.

    .. seealso::
       See :func:`chainer.functions.convolution_2d` for the definition of
       two-dimensional convolution.

    Attributes:
        W (~chainer.Variable): Weight parameter.
        b (~chainer.Variable): Bias parameter.


    .. admonition:: Example

        There are several ways to make a Convolution2D link.

        Let an input vector ``x`` be:

        >>> x = np.arange(1 * 3 * 10 * 10, dtype='f').reshape(1, 3, 10, 10)

        1. Give the first three arguments explicitly:

            >>> l = L.Convolution2D(3, 7, 5)
            >>> y = l(x)
            >>> y.shape
            (1, 7, 6, 6)

        2. Omit ``in_channels`` or fill it with ``None``:

            The below two cases are the same.

            >>> l = L.Convolution2D(7, 5)
            >>> y = l(x)
            >>> y.shape
            (1, 7, 6, 6)

            >>> l = L.Convolution2D(None, 7, 5)
            >>> y = l(x)
            >>> y.shape
            (1, 7, 6, 6)

            When you omit the first argument, you need to specify the other
            subsequent arguments from ``stride`` as keyword auguments. So the
            below two cases are the same.

            >>> l = L.Convolution2D(7, 5, stride=1, pad=0)
            >>> y = l(x)
            >>> y.shape
            (1, 7, 6, 6)

            >>> l = L.Convolution2D(None, 7, 5, 1, 0)
            >>> y = l(x)
            >>> y.shape
            (1, 7, 6, 6)

    """  # NOQA

    def __init__(self, in_channels, out_channels, ksize=None, stride=1, pad=0,
                 nobias=False, initialW=None, initial_bias=None, **kwargs):
        super(Convolution2D, self).__init__()

        argument.check_unexpected_kwargs(
            kwargs, deterministic="deterministic argument is not "
            "supported anymore. "
            "Use chainer.using_config('cudnn_deterministic', value) "
            "context where value is either `True` or `False`.")
        argument.assert_kwargs_empty(kwargs)

        if ksize is None:
            out_channels, ksize, in_channels = in_channels, out_channels, None

        self.ksize = ksize
        self.stride = _pair(stride)
        self.pad = _pair(pad)
        self.out_channels = out_channels

        with self.init_scope():
            W_initializer = initializers._get_initializer(initialW)
            self.W = variable.Parameter(W_initializer)
            if in_channels is not None:
                self._initialize_params(in_channels)

            if nobias:
                self.b = None
            else:
                if initial_bias is None:
                    initial_bias = 0
                bias_initializer = initializers._get_initializer(initial_bias)
                self.b = variable.Parameter(bias_initializer, out_channels)

    def _initialize_params(self, in_channels):
        kh, kw = _pair(self.ksize)
        W_shape = (self.out_channels, in_channels, kh, kw)
        self.W.initialize(W_shape)

    def __call__(self, x):
        """Applies the convolution layer.

        Args:
            x (~chainer.Variable): Input image.

        Returns:
            ~chainer.Variable: Output of the convolution.

        """
        if self.W.data is None:
            self._initialize_params(x.shape[1])
        return convolution_2d.convolution_2d(
            x, self.W, self.b, self.stride, self.pad)


def _pair(x):
    if hasattr(x, '__getitem__'):
        return x
    return x, x<|MERGE_RESOLUTION|>--- conflicted
+++ resolved
@@ -1,11 +1,8 @@
 from chainer.functions.connection import convolution_2d
 from chainer import initializers
 from chainer import link
-<<<<<<< HEAD
+from chainer.utils import argument
 from chainer import variable
-=======
-from chainer.utils import argument
->>>>>>> 4f425671
 
 
 class Convolution2D(link.Link):
