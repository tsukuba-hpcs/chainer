--- conflicted
+++ resolved
@@ -79,13 +79,8 @@
             (Facebook ResNet).
 
     Attributes:
-<<<<<<< HEAD
-        ~ResNetLayers.available_layers (list of str): The list of available
-            layer names used by ``forward`` and ``extract`` methods.
-=======
         available_layers (list of str): The list of available layer names
             used by ``forward`` and ``extract`` methods.
->>>>>>> ce3e5798
 
     """
 
@@ -226,8 +221,6 @@
         transforms them to a proper variable. That is,
         it is also interpreted as a shortcut method that implicitly calls
         ``prepare`` and ``forward`` functions.
-<<<<<<< HEAD
-=======
 
         Unlike ``predict`` method, this method does not override
         ``chainer.config.train`` and ``chainer.config.enable_backprop``
@@ -241,7 +234,6 @@
              with chainer.using_config('train', False):
                  with chainer.using_config('enable_backprop', False):
                      feature = model.extract([image])
->>>>>>> ce3e5798
 
         .. warning::
 
@@ -378,13 +370,8 @@
             (Facebook ResNet).
 
     Attributes:
-<<<<<<< HEAD
-        ~ResNet50Layers.available_layers (list of str): The list of available
-            layer names used by ``forward`` and ``extract`` methods.
-=======
         available_layers (list of str): The list of available layer names
             used by ``forward`` and ``extract`` methods.
->>>>>>> ce3e5798
 
     """
 
@@ -443,13 +430,8 @@
             (Facebook ResNet).
 
     Attributes:
-<<<<<<< HEAD
-        ~ResNet101Layers.available_layers (list of str): The list of available
-            layer names used by ``forward`` and ``extract`` methods.
-=======
         available_layers (list of str): The list of available layer names
             used by ``forward`` and ``extract`` methods.
->>>>>>> ce3e5798
 
     """
 
@@ -507,13 +489,8 @@
             (Facebook ResNet).
 
     Attributes:
-<<<<<<< HEAD
-        ~ResNet152Layers.available_layers (list of str): The list of available
-            layer names used by ``forward`` and ``extract`` methods.
-=======
         available_layers (list of str): The list of available layer names
             used by ``forward`` and ``extract`` methods.
->>>>>>> ce3e5798
 
     """
 
