--- conflicted
+++ resolved
@@ -3,15 +3,12 @@
 from chainer.distributions.bernoulli import Bernoulli  # NOQA
 from chainer.distributions.beta import Beta  # NOQA
 from chainer.distributions.categorical import Categorical  # NOQA
-<<<<<<< HEAD
-from chainer.distributions.geometric import Geometric  # NOQA
-=======
 from chainer.distributions.chisquare import Chisquare  # NOQA
 from chainer.distributions.dirichlet import Dirichlet  # NOQA
 from chainer.distributions.exponential import Exponential  # NOQA
 from chainer.distributions.gamma import Gamma  # NOQA
+from chainer.distributions.geometric import Geometric  # NOQA
 from chainer.distributions.gumbel import Gumbel  # NOQA
->>>>>>> 612751c5
 from chainer.distributions.laplace import Laplace  # NOQA
 from chainer.distributions.log_normal import LogNormal  # NOQA
 from chainer.distributions.multivariate_normal import MultivariateNormal  # NOQA
