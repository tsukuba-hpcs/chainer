"""Collection of distribution implementations."""

from chainer.distributions.bernoulli import Bernoulli  # NOQA
from chainer.distributions.beta import Beta  # NOQA
from chainer.distributions.categorical import Categorical  # NOQA
from chainer.distributions.dirichlet import Dirichlet  # NOQA
from chainer.distributions.laplace import Laplace  # NOQA
from chainer.distributions.log_normal import LogNormal  # NOQA
from chainer.distributions.multivariate_normal import MultivariateNormal  # NOQA
from chainer.distributions.normal import Normal  # NOQA
<<<<<<< HEAD
from chainer.distributions.one_hot_categorical import OneHotCategorical  # NOQA
=======
from chainer.distributions.pareto import Pareto  # NOQA
>>>>>>> 78768dd1
from chainer.distributions.uniform import Uniform  # NOQA<|MERGE_RESOLUTION|>--- conflicted
+++ resolved
@@ -8,9 +8,6 @@
 from chainer.distributions.log_normal import LogNormal  # NOQA
 from chainer.distributions.multivariate_normal import MultivariateNormal  # NOQA
 from chainer.distributions.normal import Normal  # NOQA
-<<<<<<< HEAD
 from chainer.distributions.one_hot_categorical import OneHotCategorical  # NOQA
-=======
 from chainer.distributions.pareto import Pareto  # NOQA
->>>>>>> 78768dd1
 from chainer.distributions.uniform import Uniform  # NOQA