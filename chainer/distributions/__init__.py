"""Collection of distribution implementations."""

from chainer.distributions.bernoulli import Bernoulli  # NOQA
<<<<<<< HEAD
from chainer.distributions.beta import Beta  # NOQA
=======
from chainer.distributions.categorical import Categorical  # NOQA
>>>>>>> 85e085d3
from chainer.distributions.laplace import Laplace  # NOQA
from chainer.distributions.log_normal import LogNormal  # NOQA
from chainer.distributions.multivariate_normal import MultivariateNormal  # NOQA
from chainer.distributions.normal import Normal  # NOQA
from chainer.distributions.uniform import Uniform  # NOQA<|MERGE_RESOLUTION|>--- conflicted
+++ resolved
@@ -1,11 +1,8 @@
 """Collection of distribution implementations."""
 
 from chainer.distributions.bernoulli import Bernoulli  # NOQA
-<<<<<<< HEAD
 from chainer.distributions.beta import Beta  # NOQA
-=======
 from chainer.distributions.categorical import Categorical  # NOQA
->>>>>>> 85e085d3
 from chainer.distributions.laplace import Laplace  # NOQA
 from chainer.distributions.log_normal import LogNormal  # NOQA
 from chainer.distributions.multivariate_normal import MultivariateNormal  # NOQA
