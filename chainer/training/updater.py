import copy
import six

from chainer.dataset import convert
from chainer.dataset import iterator as iterator_module
<<<<<<< HEAD
from chainer import function
from chainer import optimizer as optimizer_module
=======
from chainer import variable
>>>>>>> 0248eee5


class Updater(object):

    """Interface of updater objects for trainers.

    TODO(beam2d): document it.

    """

    def connect_trainer(self, trainer):
        """Connects the updater to the trainer that will call it.

        The typical usage of this method is to register additional links to the
        reporter of the trainer. This method is called at the end of the
        initialization of :class:`~chainer.training.Trainer`. The default
        implementation does nothing.

        Args:
            trainer (~chainer.training.Trainer): Trainer object to which the
                updater is registered.

        """
        pass

    def finalize(self):
        """Finalizes the updater object.

        This method is called at the end of training loops. It should finalize
        each dataset iterator used in this updater.

        """
        raise NotImplementedError

    def get_optimizer(self, name):
        """Gets the optimizer of given name.

        Updater holds one or more optimizers with names. They can be retrieved
        by this method.

        Args:
            name (str): Name of the optimizer.

        Returns:
            ~chainer.Optimizer: Optimizer of the name.

        """
        raise NotImplementedError

    def get_all_optimizers(self):
        """Gets a dictionary of all optimizers for this updater.

        Returns:
            dict: Dictionary that maps names to optimizers.

        """
        raise NotImplementedError

    def update(self):
        """Updates the parameters of the target model.

        This method implements an update formula for the training task,
        including data loading, forward/backward computations, and actual
        updates of parameters.

        This method is called once at each iteration of the training loop.

        """
        raise NotImplementedError

    def serialize(self, serializer):
        """Serializes the current state of the updater object."""
        raise NotImplementedError


class StandardUpdater(Updater):

    """Standard implementation of Updater.

    This is the standard implementation of :class:`Updater`. It accepts one or
    more training datasets and one or more optimizers. The default update
    routine assumes that there is only one training dataset and one optimizer.
    Users can override this update routine by inheriting this class and
    overriding the :meth:`update_core` method. Each batch is converted to input
    arrays by :func:`~chainer.datasets.concat_examples` by default, which can
    also be manually set by ``converter`` argument.

    Args:
        iterator: Dataset iterator for the training dataset. It can also be a
            dictionary of iterators. If this is just an iterator, then the
            iterator is registered by the name ``'main'``.
        optimizer: Optimizer to update parameters. It can also be a dictionary
            of optimizers. If this is just an optimizer, then the optimizer is
            registered by the name ``'main'``.
        converter: Converter function to build input arrays. Each batch
            extracted by the main iterator and the ``device`` option are passed
            to this function. :func:`~chainer.dataset.concat_examples` is used
            by default.
        device: Device to which the training data is sent. Negative value
            indicates the host memory (CPU).
        loss_func: Loss function. The target link of the main optimizer is used
            by default.

    Attributes:
        converter: Converter function.
        loss_func: Loss function. If it is ``None``, the target link of the
                   main optimizer is used instead.
        device: Device to which the training data is sent.
        iteration: Current number of completed updates.

    """

    def __init__(self, iterator, optimizer, converter=convert.concat_examples,
                 device=None, loss_func=None):
        if isinstance(iterator, iterator_module.Iterator):
            iterator = {'main': iterator}
        self._iterators = iterator

        if not isinstance(optimizer, dict):
            optimizer = {'main': optimizer}
        self._optimizers = optimizer

        if device is not None and device >= 0:
            for optimizer in six.itervalues(self._optimizers):
                optimizer.target.to_gpu(device)

        self.converter = converter
        self.loss_func = loss_func
        self.device = device
        self.iteration = 0

    @property
    def epoch(self):
        return self._iterators['main'].epoch

    @property
    def epoch_detail(self):
        return self._iterators['main'].epoch_detail

    @property
    def previous_epoch_detail(self):
        return self._iterators['main'].previous_epoch_detail

    @property
    def is_new_epoch(self):
        return self._iterators['main'].is_new_epoch

    def finalize(self):
        for iterator in six.itervalues(self._iterators):
            iterator.finalize()

    def get_optimizer(self, name):
        return self._optimizers[name]

    def get_all_optimizers(self):
        return dict(self._optimizers)

    def get_iterator(self, name):
        """Gets the dataset iterator of given name.

        Args:
            name (str): Name of the dataset iterator.

        Returns:
            ~chainer.dataset.Iterator: Corresponding dataset iterator.

        """
        return self._iterators[name]

    def update(self):
        self.update_core()
        self.iteration += 1

    def update_core(self):
        batch = self._iterators['main'].next()
        in_arrays = self.converter(batch, self.device)

        optimizer = self._optimizers['main']
        loss_func = self.loss_func or optimizer.target

        if isinstance(in_arrays, tuple):
            optimizer.update(loss_func, *in_arrays)
        elif isinstance(in_arrays, dict):
            optimizer.update(loss_func, **in_arrays)
        else:
            optimizer.update(loss_func, in_arrays)

    def serialize(self, serializer):
        for name, iterator in six.iteritems(self._iterators):
            iterator.serialize(serializer['iterator:' + name])

        for name, optimizer in six.iteritems(self._optimizers):
            optimizer.serialize(serializer['optimizer:' + name])
            optimizer.target.serialize(serializer['model:' + name])

        self.iteration = serializer('iteration', self.iteration)


class ParallelUpdater(StandardUpdater):

    """Implementation of a parallel GPU Updater.

    This is an implementation of :class:`Updater` that uses multiple GPUs.
    It behaves similarly to :class:`~chainer.training.StandardUpdater`. The
    update routine is modified to support data-parallel computation on multiple
    GPUs in one machine. It is based on synchronous parallel SGD: it
    parallelizes the gradient computation over a mini-batch, and updates the
    parameters only in the main device.

    Args:
        iterator: Dataset iterator for the training dataset. It can also be a
            dictionary of iterators. If this is just an iterator, then the
            iterator is registered by the name ``'main'``.
        optimizer: Optimizer to update parameters. It can also be a dictionary
            of optimizers. If this is just an optimizer, then the optimizer is
            registered by the name ``'main'``.
        converter: Converter function to build input arrays. Each batch
            extracted by the main iterator is split equally between the
            devices and then passed with corresponding ``device`` option to
            this function. :func:`~chainer.dataset.concat_examples` is used by
            default.
        models: Dictionary of models. The main model should be the same model
            attached to the ``'main'`` optimizer.
        devices: Dictionary of devices to which the training data is sent. The
            devices should be arranged in a dictionary with the same structure
            as ``models``.
        loss_func: Loss function. The model is used as a loss function by
            default.

    """

    def __init__(self, iterator, optimizer, converter=convert.concat_examples,
                 models=None, devices=None, loss_func=None):
        super(ParallelUpdater, self).__init__(
            iterator=iterator,
            optimizer=optimizer,
            converter=converter,
            loss_func=loss_func,
        )

        if models is None:
            if devices is None:
                raise ValueError('either models or devices must be specified')
            names = list(six.iterkeys(devices))

            try:
                names.remove('main')
            except ValueError:
                raise KeyError("'devices' must contain a 'main' key.")

            models = {'main': optimizer.target}
            for name in names:
                model = copy.deepcopy(optimizer.target)
                if devices[name] >= 0:
                    model.to_gpu(devices[name])
                models[name] = model
            if devices['main'] >= 0:
                optimizer.target.to_gpu(devices['main'])

        self._devices = devices
        self._models = models

    def connect_trainer(self, trainer):
        # Add observers for all (other) models.
        model_main = self.get_optimizer('main').target
        models_others = {
            k: v for k, v in self._models.items() if v != model_main
        }
        for name, model in models_others.items():
            trainer.reporter.add_observer(name, model)

    def update_core(self):
        optimizer = self.get_optimizer('main')
        model_main = optimizer.target
        models_others = {k: v for k, v in self._models.items()
                         if v is not model_main}

        batch = self.get_iterator('main').next()

        #
        # Split the batch to sub-batches.
        #
        n = len(self._models)
        in_arrays_list = {}
        for i, key in enumerate(six.iterkeys(self._models)):
            in_arrays_list[key] = self.converter(
                batch[i::n], self._devices[key])

        # For reducing memory
        for model in six.itervalues(self._models):
            model.cleargrads()

        losses = []
        for model_key, model in six.iteritems(self._models):
            in_arrays = in_arrays_list[model_key]
            loss_func = self.loss_func or model

            with function.force_backprop_mode():
                if isinstance(in_arrays, tuple):
                    loss = loss_func(*in_arrays)
                elif isinstance(in_arrays, dict):
                    loss = loss_func(**in_arrays)
                else:
                    loss = loss_func(in_arrays)
            losses.append(loss)

        # For _uninitialized_params
        for model in six.itervalues(self._models):
            model.cleargrads()

        for loss in losses:
            loss.backward()

        for model in six.itervalues(models_others):
            model_main.addgrads(model)

        optimizer.update()

        for model in six.itervalues(models_others):
            model.copyparams(model_main)<|MERGE_RESOLUTION|>--- conflicted
+++ resolved
@@ -3,12 +3,7 @@
 
 from chainer.dataset import convert
 from chainer.dataset import iterator as iterator_module
-<<<<<<< HEAD
 from chainer import function
-from chainer import optimizer as optimizer_module
-=======
-from chainer import variable
->>>>>>> 0248eee5
 
 
 class Updater(object):
