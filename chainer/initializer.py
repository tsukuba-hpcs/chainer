--- conflicted
+++ resolved
@@ -4,8 +4,6 @@
 class Initializer(object):
     """Initializes array.
 
-<<<<<<< HEAD
-=======
     It initializes the given array.
 
     Attributes:
@@ -17,7 +15,6 @@
     def __init__(self, dtype=None):
         self.dtype = dtype
 
->>>>>>> fba4d070
     def __call__(self, array):
         """Initializes given array.
 
