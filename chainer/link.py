--- conflicted
+++ resolved
@@ -462,32 +462,9 @@
 
         """
         cuda.check_cuda_available()
-<<<<<<< HEAD
-        d = self.__dict__
-        with cuda._get_device(device):
-            device_id = cuda.cupy.cuda.get_device_id()
-
-            skip = _warn_legacy_to_gpu(
-                src=self._device_id, dst=device_id, legacy=sticky)
-            if skip:
-                return self
-
-            for name in self._params:
-                d[name].to_gpu()
-            for name in self._persistent:
-                value = d[name]
-                if isinstance(value, intel64.mdarray):
-                    value = numpy.array(value)
-                if isinstance(value, (numpy.ndarray, cuda.ndarray)):
-                    d[name] = cuda.to_gpu(value)
-            self._device_id = device_id
-        self._cpu = False
-        return self
-=======
         return self._to_device(
             cuda._get_device_or_current(device),
-            skip_between_cupy_devices=True)
->>>>>>> 87e9bd7a
+            skip_between_cupy_devices=sticky)
 
     def to_intel64(self):
         """Copies parameter variables and persistent values to CPU."""
@@ -561,18 +538,17 @@
         # a different CUDA device.
         device = chainer.get_device(device)
 
+        skip = _warn_legacy_to_gpu(
+            self._device, device, legacy=skip_between_cupy_devices)
+        if skip:
+            return self
+
         d = self.__dict__
         for name in self._params:
-            if not (skip_between_cupy_devices
-                    and device.xp is cuda.cupy
-                    and d[name].device.xp is cuda.cupy):
-                d[name].to_device(device)
+            d[name].to_device(device)
         for name in self._persistent:
             if not numpy.isscalar(d[name]):
-                if not (skip_between_cupy_devices
-                        and device.xp is cuda.cupy
-                        and isinstance(d[name], cuda.ndarray)):
-                    d[name] = device.send(d[name])
+                d[name] = device.send(d[name])
 
         self._device = device
         return self
