import collections
import contextlib
import copy
import warnings

import numpy
import six

import chainer
from chainer.backends import cuda
from chainer.backends import intel64
from chainer import initializers
from chainer import variable


def _is_shape(value):
    if value is None:
        return True
    elif isinstance(value, collections.Sequence):
        try:
            return all(int(x) for x in value)
        except TypeError:
            return False
    try:
        return int(value)
    except TypeError:
        return False


def _ensure_shape_dtype(value):
    # Return value paired with dtype FP32 if it is a shape.
    if _is_shape(value):
        return value, 'f'
    # Otherwise, returns it with assuming a shape-dtype pair.
    else:
        return value


class Link(object):

    """Building block of model definitions.

    Link is a building block of neural network models that support various
    features like handling parameters, defining network fragments,
    serialization, etc.

    Link is the primitive structure for the model definitions. It supports
    management of parameter variables and *persistent values* that should be
    incorporated to serialization.

    Parameter is an instance of :class:`~chainer.Parameter` registered to a
    link. A :class:`~chainer.Parameter` object can be registered as a
    parameter of the link by assigning it to an attribute within *an
    initialization scope*, which is a code surrounded by a
    :meth:`init_scope` context manager using the ``with`` statement.

    Persistent values are arrays, scalars, or any other serializable values
    registered via :meth:`register_persistent` or :meth:`add_persistent`.

    .. note::
       Whereas arbitrary serializable objects can be registered as persistent
       values, it is strongly recommended to just register values that should
       be treated as results of learning. A typical example of persistent
       values is ones computed during training and required for testing, e.g.
       running statistics for batch normalization.

    Parameters and persistent values are referred by their names. They can be
    accessed as attributes of the links. Link class itself manages the lists
    of names of parameters and persistent values to distinguish parameters and
    persistent values from other attributes.

    Link can be composed into more complex models. This composition feature is
    supported by child classes like :class:`Chain` and :class:`ChainList`. One
    can create a chain by combining one or more links. See the documents for
    these classes for details.

    As noted above, Link supports the serialization protocol of the
    :class:`~chainer.Serializer` class. **Note that only parameters and
    persistent values are saved and loaded.** Other attributes are considered
    as a part of user program (i.e. a part of network definition). In order to
    construct a link from saved file, other attributes must be identically
    reconstructed by user codes.

    .. admonition:: Example

       This is a simple example of custom link definition. Chainer itself also
       provides many links defined under the :mod:`~chainer.links` module. They
       might serve as examples, too.

       Consider we want to define a simple primitive link that implements a
       fully-connected layer based on the :func:`~functions.linear` function.
       Note that this function takes input units, a weight variable, and a bias
       variable as arguments. Then, the fully-connected layer can be defined as
       follows::

          import chainer
          import chainer.functions as F
          from chainer import initializers
          import numpy as np

          class LinearLayer(chainer.Link):

              def __init__(self, n_in, n_out):
                  super(LinearLayer, self).__init__()
                  with self.init_scope():
                      self.W = chainer.Parameter(
                          initializers.Normal(), (n_out, n_in))
                      self.b = chainer.Parameter(
                          initializers.Zero(), (n_out,))

              def __call__(self, x):
                  return F.linear(x, self.W, self.b)

       This example shows that a user can define arbitrary parameters and use
       them in any methods. Links typically implement the ``__call__``
       operator, although they can also provide other methods to implement the
       forward propagation.

    Args:
        params: *(deprecated since v2.0.0)* Names, shapes, and optional dtypes
            of initial parameters. The keywords are used as the parameter
            names and the corresponding values consist either of the shape or
            a tuple of shape and a dtype ``(shape, dtype)``. If only the shape
            is supplied, the default dtype will be used.

    Attributes:
        ~Link.name (str): Name of this link, given by the parent chain (if
            exists).

    """

    def __init__(self, **params):
        self._params = set()
        self._persistent = set()
        self._cpu = True
        self._device_id = None
        self._within_init_scope = False
        self.name = None

        for name, value in six.iteritems(params):
            # Note: deprecation warning will be raised in add_param
            shape, dtype = _ensure_shape_dtype(value)
            self.add_param(name, shape, dtype=dtype)

    @property
    def xp(self):
        """Array module for this link.

        Depending on which of CPU/GPU this link is on, this property returns
        :mod:`numpy` or :mod:`cupy`.

        """
        return numpy if self._cpu else cuda.cupy

    @property
    def within_init_scope(self):
        """True if the current code is inside of an initialization scope.

        See :meth:`init_scope` for the details of the initialization scope.

        """
        return getattr(self, '_within_init_scope', False)

    @contextlib.contextmanager
    def init_scope(self):
        """Creates an initialization scope.

        This method returns a context manager object that enables registration
        of parameters (and links for :class:`~chainer.Chain`) by an assignment.
        A :class:`~chainer.Parameter` object can be automatically registered
        by assigning it to an attribute under this context manager.

        .. admonition:: Example

           In most cases, the parameter registration is done in the
           initializer method. Using the ``init_scope`` method, we can
           simply assign a :class:`~chainer.Parameter` object to register
           it to the link.

           .. code-block:: python

              class MyLink(chainer.Link):
                  def __init__(self):
                      super().__init__()
                      with self.init_scope():
                          self.W = chainer.Parameter(0, (10, 5))
                          self.b = chainer.Parameter(0, (5,))

        """
        old_flag = self.within_init_scope
        self._within_init_scope = True
        try:
            yield
        finally:
            self._within_init_scope = old_flag

    def __setattr__(self, name, value):
        if self.within_init_scope and isinstance(value, variable.Parameter):
            value.name = name
            if not self._cpu:
                value.to_gpu(self._device_id)
            self._params.add(name)
            self._persistent.discard(name)
        super(Link, self).__setattr__(name, value)

    def __delattr__(self, name):
        self._params.discard(name)
        self._persistent.discard(name)
        super(Link, self).__delattr__(name)

    def add_param(self, name, shape=None, dtype=numpy.float32,
                  initializer=None):
        """Registers a parameter to the link.

        .. deprecated:: v2.0.0

           Assign a :class:`~chainer.Parameter` object directly to an
           attribute within :meth:`~chainer.Link.init_scope` instead.
           For example, the following code

           .. code-block:: python

               link.add_param('W', shape=(5, 3))

           can be replaced by the following assignment.

           .. code-block:: python

               with link.init_scope():
                   link.W = chainer.Parameter(None, (5, 3))

           The latter is easier for IDEs to keep track of the attribute's
           type.

        Args:
            name (str): Name of the parameter. This name is also used as the
                attribute name.
            shape (int or tuple of ints): Shape of the parameter array. If it
                is omitted, the parameter variable is left uninitialized.
            dtype: Data type of the parameter array.
            initializer: If it is not ``None``, the data is initialized with
                the given initializer. If it is an array, the data is directly
                initialized by it. If it is callable, it is used as a weight
                initializer. Note that in these cases, ``dtype`` argument is
                ignored.

        """
        warnings.warn('''\
Parameter registeration via Link.__init__ and Link.add_param are deprecated.
Assign a Parameter object directly to an attribute within a \
"with Link.init_scope():" block instead.
''', DeprecationWarning)
        if name in self.__dict__:
            raise AttributeError(
                'cannot register a new parameter %s: attribute exists'
                % name)
        if initializer is None:
            initializer = initializers.NaN(dtype)
        param = variable.Parameter(initializer, shape)
        with self.init_scope():
            setattr(self, name, param)

    def add_persistent(self, name, value):
        """Registers a persistent value to the link.

        The registered value is saved and loaded on serialization and
        deserialization. The value is set to an attribute of the link.

        Args:
            name (str): Name of the persistent value. This name is also used
                for the attribute name.
            value: Value to be registered.

        """
        d = self.__dict__
        if name in d:
            raise AttributeError(
                'cannot register a new persistent value %s: attribute exists'
                % name)
        self._persistent.add(name)
        self._params.discard(name)
        d[name] = value

    def register_persistent(self, name):
        """Registers an attribute of a given name as a persistent value.

        This is a convenient method to register an existing attribute as a
        persistent value. If ``name`` has been already registered as a
        parameter, this method removes it from the list of parameter names
        and re-registers it as a persistent value.

        Args:
            name (str): Name of the attribute to be registered.

        """
        if not hasattr(self, name):
            raise AttributeError(
                'cannot register non-existent attribute %s as a persistent '
                'value' % name)
        self._persistent.add(name)
        self._params.discard(name)

    def copy(self, mode='share'):
        """Copies the link hierarchy to new one.

        The whole hierarchy rooted by this link is copied. There are three
        modes to perform copy. Please see the document for the argument
        ``mode`` below.

        The name of the link is reset on the copy, since the copied instance
        does not belong to the original parent chain (even if exists).

        Args:
            mode (str): It should be either ``init``, ``copy``, or ``share``.
                ``init`` means parameter variables under the returned link
                object is re-initialized by calling their
                :meth:`~chainer.Parameter.initialize` method, so that all the
                parameters may have different initial values from the original
                link.
                ``copy`` means that the link object is deeply copied, so that
                its parameters are not re-initialized but are also deeply
                copied. Thus, all parameters have same initial values but can
                be changed independently.
                ``share`` means that the link is shallowly copied, so that its
                parameters' arrays are shared with the original one. Thus,
                their values are changed synchronously. The default ``mode``
                is ``share``.

        Returns:
            Link: Copied link object.

        """
        if mode == 'share':
            ret = copy.copy(self)
            ret._params = set(self._params)
            ret._persistent = set(self._persistent)
            ret.name = None
            d = ret.__dict__
            for name in ret._params:
                d[name] = copy.copy(d[name])
                d[name].grad = None
            return ret
        elif mode == 'copy':
            return copy.deepcopy(self)
        elif mode == 'init':
            ret = copy.deepcopy(self)
            for param in ret.params(include_uninit=False):
                param.initialize(param.shape)
            return ret
        else:
            raise ValueError(
                'The \'mode\' argument should be either \'init\','
                '\'copy\', or \'share\'. But {} was given.'.format(mode))

    def to_cpu(self):
        """Copies parameter variables and persistent values to CPU.

        This method does not handle non-registered attributes. If some of such
        attributes must be copied to CPU, the link implementation must
        override this method to do so.

        Returns: self

        """
        d = self.__dict__
        for name in self._params:
            d[name].to_cpu()
        for name in self._persistent:
            value = d[name]
            if isinstance(value, cuda.ndarray):
                d[name] = value.get()
            elif isinstance(value, intel64.mdarray):
                d[name] = numpy.array(value)
        self._cpu = True
        self._device_id = None
        return self

    def to_gpu(self, device=None):
        """Copies parameter variables and persistent values to GPU.

        This method does not handle non-registered attributes. If some of such
        attributes must be copied to GPU, the link implementation must
        override this method to do so.

        Args:
            device: Target device specifier. If omitted, the current device is
                used.

        Returns: self

        """
        cuda.check_cuda_available()
        if not self._cpu:
            return self
        d = self.__dict__
        with cuda._get_device(device):
            for name in self._params:
                d[name].to_gpu()
            for name in self._persistent:
                value = d[name]
                if isinstance(value, intel64.mdarray):
                    value = numpy.array(value)
                if isinstance(value, numpy.ndarray):
                    d[name] = cuda.to_gpu(value)
            self._device_id = cuda.cupy.cuda.get_device_id()
        self._cpu = False
        return self

    def to_intel64(self):
        """Copies parameter variables and persistent values to CPU."""
        intel64.check_ideep_available()
        d = self.__dict__
        for name in self._params:
            d[name].to_intel64()
        for name in self._persistent:
            value = d[name]
            if isinstance(value, cuda.ndarray):
                value = value.get()  # to numpy.ndarray
            if (isinstance(value, numpy.ndarray) and
                    intel64.inputs_all_ready((value,))):
                value = intel64.ideep.array(
                    value, itype=intel64.ideep.wgt_array)
            d[name] = value
        self._cpu = True
        self._device_id = None
        return self

    def params(self, include_uninit=True):
        """Returns a generator of all parameters under the link hierarchy.

        Args:
            include_uninit (bool): If ``True``, it also generates uninitialized
                parameters.

        Returns:
            A generator object that generates all parameters.

        """
        d = self.__dict__
        for name in self._params:
            if include_uninit or d[name].data is not None:
                yield d[name]

    def namedparams(self, include_uninit=True):
        """Returns a generator of all (path, param) pairs under the hierarchy.

        Args:
            include_uninit (bool): If ``True``, it also generates uninitialized
                parameters.

        Returns:
            A generator object that generates all (path, parameter) pairs. The
            paths are relative from this link.

        """
        d = self.__dict__
        for name in self._params:
            if include_uninit or d[name].data is not None:
                yield '/' + name, d[name]

    def links(self, skipself=False):
        """Returns a generator of all links under the hierarchy.

        Args:
            skipself (bool): If ``True``, then the generator skips this link
                and starts with the first child link.

        Returns:
            A generator object that generates all links.

        """
        if not skipself:
            yield self

    def namedlinks(self, skipself=False):
        """Returns a generator of all (path, link) pairs under the hierarchy.

        Args:
            skipself (bool): If ``True``, then the generator skips this link
                and starts with the first child link.

        Returns:
            A generator object that generates all (path, link) pairs.

        """
        if not skipself:
            yield '/', self

    def children(self):
        """Returns a generator of all child links.

        Returns:
            A generator object that generates all child links.

        """
        if 0:
            yield

    def copyparams(self, link):
        """Copies all parameters from given link.

        This method copies data arrays of all parameters in the hierarchy. The
        copy is even done across the host and devices. Note that this method
        does not copy the gradient arrays.

        Args:
            link (Link): Source link object.

        """
        src = link.__dict__
        dst = self.__dict__
        for name in self._params:
            dst[name].copydata(src[name])

    def cleargrads(self):
        """Clears all gradient arrays.

        This method should be called before the backward computation at every
        iteration of the optimization.

        """
        for param in self.params():
            param.cleargrad()

    def zerograds(self):
        """Initializes all gradient arrays by zero.

        This method can be used for the same purpose of cleargrads, but less
        efficient. This method is left for backward compatibility.

        .. deprecated:: v1.15
           Use :meth:`cleargrads` instead.

        """
        warnings.warn(
            'Link.zerograds is deprecated. Use Link.cleargrads instead.',
            DeprecationWarning)
        for param in self.params():
            param.zerograd()

    def addgrads(self, link):
        """Accumulates gradient values from given link.

        This method adds each gradient array of the given link to corresponding
        gradient array of this link. The accumulation is even done across
        host and different devices.

        Args:
            link (Link): Source link object.

        """
        src = link.__dict__
        dst = self.__dict__
        for name in self._params:
            dst[name].addgrad(src[name])

    def enable_update(self):
        """Enables update rules of all parameters under the link hierarchy.

        This method sets the :attr:`~chainer.UpdateRule.enabled` flag of the
        update rule of each parameter variable to ``True``.

        """
        for param in self.params():
            rule = param.update_rule
            if rule is not None:
                rule.enabled = True

    def disable_update(self):
        """Disables update rules of all parameters under the link hierarchy.

        This method sets the :attr:`~chainer.UpdateRule.enabled` flag of the
        update rule of each parameter variable to ``False``.

        """
        for param in self.params():
            rule = param.update_rule
            if rule is not None:
                rule.enabled = False

    @property
    def update_enabled(self):
        """``True`` if at least one parameter has an update rule enabled."""
        for param in self.params():
            rule = param.update_rule
            if rule is not None and rule.enabled:
                return True
        return False

    def serialize(self, serializer):
        """Serializes the link object.

        Args:
            serializer (~chainer.AbstractSerializer): Serializer object.

        """
        d = self.__dict__
        for name in self._params:
            param = d[name]
            data = serializer(name, param.data)
            if param.data is None and data is not None:
                # Initialize the parameter here
                param.initialize(data.shape)
                if isinstance(param.data, numpy.ndarray):
                    numpy.copyto(param.data, data)
                else:
                    param.data.set(numpy.asarray(data))
        for name in self._persistent:
            d[name] = serializer(name, d[name])

    def repeat(self, n_repeat, mode='init'):
        """Repeats this link multiple times to make a :class:`~chainer.Sequential`.

        This method returns a :class:`~chainer.Sequential` object which has
        the same :class:`~chainer.Link` multiple times repeatedly. The ``mode``
        argument means how to copy this link to repeat.

        .. admonition:: Example

            You can repeat the same link multiple times to create a longer
            :class:`~chainer.Sequential` block like this:

            .. testcode::

                class ConvBNReLU(chainer.Chain):

                    def __init__(self):
                        super(ConvBNReLU, self).__init__()
                        with self.init_scope():
                            self.conv = L.Convolution2D(
                                None, 64, 3, 1, 1, nobias=True)
                            self.bn = L.BatchNormalization(64)

                    def __call__(self, x):
                        return F.relu(self.bn(self.conv(x)))

                net = ConvBNReLU().repeat(16, mode='init')

            The ``net`` object contains 16 blocks, each of which is
            ``ConvBNReLU``. And the ``mode`` was ``init``, so each block
            is re-initialized with different parameters. If you give
            ``copy`` to this argument, each block has same values for its
            parameters but its object ID is different from others. If it is
            ``share``, each block is same to others in terms of not only
            parameters but also the object IDs because they are shallow-copied,
            so that when the parameter of one block is changed, all the
            parameters in the others also change.

        Args:
            n_repeat (int): Number of times to repeat.
            mode (str): It should be either ``init``, ``copy``, or ``share``.
                ``init`` means parameters of each repeated element in the
                returned :class:`~chainer.Sequential` will be re-initialized,
                so that all elements have different initial parameters.
                ``copy`` means that the parameters will not be re-initialized
                but object itself will be deep-copied, so that all elements
                have same initial parameters but can be changed independently.
                ``share`` means all the elements which consist the resulting
                :class:`~chainer.Sequential` object are same object because
                they are shallow-copied, so that all parameters of elements
                are shared with each other.

        """
        ret = chainer.Sequential()
        if n_repeat <= 0:
            return ret
        if mode not in ['init', 'copy', 'share']:
            raise ValueError(
                'The \'mode\' argument should be either \'init\','
                '\'copy\', or \'share\'. But {} was given.'.format(mode))
        link = self
        for _ in range(n_repeat):
            ret.append(link.copy(mode))
        return ret

    def count_params(self):
        """Counts the total number of parameters.

        This method counts the total number of scalar values included in all
        the :class:`~chainer.Parameter`\\ s held by this link and its
        descendants.

        If the link containts uninitialized parameters, this method raises a
        warning.

        Returns:
            The total size of parameters (int)

        """

        size = 0
        for name, param in self.namedparams():
            if param.array is None:
                warnings.warn(
                    'Parameter \'{}\' has not been initialized, so the '
                    'resulting count will not include the number of parameters'
                    ' in it.'.format(name))
                continue
            size += param.size
        return size


class Chain(Link):

    """Composable link with object-like interface.

    Composability is one of the most important features of neural nets. Neural
    net models consist of many reusable fragments, and each model itself might
    be embedded into a larger learnable system. Chain enables us to write a
    neural net based on composition, without bothering about routine works like
    collecting parameters, serialization, copying the structure with parameters
    shared, etc.

    This class actually provides a way to compose one or more links into one
    structure. A chain can contain one or more *child links*. Child link is a
    link registered to the chain with its own name. The child link is stored to
    an attribute of the chain with the name. User can write a whole model or a
    fragment of neural nets as a child class of Chain.

    Each chain itself is also a link. Therefore, one can combine chains into
    higher-level chains. In this way, links and chains construct a *link
    hierarchy*. Link hierarchy forms a tree structure, where each node is
    identified by the path from the root. The path is represented by a string
    like a file path in UNIX, consisting of names of nodes on the path, joined
    by slashes ``/``.

    A child link can be added just by assigning it to an attribute of the
    chain within :meth:`~chainer.Chain.init_scope`.

    The registered child link is saved and loaded on serialization and
    deserialization, and involved in the optimization. The registered link
    is called a child. The child link is accessible via :meth:`children`
    generator, which returns a generator running through the children in
    registered order.

    On registration of a child link, its :attr:`~Link.name` attribute is also
    set (or overwritten if the link has already been registered to another
    chain).

    .. admonition:: Example

       This is a simple example of custom chain definition. Chainer itself also
       provides some chains defined under the :mod:`~chainer.links` module.
       They might serve as examples, too.

       Consider we want to define a multi-layer perceptron consisting of two
       hidden layers with rectifiers as activation functions. We can use the
       :class:`~chainer.links.Linear` link as a building block::

          import chainer
          import chainer.functions as F
          import chainer.links as L

          class MultiLayerPerceptron(chainer.Chain):

              def __init__(self, n_in, n_hidden, n_out):
                  super(MultilayerPerceptron, self).__init__()
                  with self.init_scope():
                      self.layer1 = L.Linear(n_in, n_hidden)
                      self.layer2 = L.Linear(n_hidden, n_hidden)
                      self.layer3 = L.Linear(n_hidden, n_out)

              def __call__(self, x):
                  # Forward propagation
                  h1 = F.relu(self.layer1(x))
                  h2 = F.relu(self.layer2(h1))
                  return self.layer3(h2)

       Child links are registered via the assignment within a
       ``with self.init_scope():`` block. The forward propagation is often
       implemented as the ``__call__`` operator as the above example, though
       it is not mandatory.

    Args:
        links: Child links. The keywords are used as their names. The names are
            also set to the links.

            .. deprecated:: v2.0.0

               Assign child links directly to attributes instead.

    """

    def __init__(self, **links):
        super(Chain, self).__init__()
        self._children = set()

        for name, link in six.iteritems(links):
            self.add_link(name, link)

    def __getitem__(self, name):
        """Equivalent to getattr."""
        return getattr(self, name)

    def __setattr__(self, name, value):
        if self.within_init_scope and isinstance(value, Link):
            if hasattr(self, name):
                raise AttributeError(
                    'cannot register a new link %s: attribute exists' % name)
            value.name = name
            self._children.add(name)
        super(Chain, self).__setattr__(name, value)

    def __delattr__(self, name):
        self._children.discard(name)
        super(Chain, self).__delattr__(name)

    def add_link(self, name, link):
        """Registers a child link to this chain.

        .. deprecated:: v2.0.0

           Assign the child link directly to an attribute within
           :meth:`~chainer.Chain.init_scope` instead.
           For example, the following code

           .. code-block:: python

              chain.add_link('l1', L.Linear(3, 5))

           can be replaced by the following line.

           .. code-block:: python

              with chain.init_scope():
                  chain.l1 = L.Linear(3, 5)

           The latter is easier for IDEs to keep track of the attribute's
           type.

        Args:
            name (str): Name of the child link. This name is also used as the
                attribute name.
            link (Link): The link object to be registered.

        """
        warnings.warn('''\
Child link registeration via Chain.__init__ and Chain.add_link are deprecated.
Assign a Link object directly to an attribute within a \
"with link.init_scope():" block instead.
        ''', DeprecationWarning)
        if name in self.__dict__:
            raise AttributeError(
                'cannot register a new link %s: attribute exists' % name)
        if not isinstance(link, Link):
            raise TypeError('cannot register a non-link object as a child')
        with self.init_scope():
            setattr(self, name, link)

    def copy(self, mode='share'):
        ret = super(Chain, self).copy()
        ret._children = set(ret._children)
        d = ret.__dict__
        for name in ret._children:
            # copy child links recursively
            copied = d[name].copy(mode)
            copied.name = name
            d[name] = copied
        return ret

    def to_cpu(self):
        super(Chain, self).to_cpu()
        d = self.__dict__
        for name in self._children:
            d[name].to_cpu()
        return self

    def to_gpu(self, device=None):
        with cuda._get_device(device):
            super(Chain, self).to_gpu()
            d = self.__dict__
            for name in self._children:
                d[name].to_gpu()
        return self

    def to_intel64(self):
        super(Chain, self).to_intel64()
        d = self.__dict__
        for name in self._children:
            d[name].to_intel64()
        return self

    def params(self, include_uninit=True):
        for param in super(Chain, self).params(include_uninit):
            yield param
        d = self.__dict__
        for name in self._children:
            for param in d[name].params(include_uninit):
                yield param

    def namedparams(self, include_uninit=True):
        for ret in super(Chain, self).namedparams(include_uninit):
            yield ret
        d = self.__dict__
        for name in self._children:
            prefix = '/' + name
            for path, param in d[name].namedparams(include_uninit):
                yield prefix + path, param

    def links(self, skipself=False):
        if not skipself:
            yield self
        d = self.__dict__
        for name in self._children:
            for link in d[name].links():
                yield link

    def namedlinks(self, skipself=False):
        if not skipself:
            yield '/', self
        d = self.__dict__
        for name in self._children:
            child = d[name]
            prefix = '/' + name
            yield prefix, child
            for path, link in d[name].namedlinks(True):
                yield prefix + path, link

    def children(self):
        d = self.__dict__
        for name in self._children:
            yield d[name]

    def copyparams(self, link):
        super(Chain, self).copyparams(link)
        src = link.__dict__
        dst = self.__dict__
        for name in self._children:
            dst[name].copyparams(src[name])

    def addgrads(self, link):
        super(Chain, self).addgrads(link)
        src = link.__dict__
        dst = self.__dict__
        for name in self._children:
            dst[name].addgrads(src[name])

    def serialize(self, serializer):
        super(Chain, self).serialize(serializer)
        d = self.__dict__
        for name in self._children:
            d[name].serialize(serializer[name])


class ChainList(Link, collections.MutableSequence):

    """Composable link with list-like interface.

    This is another example of compositional link. Unlike :class:`Chain`, this
    class can be used like a list of child links. Each child link is indexed by
    a non-negative integer, and it maintains the current number of registered
    child links. The :meth:`add_link` method inserts a new link at the end of
    the list. It is useful to write a chain with arbitrary number of child
    links, e.g. an arbitrarily deep multi-layer perceptron.

    This class inherits the methods `index`, `count`, `append`, `reverse`,
    `extend`, `pop`, `remove` from `collections.abi.MutableSequence` and
    can be accessed and assigned by index or slice.

    Args:
        links: Initial child links.

    """

    def __init__(self, *links):
        super(ChainList, self).__init__()
        self._children = []

        for link in links:
            self.add_link(link)

    def __setattr__(self, name, value):
        if self.within_init_scope and isinstance(value, Link):
            raise TypeError(
                'cannot register a new link'
                ' within a "with chainlist.init_scope():" block.')
        super(ChainList, self).__setattr__(name, value)

    def __setitem__(self, index, value):
        if isinstance(index, int):
            self._children[index].name = None
            value.name = str(index)
            self._children[index] = value
        elif isinstance(index, slice):
            for i, j in enumerate(range(*index.indices(len(self._children)))):
                self[j] = value[i]
        else:
            raise TypeError(
                'ChainList indices must be integers or slices, not %s' %
                type(index).__name__)

    def __getitem__(self, index):
        """Returns the child at given index.

        Args:
            index (int): Index of the child in the list.

        Returns:
            Link: The ``index``-th child link.

        """
        return self._children[index]

    def __delitem__(self, index):
        self._children[index].name = None
        del self._children[index]

    def insert(self, index, link):
        """Insert a child link at the given index.

        Args:
            index (int): The position of the list where the new
            link is inserted.
            link (Link): The link to be inserted.

        """
        self._children.insert(index, link)
        for i in range(index, len(self._children)):
            self._children[i].name = str(i)

    def __iter__(self):
        return iter(self._children)

    def __len__(self):
        """Returns the number of children."""
        return len(self._children)

    def add_link(self, link):
        """Registers a child link and adds it to the tail of the list.

        Args:
            link (Link): The link object to be registered.

        """
        self.append(link)

<<<<<<< HEAD
    def copy(self):
        """Returns a deep copy of the chainlist."""
=======
    def copy(self, mode='share'):
>>>>>>> d9102edd
        ret = super(ChainList, self).copy()
        ret._children = list(ret._children)  # copy
        children = ret._children
        for i, child in enumerate(children):
            child = child.copy(mode)
            child.name = str(i)
            children[i] = child
        return ret

    def to_cpu(self):
        super(ChainList, self).to_cpu()
        for link in self._children:
            link.to_cpu()
        return self

    def to_gpu(self, device=None):
        with cuda._get_device(device):
            super(ChainList, self).to_gpu()
            for link in self._children:
                link.to_gpu()
        return self

    def to_intel64(self):
        super(ChainList, self).to_intel64()
        for link in self._children:
            link.to_intel64()
        return self

    def params(self, include_uninit=True):
        for param in super(ChainList, self).params(include_uninit):
            yield param
        for link in self._children:
            for param in link.params(include_uninit):
                yield param

    def namedparams(self, include_uninit=True):
        for ret in super(ChainList, self).namedparams(include_uninit):
            yield ret
        for idx, link in enumerate(self._children):
            prefix = '/%d' % idx
            for path, param in link.namedparams(include_uninit):
                yield prefix + path, param

    def links(self, skipself=False):
        if not skipself:
            yield self
        for child in self._children:
            for link in child.links():
                yield link

    def namedlinks(self, skipself=False):
        if not skipself:
            yield '/', self
        for idx, child in enumerate(self._children):
            prefix = '/%d' % idx
            yield prefix, child
            for path, link in child.namedlinks(True):
                yield prefix + path, link

    def children(self):
        for child in self._children:
            yield child

    def copyparams(self, link):
        super(ChainList, self).copyparams(link)
        for idx, child in enumerate(self._children):
            child.copyparams(link[idx])

    def addgrads(self, link):
        super(ChainList, self).addgrads(link)
        for idx, child in enumerate(self._children):
            child.addgrads(link[idx])

    def serialize(self, serializer):
        super(ChainList, self).serialize(serializer)
        for idx, child in enumerate(self._children):
            child.serialize(serializer['%d' % idx])<|MERGE_RESOLUTION|>--- conflicted
+++ resolved
@@ -1034,12 +1034,8 @@
         """
         self.append(link)
 
-<<<<<<< HEAD
-    def copy(self):
+    def copy(self, mode='share')::
         """Returns a deep copy of the chainlist."""
-=======
-    def copy(self, mode='share'):
->>>>>>> d9102edd
         ret = super(ChainList, self).copy()
         ret._children = list(ret._children)  # copy
         children = ret._children
