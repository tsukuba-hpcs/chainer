--- conflicted
+++ resolved
@@ -10,12 +10,10 @@
 
 class ChainerxDevice(_backend.Device):
 
-<<<<<<< HEAD
+    """Device for ChainerX backend"""
+
     xp = chainerx
     supported_array_types = (chainerx.ndarray,)
-=======
-    """Device for ChainerX backend"""
->>>>>>> 9f79c69b
 
     def __init__(self, device):
         # type: (chainerx.Device) -> None
