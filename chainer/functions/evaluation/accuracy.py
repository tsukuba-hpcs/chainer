--- conflicted
+++ resolved
@@ -57,23 +57,16 @@
             count = (pred == t).sum() - ignore_cnt
             total = t.size - ignore_cnt
 
-<<<<<<< HEAD
-            if total == 0:
-                acc = xp.asarray(0.0, dtype=y.dtype)
-            else:
-                acc = xp.asarray(float(count) / total, dtype=y.dtype)
-=======
             if xp is numpy:
                 # Avoid warning of `divide by zero`
                 if total == 0:
-                    return xp.asarray(0.0, dtype=y.dtype),
+                    acc = xp.asarray(0.0, dtype=y.dtype)
                 else:
-                    return xp.asarray(float(count) / total, dtype=y.dtype),
+                    acc = xp.asarray(float(count) / total, dtype=y.dtype)
             else:
-                return xp.where(total == 0,
-                                xp.asarray(0.0, dtype=y.dtype),
-                                xp.asarray(count / total, dtype=y.dtype)),
->>>>>>> 0532329c
+                acc = xp.where(total == 0,
+                               xp.asarray(0.0, dtype=y.dtype),
+                               xp.asarray(count / total, dtype=y.dtype))
         else:
             pred = y.argmax(axis=1).reshape(t.shape)
             if xp is chainerx:
