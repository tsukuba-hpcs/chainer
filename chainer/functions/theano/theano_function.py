import numpy
import six

from chainer.backends import cuda
from chainer import function
from chainer.utils import type_check


class TheanoFunction(function.Function):

    def __init__(self, forward_func, backward_func):
<<<<<<< HEAD
        utils.experimental('chainer.functions.theano_function.TheanoFunction')
=======
>>>>>>> 50b7ed75
        self.forward_func = forward_func
        self.backward_func = backward_func

    def check_type_forward(self, in_types):
        type_check.expect(in_types.size() == len(self.forward_func.indices))

        for actual_type, input_info in six.moves.zip(
                in_types, self.forward_func.indices):
            expect_type = input_info[0].variable.type
            # Theano cannot check shapes of variables
            type_check.expect(
                actual_type.ndim == expect_type.ndim,
                actual_type.dtype == expect_type.numpy_dtype,
            )

    def forward(self, inputs):
        gpu = cuda.get_array_module(*inputs) is not numpy
        inputs = [cuda.to_cpu(x) for x in inputs]

        outputs = self.forward_func(*inputs)

        if gpu:
            # TODO(unno): We can remove redundant gpu-cpu copy using
            # theano.sandbox.cuda.CudaNdarray.gpudata
            device = cuda.get_device_from_array(inputs)
            outputs = [cuda.to_gpu(x, device) for x in outputs]

        return tuple(outputs)

    def backward(self, inputs, grads):
        gpu = cuda.get_array_module(*inputs) is not numpy

        # TODO(unno): We can remove redundant gpu-cpu copy using
        # theano.sandbox.cuda.basic_ops.gpu_from_host
        args = [cuda.to_cpu(x) for x in inputs + grads]

        outputs = self.backward_func(*args)
        assert len(outputs) == len(inputs)

        if gpu:
            # TODO(unno): We can remove redundant gpu-cpu copy using
            # theano.sandbox.cuda.CudaNdarray.gpudata
            device = cuda.get_device_from_array(inputs)
            outputs = [cuda.to_gpu(x, device) for x in outputs]

        results = []
        for o, i in zip(outputs, inputs):
            if i.dtype.kind != 'f':
                o = None
            elif o.dtype != i.dtype:
                o = o.astype(i.dtype)
            results.append(o)
        return tuple(results)


def theano_function(forward_func, backward_func, *inputs):
    return TheanoFunction(forward_func, backward_func)(*inputs)<|MERGE_RESOLUTION|>--- conflicted
+++ resolved
@@ -9,10 +9,6 @@
 class TheanoFunction(function.Function):
 
     def __init__(self, forward_func, backward_func):
-<<<<<<< HEAD
-        utils.experimental('chainer.functions.theano_function.TheanoFunction')
-=======
->>>>>>> 50b7ed75
         self.forward_func = forward_func
         self.backward_func = backward_func
 
