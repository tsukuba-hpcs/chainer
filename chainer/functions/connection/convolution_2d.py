import numpy

import chainer
from chainer import cuda
from chainer import function
from chainer.utils import conv
from chainer.utils import type_check

if cuda.cudnn_enabled:
    cudnn = cuda.cudnn
    libcudnn = cuda.cudnn.cudnn
    _cudnn_version = libcudnn.getVersion()
    _fwd_pref = libcudnn.CUDNN_CONVOLUTION_FWD_SPECIFY_WORKSPACE_LIMIT
    if _cudnn_version >= 3000:
        _bwd_filter_pref = \
            libcudnn.CUDNN_CONVOLUTION_BWD_FILTER_SPECIFY_WORKSPACE_LIMIT
        _bwd_data_pref = \
            libcudnn.CUDNN_CONVOLUTION_BWD_DATA_SPECIFY_WORKSPACE_LIMIT


def _check_cudnn_acceptable_type(x_dtype, W_dtype):
    return x_dtype == W_dtype and (
        _cudnn_version >= 3000 or x_dtype != numpy.float16)


def _pair(x):
    if hasattr(x, '__getitem__'):
        return x
    return x, x


class Convolution2DFunction(function.Function):

    def __init__(self, stride=1, pad=0, cover_all=False, deterministic=False):
        self.sy, self.sx = _pair(stride)
        self.ph, self.pw = _pair(pad)
        self.cover_all = cover_all
        self.deterministic = deterministic

    def check_type_forward(self, in_types):
        n_in = in_types.size()
        type_check.expect(2 <= n_in, n_in <= 3)

        x_type = in_types[0]
        w_type = in_types[1]
        type_check.expect(
            x_type.dtype.kind == 'f',
            w_type.dtype.kind == 'f',
            x_type.ndim == 4,
            w_type.ndim == 4,
            x_type.shape[1] == w_type.shape[1],
        )

        if type_check.eval(n_in) == 3:
            b_type = in_types[2]
            type_check.expect(
                b_type.dtype == x_type.dtype,
                b_type.ndim == 1,
                b_type.shape[0] == w_type.shape[0],
            )

    def forward_cpu(self, inputs):
        x, W = inputs[:2]
        b = inputs[2] if len(inputs) == 3 else None

        if not type_check.same_types(*inputs):
            if b is not None:
                raise ValueError('numpy and cupy must not be used together\n'
                                 'type(W): {0}, type(x): {1}, type(b): {2}'
                                 .format(type(W), type(x), type(b)))
            else:
                raise ValueError('numpy and cupy must not be used together\n'
                                 'type(W): {0}, type(x): {1}'
                                 .format(type(W), type(x)))

        kh, kw = W.shape[2:]
        self.col = conv.im2col_cpu(
            x, kh, kw, self.sy, self.sx, self.ph, self.pw,
            cover_all=self.cover_all)
        y = numpy.tensordot(
            self.col, W, ((1, 2, 3), (1, 2, 3))).astype(x.dtype, copy=False)
        if b is not None:
            y += b
        return numpy.rollaxis(y, 3, 1),

    def forward_gpu(self, inputs):
        x, W = inputs[:2]
        b = inputs[2] if len(inputs) == 3 else None

        if not type_check.same_types(*inputs):
            if b is not None:
                raise ValueError('numpy and cupy must not be used together\n'
                                 'type(W): {0}, type(x): {1}, type(b): {2}'
                                 .format(type(W), type(x), type(b)))
            else:
                raise ValueError('numpy and cupy must not be used together\n'
                                 'type(W): {0}, type(x): {1}'
                                 .format(type(W), type(x)))

        out_c, _, kh, kw = W.shape
        n, c, h, w = x.shape

        out_h = conv.get_conv_outsize(h, kh, self.sy, self.ph,
                                      cover_all=self.cover_all)
        assert out_h > 0, 'Height in the output should be positive.'
        out_w = conv.get_conv_outsize(w, kw, self.sx, self.pw,
                                      cover_all=self.cover_all)
        assert out_w > 0, 'Width in the output should be positive.'

        y = cuda.cupy.empty((n, out_c, out_h, out_w), dtype=x.dtype)
        if (not self.cover_all and chainer.should_use_cudnn('>=auto') and
                _check_cudnn_acceptable_type(x.dtype, W.dtype)):
            x = cuda.cupy.ascontiguousarray(x)
            W = cuda.cupy.ascontiguousarray(W)
            if b is not None:
                b = cuda.cupy.ascontiguousarray(b)

            handle = cudnn.get_handle()
            x_desc = cudnn.create_tensor_descriptor(x)
            y_desc = cudnn.create_tensor_descriptor(y)

            self.filter_desc = cudnn.create_filter_descriptor(W)
            self.conv_desc = cudnn.create_convolution_descriptor(
                (self.ph, self.pw), (self.sy, self.sx), x.dtype)
            if b is not None:
                self.bias_desc = cudnn.create_tensor_descriptor(
                    b[None, :, None, None])

            workspace_size = cuda.get_max_workspace_size()
            workspace = cuda.cupy.empty((workspace_size,), dtype='b')
            algo = libcudnn.getConvolutionForwardAlgorithm(
                handle, x_desc.value, self.filter_desc.value,
                self.conv_desc.value, y_desc.value, _fwd_pref,
                workspace_size)

            oz_dtype = 'd' if x.dtype == 'd' else 'f'
            one = numpy.array(1, dtype=oz_dtype).ctypes
            zero = numpy.array(0, dtype=oz_dtype).ctypes
            libcudnn.convolutionForward(
                handle, one.data, x_desc.value, x.data.ptr,
                self.filter_desc.value, W.data.ptr, self.conv_desc.value,
                algo, workspace.data.ptr, workspace_size, zero.data,
                y_desc.value, y.data.ptr)

            # TODO(beam2d): Support unshared bias
            if b is not None:
                cudnn.add_tensor(
                    handle, one.data, self.bias_desc.value, b.data.ptr,
                    one.data, y_desc.value, y.data.ptr)
        else:
            # Implementation using im2col
            self.col = conv.im2col_gpu(
                x, kh, kw, self.sy, self.sx, self.ph, self.pw,
                cover_all=self.cover_all)
            y = cuda.cupy.tensordot(
                self.col, W, ((1, 2, 3), (1, 2, 3))).astype(x.dtype,
                                                            copy=False)
            # TODO(beam2d): Support unshared bias
            if b is not None:
                y += b
            y = cuda.cupy.rollaxis(y, 3, 1)

        return y,

    def backward_cpu(self, inputs, grad_outputs):
        x, W = inputs[:2]
        b = inputs[2] if len(inputs) == 3 else None

        if not type_check.same_types(*inputs):
            if b is not None:
                raise ValueError('numpy and cupy must not be used together\n'
                                 'type(W): {0}, type(x): {1}, type(b): {2}'
                                 .format(type(W), type(x), type(b)))
            else:
                raise ValueError('numpy and cupy must not be used together\n'
                                 'type(W): {0}, type(x): {1}'
                                 .format(type(W), type(x)))

        gy = grad_outputs[0]
        h, w = x.shape[2:]

        gW = numpy.tensordot(
            gy, self.col, ((0, 2, 3), (0, 4, 5))).astype(W.dtype, copy=False)
        gcol = numpy.tensordot(W, gy, (0, 1)).astype(x.dtype, copy=False)
        gcol = numpy.rollaxis(gcol, 3)
        gx = conv.col2im_cpu(gcol, self.sy, self.sx, self.ph, self.pw, h, w)

        if b is None:
            return gx, gW
        else:
            gb = gy.sum(axis=(0, 2, 3))
            return gx, gW, gb

    def backward_gpu(self, inputs, grad_outputs):
        x, W = inputs[:2]
        b = inputs[2] if len(inputs) == 3 else None

        if not type_check.same_types(*inputs):
            if b is not None:
                raise ValueError('numpy and cupy must not be used together\n'
                                 'type(W): {0}, type(x): {1}, type(b): {2}'
                                 .format(type(W), type(x), type(b)))
            else:
                raise ValueError('numpy and cupy must not be used together\n'
                                 'type(W): {0}, type(x): {1}'
                                 .format(type(W), type(x)))

        gy = grad_outputs[0]
        _, out_c, out_h, out_w = gy.shape
        n, c, h, w = x.shape
        kh, kw = W.shape[2:]

        gW = cuda.cupy.empty_like(W)
        if (not self.cover_all and chainer.should_use_cudnn('>=auto') and
                _check_cudnn_acceptable_type(x.dtype, W.dtype)):
            x = cuda.cupy.ascontiguousarray(x)
            W = cuda.cupy.ascontiguousarray(W)
            gy = cuda.cupy.ascontiguousarray(gy)

            handle = cudnn.get_handle()
            x_desc = cudnn.create_tensor_descriptor(x)
            gy_desc = cudnn.create_tensor_descriptor(gy)
            oz_dtype = 'd' if x.dtype == 'd' else 'f'
            one = numpy.array(1, dtype=oz_dtype).ctypes
            zero = numpy.array(0, dtype=oz_dtype).ctypes
            gx = cuda.cupy.empty_like(x)

            if _cudnn_version >= 3000:
                workspace_size = cuda.get_max_workspace_size()
                workspace = cuda.cupy.empty((workspace_size,), dtype='b')

                if not self.deterministic:
                    algo = libcudnn.getConvolutionBackwardFilterAlgorithm(
                        handle, x_desc.value, gy_desc.value,
                        self.conv_desc.value, self.filter_desc.value,
                        _bwd_filter_pref, workspace_size)
                else:
                    algo = cuda.cupy.cuda.cudnn.CUDNN_CONVOLUTION_BWD_FILTER_ALGO_1  # NOQA

                libcudnn.convolutionBackwardFilter_v3(
                    handle, one.data, x_desc.value, x.data.ptr,
                    gy_desc.value, gy.data.ptr, self.conv_desc.value,
                    algo, workspace.data.ptr, workspace_size,
                    zero.data, self.filter_desc.value, gW.data.ptr)

                if not self.deterministic:
                    algo = libcudnn.getConvolutionBackwardDataAlgorithm(
                        handle, self.filter_desc.value, gy_desc.value,
                        self.conv_desc.value, x_desc.value, _bwd_data_pref,
                        workspace_size)
                else:
                    algo = cuda.cupy.cuda.cudnn.CUDNN_CONVOLUTION_BWD_DATA_ALGO_1  # NOQA

                libcudnn.convolutionBackwardData_v3(
                    handle, one.data, self.filter_desc.value, W.data.ptr,
                    gy_desc.value, gy.data.ptr, self.conv_desc.value,
                    algo, workspace.data.ptr, workspace_size,
                    zero.data, x_desc.value, gx.data.ptr)
            else:
                if self.deterministic:
                    raise ValueError("'deterministic' option not available "
                                     "for cuDNN versions < v3")
                libcudnn.convolutionBackwardFilter_v2(
                    handle, one.data, x_desc.value, x.data.ptr,
                    gy_desc.value, gy.data.ptr, self.conv_desc.value,
                    zero.data, self.filter_desc.value, gW.data.ptr)
                libcudnn.convolutionBackwardData_v2(
                    handle, one.data, self.filter_desc.value, W.data.ptr,
                    gy_desc.value, gy.data.ptr, self.conv_desc.value,
                    zero.data, x_desc.value, gx.data.ptr)

            if b is not None:
                gb = cuda.cupy.empty_like(b)
                libcudnn.convolutionBackwardBias(
                    handle, one.data, gy_desc.value, gy.data.ptr,
                    zero.data, self.bias_desc.value, gb.data.ptr)
        else:
            gW = cuda.cupy.tensordot(
                gy, self.col, ((0, 2, 3), (0, 4, 5))).astype(W.dtype,
                                                             copy=False)
            gcol = cuda.cupy.tensordot(W, gy, (0, 1)).astype(x.dtype,
                                                             copy=False)
            gcol = cuda.cupy.rollaxis(gcol, 3)

            gx = conv.col2im_gpu(
                gcol, self.sy, self.sx, self.ph, self.pw, h, w)

            if b is not None:
                gb = gy.sum(axis=(0, 2, 3))

        if b is None:
            return gx, gW
        else:
            return gx, gW, gb


def convolution_2d(x, W, b=None, stride=1, pad=0,
                   cover_all=False, deterministic=False):
    """Two-dimensional convolution function.

    This is an implementation of two-dimensional convolution in ConvNets.
    It takes three variables: the input image ``x``, the filter weight ``W``,
    and the bias vector ``b``.

    Notation: here is a notation for dimensionalities.

    - :math:`n` is the batch size.
    - :math:`c_I` and :math:`c_O` are the number of the input and output
      channels, respectively.
    - :math:`h_I` and :math:`w_I` are the height and width of the input image,
      respectively.
    - :math:`h_K` and :math:`w_K` are the height and width of the filters,
      respectively.
    - :math:`h_P` and :math:`w_P` are the height and width of the spatial
      padding size, respectively.

<<<<<<< HEAD
    Args:
        x (~chainer.Variable): Input variable of shape :math:`(n, c_I, h, w)`.
        W (~chainer.Variable): Weight variable of shape
            :math:`(c_O, c_I, k_H, k_W)`.
        b (~chainer.Variable): Bias variable of length :math:`c_O` (optional).
        stride (int or pair of ints): Stride of filter applications.
            ``stride=s`` and ``stride=(s, s)`` are equivalent.
        pad (int or pair of ints): Spatial padding width for input arrays.
            ``pad=p`` and ``pad=(p, p)`` are equivalent.
        cover_all (bool): If ``True``, all spatial locations are convoluted
            into some output pixels. It may make the output size larger.
        deterministic (bool): The output of this function can be
            non-deterministic when it uses cuDNN.
            If this option is ``True``, then it forces cuDNN to use
            a deterministic algorithm. This option is only available for
            cuDNN version >= v3.


    Returns:
        ~chainer.Variable: Output variable.

    The two-dimensional convolution function is defined as follows.
=======
>>>>>>> 3ced2224
    Then the ``Convolution2D`` function computes correlations between filters
    and patches of size :math:`(h_K, w_K)` in ``x``.
    Note that correlation here is equivalent to the inner product between
    expanded vectors.
    Patches are extracted at positions shifted by multiples of ``stride`` from
    the first position ``(-h_P, -w_P)`` for each spatial axis.
    The right-most (or bottom-most) patches do not run over the padded spatial
    size.

    Let :math:`(s_Y, s_X)` be the stride of filter application. Then, the
    output size :math:`(h_O, w_O)` is determined by the following equations:

    .. math::

       h_O &= (h_I + 2h_P - h_K) / s_Y + 1,\\\\
       w_O &= (w_I + 2w_P - w_K) / s_X + 1.

    If ``cover_all`` option is ``True``, the filter will cover the all
    spatial locations. So, if the last stride of filter does not cover the
    end of spatial locations, an addtional stride will be applied to the end
    part of spatial locations. In this case, the output size :math:`(h_O, w_O)`
    is determined by the following equations:

    .. math::

       h_O &= (h_I + 2h_P - h_K + s_Y - 1) / s_Y + 1,\\\\
       w_O &= (w_I + 2w_P - w_K + s_X - 1) / s_X + 1.

    If the bias vector is given, then it is added to all spatial locations of
    the output of convolution.

    The two-dimensional convolution function is defined as follows.

    Args:
        x (:class:`~chainer.Variable` or :class:`numpy.ndarray` or \
        :class:`cupy.ndarray`):
            Input variable of shape :math:`(n, c_I, h_I, w_I)`.
        W (:class:`~chainer.Variable` or :class:`numpy.ndarray` or \
        :class:`cupy.ndarray`):
            Weight variable of shape :math:`(c_O, c_I, h_K, w_K)`.
        b (:class:`~chainer.Variable` or :class:`numpy.ndarray` or \
        :class:`cupy.ndarray`): Bias variable of length :math:`c_O` (optional).
        stride (:class:`int` or pair of :class:`int` s):
            Stride of filter applications. ``stride=s`` and ``stride=(s, s)``
            are equivalent.
        pad (:class:`int` or pair of :class:`int` s):
            Spatial padding width for input arrays.
            ``pad=p`` and ``pad=(p, p)`` are equivalent.
        use_cudnn (bool): If ``True``, then this function uses cuDNN if
            available.
        cover_all (bool): If ``True``, all spatial locations are convoluted
            into some output pixels.
        deterministic (bool): The output of this function can be
            non-deterministic when it uses cuDNN.
            If this option is ``True``, then it forces cuDNN to use
            a deterministic algorithm. This option is only available for
            cuDNN version >= v3.

    Returns:
        ~chainer.Variable:
            Output variable of shape :math:`(n, c_O, h_O, w_O)`.

    .. seealso:: :class:`~chainer.links.Convolution2D`

    .. admonition:: Example

        >>> n = 10
        >>> c_i, c_o = 3, 1
        >>> h_i, w_i = 30, 40
        >>> h_k, w_k = 10, 10
        >>> h_p, w_p = 5, 5
        >>> x = np.random.uniform(0, 1, (n, c_i, h_i, w_i)).astype('f')
        >>> x.shape
        (10, 3, 30, 40)
        >>> W = np.random.uniform(0, 1, (c_o, c_i, h_k, w_k)).astype('f')
        >>> W.shape
        (1, 3, 10, 10)
        >>> b = np.random.uniform(0, 1, (c_o,)).astype('f')
        >>> b.shape
        (1,)
        >>> s_y, s_x = 5, 7
        >>> y = F.convolution_2d(x, W, b, stride=(s_y, s_x), pad=(h_p, w_p))
        >>> y.shape
        (10, 1, 7, 6)
        >>> h_o = int((h_i + 2 * h_p - h_k) / s_y + 1)
        >>> w_o = int((w_i + 2 * w_p - w_k) / s_x + 1)
        >>> y.shape == (n, c_o, h_o, w_o)
        True
        >>> y = F.convolution_2d(x, W, b, stride=(s_y, s_x), pad=(h_p, w_p), \
cover_all=True)
        >>> y.shape == (n, c_o, h_o, w_o + 1)
        True

    """
    func = Convolution2DFunction(
        stride, pad, cover_all, deterministic)
    if b is None:
        return func(x, W)
    else:
        return func(x, W, b)<|MERGE_RESOLUTION|>--- conflicted
+++ resolved
@@ -314,31 +314,6 @@
     - :math:`h_P` and :math:`w_P` are the height and width of the spatial
       padding size, respectively.
 
-<<<<<<< HEAD
-    Args:
-        x (~chainer.Variable): Input variable of shape :math:`(n, c_I, h, w)`.
-        W (~chainer.Variable): Weight variable of shape
-            :math:`(c_O, c_I, k_H, k_W)`.
-        b (~chainer.Variable): Bias variable of length :math:`c_O` (optional).
-        stride (int or pair of ints): Stride of filter applications.
-            ``stride=s`` and ``stride=(s, s)`` are equivalent.
-        pad (int or pair of ints): Spatial padding width for input arrays.
-            ``pad=p`` and ``pad=(p, p)`` are equivalent.
-        cover_all (bool): If ``True``, all spatial locations are convoluted
-            into some output pixels. It may make the output size larger.
-        deterministic (bool): The output of this function can be
-            non-deterministic when it uses cuDNN.
-            If this option is ``True``, then it forces cuDNN to use
-            a deterministic algorithm. This option is only available for
-            cuDNN version >= v3.
-
-
-    Returns:
-        ~chainer.Variable: Output variable.
-
-    The two-dimensional convolution function is defined as follows.
-=======
->>>>>>> 3ced2224
     Then the ``Convolution2D`` function computes correlations between filters
     and patches of size :math:`(h_K, w_K)` in ``x``.
     Note that correlation here is equivalent to the inner product between
@@ -387,8 +362,6 @@
         pad (:class:`int` or pair of :class:`int` s):
             Spatial padding width for input arrays.
             ``pad=p`` and ``pad=(p, p)`` are equivalent.
-        use_cudnn (bool): If ``True``, then this function uses cuDNN if
-            available.
         cover_all (bool): If ``True``, all spatial locations are convoluted
             into some output pixels.
         deterministic (bool): The output of this function can be
