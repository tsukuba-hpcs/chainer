"""Collection of function implementations.

Functions are either implemented as :class:`~chainer.Function`\\ s or
:class:`~chainer.FunctionNode`\\ s.
"""

from chainer.functions.activation.clipped_relu import clipped_relu  # NOQA
from chainer.functions.activation.crelu import crelu  # NOQA
from chainer.functions.activation.elu import elu  # NOQA
from chainer.functions.activation.hard_sigmoid import hard_sigmoid  # NOQA
from chainer.functions.activation.leaky_relu import leaky_relu  # NOQA
from chainer.functions.activation.log_softmax import log_softmax  # NOQA
from chainer.functions.activation.lstm import lstm  # NOQA
from chainer.functions.activation.maxout import maxout  # NOQA
from chainer.functions.activation.prelu import prelu  # NOQA
from chainer.functions.activation.relu import relu  # NOQA
from chainer.functions.activation.selu import selu  # NOQA
from chainer.functions.activation.sigmoid import sigmoid  # NOQA
from chainer.functions.activation.slstm import slstm  # NOQA
from chainer.functions.activation.softmax import softmax  # NOQA
from chainer.functions.activation.softplus import softplus  # NOQA
from chainer.functions.activation.swish import swish  # NOQA
from chainer.functions.activation.tanh import tanh  # NOQA
from chainer.functions.activation.tree_lstm import tree_lstm  # NOQA

from chainer.functions.array.broadcast import broadcast  # NOQA
from chainer.functions.array.broadcast import broadcast_to  # NOQA
from chainer.functions.array.cast import cast  # NOQA
from chainer.functions.array.concat import concat  # NOQA
from chainer.functions.array.copy import copy  # NOQA
from chainer.functions.array.depth2space import depth2space  # NOQA
<<<<<<< HEAD
=======
from chainer.functions.array.depth2space import Depth2Space  # NOQA
from chainer.functions.array.diagonal import diagonal  # NOQA
>>>>>>> 50b7ed75
from chainer.functions.array.dstack import dstack  # NOQA
from chainer.functions.array.expand_dims import expand_dims  # NOQA
from chainer.functions.array.flatten import flatten  # NOQA
from chainer.functions.array.flip import flip  # NOQA
from chainer.functions.array.fliplr import fliplr  # NOQA
from chainer.functions.array.flipud import flipud  # NOQA
from chainer.functions.array.get_item import get_item  # NOQA
from chainer.functions.array.hstack import hstack  # NOQA
from chainer.functions.array.im2col import im2col  # NOQA
from chainer.functions.array.moveaxis import moveaxis  # NOQA
from chainer.functions.array.pad import pad  # NOQA
from chainer.functions.array.pad_sequence import pad_sequence  # NOQA
from chainer.functions.array.permutate import permutate  # NOQA
from chainer.functions.array.repeat import repeat  # NOQA
from chainer.functions.array.reshape import reshape  # NOQA
from chainer.functions.array.resize_images import resize_images  # NOQA
from chainer.functions.array.rollaxis import rollaxis  # NOQA
from chainer.functions.array.scatter_add import scatter_add  # NOQA
from chainer.functions.array.select_item import select_item  # NOQA
from chainer.functions.array.separate import separate  # NOQA
from chainer.functions.array.space2depth import space2depth  # NOQA
from chainer.functions.array.spatial_transformer_grid import spatial_transformer_grid  # NOQA
from chainer.functions.array.spatial_transformer_sampler import spatial_transformer_sampler  # NOQA
from chainer.functions.array.split_axis import split_axis  # NOQA
from chainer.functions.array.squeeze import squeeze  # NOQA
from chainer.functions.array.stack import stack  # NOQA
from chainer.functions.array.swapaxes import swapaxes  # NOQA
from chainer.functions.array.tile import tile  # NOQA
from chainer.functions.array.transpose import transpose  # NOQA
from chainer.functions.array.transpose_sequence import transpose_sequence  # NOQA
from chainer.functions.array.vstack import vstack  # NOQA
from chainer.functions.array.where import where  # NOQA

from chainer.functions.connection.bilinear import bilinear  # NOQA
from chainer.functions.connection.convolution_2d import convolution_2d  # NOQA
from chainer.functions.connection.convolution_nd import convolution_nd  # NOQA
from chainer.functions.connection.deconvolution_2d import deconvolution_2d  # NOQA
from chainer.functions.connection.deconvolution_nd import deconvolution_nd  # NOQA
from chainer.functions.connection.deformable_convolution_2d_sampler import deformable_convolution_2d_sampler  # NOQA
from chainer.functions.connection.depthwise_convolution_2d import depthwise_convolution_2d  # NOQA
from chainer.functions.connection.dilated_convolution_2d import dilated_convolution_2d  # NOQA
from chainer.functions.connection.embed_id import embed_id  # NOQA
from chainer.functions.connection.linear import linear  # NOQA
from chainer.functions.connection.local_convolution_2d import local_convolution_2d  # NOQA
from chainer.functions.connection.n_step_gru import n_step_bigru  # NOQA
from chainer.functions.connection.n_step_gru import n_step_gru  # NOQA
from chainer.functions.connection.n_step_lstm import n_step_bilstm  # NOQA
from chainer.functions.connection.n_step_lstm import n_step_lstm  # NOQA
from chainer.functions.connection.n_step_rnn import n_step_birnn  # NOQA
from chainer.functions.connection.n_step_rnn import n_step_rnn  # NOQA
from chainer.functions.connection.shift import shift  # NOQA

from chainer.functions.evaluation.accuracy import accuracy  # NOQA
from chainer.functions.evaluation.binary_accuracy import binary_accuracy  # NOQA
from chainer.functions.evaluation.classification_summary import classification_summary  # NOQA
from chainer.functions.evaluation.classification_summary import f1_score  # NOQA
from chainer.functions.evaluation.classification_summary import precision  # NOQA
from chainer.functions.evaluation.classification_summary import recall  # NOQA
from chainer.functions.evaluation.r2_score import r2_score  # NOQA

from chainer.functions.loss.absolute_error import absolute_error  # NOQA
from chainer.functions.loss.black_out import black_out  # NOQA
from chainer.functions.loss.contrastive import contrastive  # NOQA
from chainer.functions.loss.crf1d import argmax_crf1d  # NOQA
from chainer.functions.loss.crf1d import crf1d  # NOQA
from chainer.functions.loss.cross_covariance import cross_covariance  # NOQA
from chainer.functions.loss.ctc import connectionist_temporal_classification  # NOQA
from chainer.functions.loss.decov import decov  # NOQA
from chainer.functions.loss.hinge import hinge  # NOQA
from chainer.functions.loss.huber_loss import huber_loss  # NOQA
from chainer.functions.loss.mean_absolute_error import mean_absolute_error  # NOQA
from chainer.functions.loss.mean_squared_error import mean_squared_error  # NOQA
from chainer.functions.loss.negative_sampling import negative_sampling  # NOQA
from chainer.functions.loss.sigmoid_cross_entropy import sigmoid_cross_entropy  # NOQA
from chainer.functions.loss.softmax_cross_entropy import softmax_cross_entropy  # NOQA
from chainer.functions.loss.squared_error import squared_error  # NOQA
from chainer.functions.loss.triplet import triplet  # NOQA
from chainer.functions.loss.vae import bernoulli_nll  # NOQA
from chainer.functions.loss.vae import gaussian_kl_divergence  # NOQA
from chainer.functions.loss.vae import gaussian_nll  # NOQA

from chainer.functions.math.average import average  # NOQA
from chainer.functions.math.basic_math import absolute  # NOQA
from chainer.functions.math.basic_math import add  # NOQA
from chainer.functions.math.batch_l2_norm_squared import batch_l2_norm_squared  # NOQA
from chainer.functions.math.bias import bias  # NOQA
from chainer.functions.math.ceil import ceil  # NOQA
from chainer.functions.math.clip import clip  # NOQA
from chainer.functions.math.cumsum import cumsum  # NOQA
from chainer.functions.math.det import batch_det  # NOQA
from chainer.functions.math.det import det  # NOQA
from chainer.functions.math.erf import erf  # NOQA
from chainer.functions.math.erfc import erfc  # NOQA
from chainer.functions.math.erfinv import erfinv  # NOQA
from chainer.functions.math.exponential import exp  # NOQA
from chainer.functions.math.exponential import log  # NOQA
from chainer.functions.math.exponential import log10  # NOQA
from chainer.functions.math.exponential import log2  # NOQA
from chainer.functions.math.exponential_m1 import expm1  # NOQA
from chainer.functions.math.fft import fft  # NOQA
from chainer.functions.math.fft import ifft  # NOQA
from chainer.functions.math.fix import fix  # NOQA
from chainer.functions.math.floor import floor  # NOQA
from chainer.functions.math.fmod import fmod  # NOQA
from chainer.functions.math.hyperbolic import cosh  # NOQA
from chainer.functions.math.hyperbolic import sinh  # NOQA
from chainer.functions.math.identity import identity  # NOQA
from chainer.functions.math.inv import batch_inv  # NOQA
from chainer.functions.math.inv import inv  # NOQA
from chainer.functions.math.linear_interpolate import linear_interpolate  # NOQA
from chainer.functions.math.logarithm_1p import log1p  # NOQA
from chainer.functions.math.logsumexp import logsumexp  # NOQA
from chainer.functions.math.matmul import batch_matmul  # NOQA
from chainer.functions.math.matmul import matmul  # NOQA
from chainer.functions.math.maximum import maximum  # NOQA
from chainer.functions.math.minimum import minimum  # NOQA
from chainer.functions.math.minmax import argmax  # NOQA
from chainer.functions.math.minmax import argmin  # NOQA
from chainer.functions.math.minmax import max  # NOQA
from chainer.functions.math.minmax import min  # NOQA
from chainer.functions.math.prod import prod  # NOQA
from chainer.functions.math.scale import scale  # NOQA
from chainer.functions.math.sign import sign  # NOQA
from chainer.functions.math.sparse_matmul import sparse_matmul  # NOQA
from chainer.functions.math.sqrt import rsqrt  # NOQA
from chainer.functions.math.sqrt import sqrt  # NOQA
from chainer.functions.math.square import square  # NOQA
from chainer.functions.math.squared_difference import squared_difference  # NOQA
from chainer.functions.math.sum import sum  # NOQA
<<<<<<< HEAD
=======
from chainer.functions.math.sum import Sum  # NOQA
from chainer.functions.math.sum import sum_to  # NOQA
>>>>>>> 50b7ed75
from chainer.functions.math.tensordot import tensordot  # NOQA
from chainer.functions.math.trigonometric import arccos  # NOQA
from chainer.functions.math.trigonometric import arcsin  # NOQA
from chainer.functions.math.trigonometric import arctan  # NOQA
from chainer.functions.math.trigonometric import arctan2  # NOQA
from chainer.functions.math.trigonometric import cos  # NOQA
from chainer.functions.math.trigonometric import sin  # NOQA
from chainer.functions.math.trigonometric import tan  # NOQA

from chainer.functions.noise.dropout import dropout  # NOQA
from chainer.functions.noise.gaussian import gaussian  # NOQA
from chainer.functions.noise.gumbel_softmax import gumbel_softmax  # NOQA
from chainer.functions.noise.simplified_dropconnect import simplified_dropconnect  # NOQA
from chainer.functions.noise.zoneout import zoneout  # NOQA

from chainer.functions.normalization.batch_normalization import batch_normalization  # NOQA
from chainer.functions.normalization.batch_normalization import fixed_batch_normalization  # NOQA
from chainer.functions.normalization.batch_renormalization import batch_renormalization  # NOQA
from chainer.functions.normalization.batch_renormalization import fixed_batch_renormalization  # NOQA
from chainer.functions.normalization.group_normalization import group_normalization  # NOQA
from chainer.functions.normalization.l2_normalization import normalize  # NOQA
from chainer.functions.normalization.layer_normalization import layer_normalization  # NOQA
from chainer.functions.normalization.local_response_normalization import local_response_normalization  # NOQA

from chainer.functions.pooling.average_pooling_2d import average_pooling_2d  # NOQA
from chainer.functions.pooling.average_pooling_nd import average_pooling_nd  # NOQA
from chainer.functions.pooling.max_pooling_2d import max_pooling_2d  # NOQA
from chainer.functions.pooling.max_pooling_nd import max_pooling_nd  # NOQA
from chainer.functions.pooling.roi_pooling_2d import roi_pooling_2d  # NOQA
from chainer.functions.pooling.spatial_pyramid_pooling_2d import spatial_pyramid_pooling_2d  # NOQA
from chainer.functions.pooling.unpooling_2d import unpooling_2d  # NOQA
from chainer.functions.pooling.unpooling_nd import unpooling_nd  # NOQA
from chainer.functions.pooling.upsampling_2d import upsampling_2d  # NOQA

from chainer.functions.util.forget import forget  # NOQA

# Aliases
from chainer.functions.math.average import average as mean  # NOQA<|MERGE_RESOLUTION|>--- conflicted
+++ resolved
@@ -29,11 +29,7 @@
 from chainer.functions.array.concat import concat  # NOQA
 from chainer.functions.array.copy import copy  # NOQA
 from chainer.functions.array.depth2space import depth2space  # NOQA
-<<<<<<< HEAD
-=======
-from chainer.functions.array.depth2space import Depth2Space  # NOQA
 from chainer.functions.array.diagonal import diagonal  # NOQA
->>>>>>> 50b7ed75
 from chainer.functions.array.dstack import dstack  # NOQA
 from chainer.functions.array.expand_dims import expand_dims  # NOQA
 from chainer.functions.array.flatten import flatten  # NOQA
@@ -163,11 +159,7 @@
 from chainer.functions.math.square import square  # NOQA
 from chainer.functions.math.squared_difference import squared_difference  # NOQA
 from chainer.functions.math.sum import sum  # NOQA
-<<<<<<< HEAD
-=======
-from chainer.functions.math.sum import Sum  # NOQA
 from chainer.functions.math.sum import sum_to  # NOQA
->>>>>>> 50b7ed75
 from chainer.functions.math.tensordot import tensordot  # NOQA
 from chainer.functions.math.trigonometric import arccos  # NOQA
 from chainer.functions.math.trigonometric import arcsin  # NOQA
