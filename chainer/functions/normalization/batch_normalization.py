import warnings

import numpy

import chainer
from chainer import backend
from chainer.backends import cuda
from chainer.backends import intel64
from chainer import configuration
from chainer import function
from chainer import function_node
from chainer import utils
from chainer.utils import argument
from chainer.utils import collections_abc
from chainer.utils import type_check


if cuda.cudnn_enabled:
    cudnn = cuda.cudnn
    libcudnn = cuda.cuda.cudnn
    _cudnn_version = cuda.cuda.cudnn.getVersion()


def _compute_axis(x_ndim, gamma_ndim=1, axis=None):
    if axis is None:
        axis = (0,) + tuple(range(gamma_ndim + 1, x_ndim))
    return axis


# Computes a complementary set of axis
def _compute_key_axis(x_ndim, gamma_ndim=1, axis=None):
    axis = _compute_axis(x_ndim, gamma_ndim, axis)
    key_axis = tuple([i for i in range(x_ndim) if i not in axis])
    return key_axis


class BatchNormalization(function_node.FunctionNode):

    mean = None
    inv_std = None

    def __init__(self, eps=2e-5, mean=None, var=None, decay=0.9, axis=None):
        self.running_mean = mean
        self.running_var = var

        # Note: cuDNN requires that eps be greater than or equals to
        # CUDNN_BN_MIN_EPSILON. Otherwise, an error will occur.
        # See CUDNN_BN_MIN_EPSILON value in cudnn.h to verify minimum allowable
        # value.
        self.eps = eps
        if chainer.should_use_cudnn('>=auto'):
            if eps < libcudnn.CUDNN_BN_MIN_EPSILON:
                raise RuntimeError(
                    'cuDNN does not allow an eps value '
                    'less than {}.'.format(libcudnn.CUDNN_BN_MIN_EPSILON))
        self.decay = decay
        if isinstance(axis, collections_abc.Sequence):
            for i in range(1, len(axis)):
                if axis[i - 1] >= axis[i]:
                    msg = 'numbers in axis must be sorted in ascending order'
                    raise RuntimeError(msg)
        elif isinstance(axis, int):
            axis = axis,
        elif axis is not None:
            raise RuntimeError('axis must be int, tuple of int or None')
        self.axis = axis

    def check_type_forward(self, in_types):
        type_check.expect(in_types.size() == 3)
        x_type, gamma_type, beta_type = in_types
        type_check.expect(
            x_type.dtype.kind == 'f',
            gamma_type.dtype == x_type.dtype,
            beta_type.dtype == x_type.dtype,
            gamma_type.shape == beta_type.shape,
        )
        _x_ndim = type_check.eval(x_type.ndim)
        _gamma_ndim = type_check.eval(gamma_type.ndim)
        _axis = _compute_axis(_x_ndim, _gamma_ndim, self.axis)
        type_check.expect(
            x_type.ndim >= len(_axis),
        )
        _key_axis = _compute_key_axis(_x_ndim, _gamma_ndim, _axis)
        type_check.expect(
            gamma_type.ndim == len(_key_axis),
        )
        for i in range(len(_key_axis)):
            type_check.expect(
                x_type.shape[_key_axis[i]] == gamma_type.shape[i],
            )

    def forward(self, inputs):
        self.retain_inputs((0, 1))
        x, gamma, beta = inputs

        xp = backend.get_array_module(x)
        if self.running_mean is None:
            self.running_mean = xp.zeros_like(gamma)
            self.running_var = xp.zeros_like(gamma)

        self.axis = _compute_axis(x.ndim, gamma.ndim, self.axis)
        self.key_axis = _compute_key_axis(x.ndim, gamma.ndim, self.axis)

        if all(x.shape[i] == 1 for i in self.axis):
            if 0 in self.axis:
                warnings.warn(
                    'A batch with no more than one sample has been given'
                    ' to F.batch_normalization. F.batch_normalization'
                    ' will always output a zero tensor for such batches.'
                    ' This could be caused by incorrect configuration in'
                    ' your code (such as running evaluation while'
                    ' chainer.config.train=True),'
                    ' but could also happen in the last batch of training'
                    ' if non-repeating iterator is used.',
                    UserWarning)
            else:
                warnings.warn(
                    'F.batch_normalization received a batch with single'
                    ' dimensions along all axes that are used for aggregating'
                    ' statistics. F.batch_normalization'
                    ' will always output a zero tensor for such batches.',
                    UserWarning)

        # TODO(niboshi): Refactor calculation of expander and axis into a
        # function and call it just before they are used.

        # expander inserts singleton dimensions to gamma and beta so that they
        # can be broadcasted with x.
        expander = [None for _ in range(x.ndim)]
        for i in self.key_axis:
            expander[i] = slice(None)
        expander = tuple(expander)
        self.expander = expander

        self.mode = _BNMode(x, gamma, self.key_axis)
        self.use_cudnn = self.mode.can_use_cudnn(xp)
        self.use_ideep = self.mode.can_use_ideep()

        if self.use_ideep:
            # TODO(niboshi): Refactor iDeep part into a separate method
            expand_dim = False
            if x.ndim == 2:
                expand_dim = True
                x = x[:, :, None, None]

            y, self.mean, self.var, self.inv_std = (
                intel64.ideep.batchNormalization.Forward(
                    intel64.ideep.array(x),
                    intel64.ideep.array(gamma),
                    intel64.ideep.array(beta),
                    None,
                    None,
                    self.eps
                ))

            m = x.size // gamma.size
            adjust = m / max(m - 1., 1.)

            # Update running_mean
            if isinstance(self.running_mean, intel64.ideep.mdarray):
                self.running_mean.inplace_axpby(
                    self.decay, (1 - self.decay), self.mean)
            else:
                self.running_mean *= self.decay
                self.running_mean += self.mean * (1 - self.decay)

            # Update running_var
            if isinstance(self.running_var, intel64.ideep.mdarray):
                self.running_var.inplace_axpby(
                    self.decay, (1 - self.decay), self.var * adjust)
            else:
                self.running_var *= self.decay
                self.running_var += self.var * adjust * (1 - self.decay)

            if expand_dim:
                y = numpy.squeeze(y, axis=(2, 3))

        elif self.use_cudnn:
            if self.mean is None:
                # Output cache to speed up backward pass.
                self.mean = xp.empty_like(gamma)
                # Output cache to speed up backward pass.
                self.inv_std = xp.empty_like(gamma)
            y = cudnn.batch_normalization_forward_training(
                x, gamma, beta, self.running_mean, self.running_var,
                self.mean, self.inv_std, self.eps, self.decay,
                self.mode.is_for_conv2d, self.mode.get_cudnn_mode(),
                configuration.config.debug)
        else:
            # Generic CPU and GPU implementation

            gamma = gamma[expander]
            beta = beta[expander]
            self.mean = x.mean(axis=self.axis)
            var = x.var(axis=self.axis)
            if xp is numpy:
                self.inv_std = numpy.reciprocal(numpy.sqrt(
                    var + self.eps, dtype=x.dtype))
            else:
                self.inv_std = cuda.cupyx.rsqrt(var + self.eps)
            y = _apply_bn_fwd(xp, x, self.mean[expander],
                              self.inv_std[expander], gamma, beta)
            # Update running statistics
            m = x.size // gamma.size
            adjust = m / max(m - 1., 1.)  # unbiased estimation
            self.running_mean *= self.decay
            self.running_mean += (1 - self.decay) * self.mean
            self.running_var *= self.decay
            self.running_var += (1 - self.decay) * adjust * var

        return y,

    def backward(self, indexes, grad_outputs):
        x, gamma = self.get_retained_inputs()
        gy, = grad_outputs

        if self.use_ideep:
            assert self.var is not None
            var = self.var
        else:
            var = None

        f = BatchNormalizationGrad(
            self.eps, self.use_cudnn, self.mode, self.expander, self.axis,
            self.mean, var, self.inv_std, self.key_axis)
        return f(x, gamma, gy)


class BatchNormalizationGrad(function.Function):

    def __init__(self, eps, use_cudnn, mode, expander, axis, mean, var,
                 inv_std, key_axis):
        self.eps = eps
        self.use_cudnn = use_cudnn
        self.use_ideep = mode.can_use_ideep()
        self.mode = mode
        self.expander = expander
        self.axis = axis
        self.mean = mean
        self.var = var  # Only used in iDeep implementation
        self.inv_std = inv_std
        self.key_axis = key_axis

    def forward(self, inputs):
        self.retain_inputs((0, 1, 2))
        x, gamma, gy = inputs
        expander = self.expander
        inv_m = gamma.dtype.type(1. / (x.size // gamma.size))
        xp = backend.get_array_module(x)

        if self.use_ideep:
            # TODO(niboshi): Refactor iDeep part into a separate method
            expand_dim = False
            if x.ndim == 2:
                expand_dim = True
                x = x[:, :, None, None]
                gy = gy[:, :, None, None]

            gx, gW = intel64.ideep.batchNormalization.Backward(
                intel64.ideep.array(x),
                intel64.ideep.array(gy),
                self.mean,
                self.var,
                intel64.ideep.array(gamma),
                self.eps)

            ggamma, gbeta = gW[:2]

            if expand_dim:
                gx = numpy.squeeze(gx, axis=(2, 3))

        elif self.use_cudnn:
            gx, ggamma, gbeta = cudnn.batch_normalization_backward(
                x, gamma, gy,self.mean, self.inv_std, self.eps,
                self.mode.is_for_conv2d, self.mode.get_cudnn_mode(),
                configuration.config.debug)
        else:
            # CPU and GPU implementation
            gbeta = gy.sum(axis=self.axis)
            x_hat = _x_hat(x, self.mean[expander], self.inv_std[expander])
            ggamma = (gy * x_hat).sum(axis=self.axis)
            if xp is numpy:
                gx = (gamma * self.inv_std)[expander] * (
                    gy - (x_hat * ggamma[expander] + gbeta[expander]) * inv_m)
            else:
                gx = cuda.elementwise(
                    '''
                    T gy, T x_hat, T gamma, T inv_std, T ggamma, T gbeta,
                    T inv_m
                    ''',
                    'T gx',
                    '''
                    gx = (gamma * inv_std) * (
                        gy - (x_hat * ggamma + gbeta) * inv_m)
                    ''', 'bn_bwd')(gy, x_hat, gamma[expander],
                                   self.inv_std[expander], ggamma[expander],
                                   gbeta[expander], inv_m)
        self.retain_outputs((0, 1))
        return gx, ggamma, gbeta

    def backward(self, inputs, grad_outputs):
        expander = self.expander

        x, gamma, gy = inputs
        gx1, ggamma1, _ = self.output_data
        ggx1, gggamma1, ggbeta1 = grad_outputs
        xp = backend.get_array_module(x)

        # auxiliary values
        inv_m = gamma.dtype.type(1. / (x.size // gamma.size))
        r = 0 if ggx1 is None else (gx1 * ggx1).sum(axis=self.axis)
        coeff = gamma * self.inv_std
        coeff_m = coeff * inv_m
        x_hat = _x_hat(x, self.mean[expander], self.inv_std[expander])

        # handle None in output gradients
        ggx1 = _zero_if_none(xp, ggx1, x.shape, x.dtype)
        gggamma1 = _zero_if_none(xp, gggamma1, gamma.shape, gamma.dtype)
        ggbeta1 = _zero_if_none(xp, ggbeta1, gamma.shape, gamma.dtype)

        gggamma2 = gggamma1 - coeff_m * (x_hat * ggx1).sum(axis=self.axis)
        ggbeta2 = ggbeta1 - coeff_m * ggx1.sum(axis=self.axis)

        ggamma2 = r / gamma

        gx_hat2 = (gggamma2[expander] * gy -
                   (coeff_m * ggamma1)[expander] * ggx1)
        gstd2 = -self.inv_std * (r + (x_hat * gx_hat2).sum(axis=self.axis))
        gmean2 = -self.inv_std * gx_hat2.sum(axis=self.axis)
        gx2 = self.inv_std[expander] * gx_hat2 + inv_m * (
            gmean2[expander] + x_hat * gstd2[expander])
        ggy2 = (gggamma2[expander] * x_hat + ggbeta2[expander]
                + coeff[expander] * ggx1)

        return gx2, ggamma2, ggy2


class FixedBatchNormalization(function_node.FunctionNode):

    inv_std = None
    inv_var = None

    def __init__(self, eps=2e-5, axis=None):
        # Note: cuDNN requires that eps be greater than or equals to
        # CUDNN_BN_MIN_EPSILON. Otherwise, an error will occur.
        # See CUDNN_BN_MIN_EPSILON value in cudnn.h to verify minimum allowable
        # value.
        self.eps = eps
        if chainer.should_use_cudnn('>=auto'):
            if eps < libcudnn.CUDNN_BN_MIN_EPSILON:
                raise RuntimeError(
                    'cuDNN does not allow an eps value '
                    'less than {}.'.format(libcudnn.CUDNN_BN_MIN_EPSILON))
        if isinstance(axis, collections_abc.Sequence):
            for i in range(1, len(axis)):
                if axis[i - 1] >= axis[i]:
                    msg = 'numbers in axis must be sorted in ascending order'
                    raise RuntimeError(msg)
        elif isinstance(axis, int):
            axis = axis,
        elif axis is not None:
            raise RuntimeError('axis must be int, tuple of int or None')
        self.axis = axis

    def check_type_forward(self, in_types):
        type_check.expect(in_types.size() == 5)
        x_type, gamma_type, beta_type, mean_type, var_type = in_types
        type_check.expect(
            x_type.dtype.kind == 'f',
            # TODO(beam2d): Check shape
            gamma_type.dtype == x_type.dtype,
            beta_type.dtype == x_type.dtype,
            gamma_type.shape == beta_type.shape,
            mean_type.dtype == x_type.dtype,
            mean_type.shape == gamma_type.shape,
            var_type.dtype == x_type.dtype,
            var_type.shape == gamma_type.shape,
        )
        _x_ndim = type_check.eval(x_type.ndim)
        _gamma_ndim = type_check.eval(gamma_type.ndim)
        _axis = _compute_axis(_x_ndim, _gamma_ndim, self.axis)
        type_check.expect(
            x_type.ndim >= len(_axis),
        )
        _key_axis = _compute_key_axis(_x_ndim, _gamma_ndim, _axis)
        type_check.expect(
            gamma_type.ndim == len(_key_axis),
        )
        for i in range(len(_key_axis)):
            type_check.expect(
                x_type.shape[_key_axis[i]] == gamma_type.shape[i],
            )

    def forward(self, inputs):
        self.retain_inputs((0, 1, 3, 4))
        x, gamma, beta, mean, var = inputs
        xp = backend.get_array_module(x)

        self.axis = _compute_axis(x.ndim, gamma.ndim, self.axis)
        self.key_axis = _compute_key_axis(x.ndim, gamma.ndim, self.axis)

        # expander inserts singleton dimensions to gamma and beta so that they
        # can be broadcasted with x.
        expander = [None for _ in range(x.ndim)]
        for i in self.key_axis:
            expander[i] = slice(None)
        expander = tuple(expander)
        self.expander = expander

        mode = _BNMode(x, gamma, self.key_axis, inference=True)
        if mode.can_use_ideep():
            # TODO(niboshi): Refactor iDeep part into a separate method
            expand_dim = False
            if x.ndim == 2:
                expand_dim = True
                x = x[:, :, None, None]

            y, = intel64.ideep.batchNormalization.Forward(
                intel64.ideep.array(x),
                intel64.ideep.array(gamma),
                intel64.ideep.array(beta),
                intel64.ideep.array(mean),
                intel64.ideep.array(var),
                self.eps
            )

            if expand_dim:
                y = numpy.squeeze(y, axis=(2, 3))

            # lazy
            self.inv_var = None
            self.inv_std = None

        elif mode.can_use_cudnn(xp):
            y = cudnn.batch_normalization_forward_inference(
                x, gamma, beta, mean, var, self.eps,
                mode.is_for_conv2d, mode.get_cudnn_mode())
        else:
            # Generic CPU and GPU implementation
            gamma = gamma[expander]
            beta = beta[expander]
            var = var + self.eps
            self.inv_var = xp.reciprocal(var)
            self.inv_std = xp.sqrt(self.inv_var, dtype=self.inv_var.dtype)
            y = _apply_bn_fwd(xp, x, mean[expander], self.inv_std[expander],
                              gamma, beta)

        return y,

    def backward(self, indexes, grad_outputs):
        x, gamma, mean, var = self.get_retained_inputs()
        gy, = grad_outputs
        f = FixedBatchNormalizationGrad(
            self.eps, self.expander, self.axis, self.inv_std, self.inv_var)
        return f(x, gamma, mean, var, gy)


class FixedBatchNormalizationGrad(function.Function):

    def __init__(self, eps, expander, axis, inv_std, inv_var):
        self.eps = eps
        self.expander = expander
        self.axis = axis
        self.inv_std = inv_std  # may be None
        self.inv_var = inv_var  # may be None

    def forward(self, inputs):
        self.retain_inputs((0, 1, 2, 4))
        x, gamma, mean, var, gy = inputs
        expander = self.expander
        xp = backend.get_array_module(x)

        if self.inv_std is None or self.inv_var is None:
            self.inv_var = xp.reciprocal(var + self.eps)
            self.inv_std = xp.sqrt(self.inv_var, dtype=self.inv_var.dtype)

        self.gamma_over_std = gamma * self.inv_std
        x_hat = _x_hat(x, mean[expander], self.inv_std[expander])

        gx = self.gamma_over_std[expander] * gy
        gbeta = gy.sum(axis=self.axis)
        ggamma = (x_hat * gy).sum(axis=self.axis)
        gmean = -self.gamma_over_std * gbeta
        gvar = - 0.5 * gamma * self.inv_var * ggamma

        self.retain_outputs((0, 1, 2, 3, 4))
        return gx, ggamma, gbeta, gmean, gvar

    def backward(self, inputs, grad_outputs):
        x, gamma, mean, _, gy = inputs
        ggx1, gggamma1, ggbeta1, ggmean1, ggvar1 = grad_outputs
        gx1, ggamma1, gbeta1, gmean1, gvar1 = self.output_data

        # Handle None in output gradients.
        xp = backend.get_array_module(x)
        ggx1 = _zero_if_none(xp, ggx1, x.shape, x.dtype)
        gggamma1 = _zero_if_none(xp, gggamma1, gamma.shape, gamma.dtype)
        ggbeta1 = _zero_if_none(xp, ggbeta1, gamma.shape, gamma.dtype)
        ggmean1 = _zero_if_none(xp, ggmean1, mean.shape, mean.dtype)
        ggvar1 = _zero_if_none(xp, ggvar1, mean.shape, mean.dtype)

        expander = self.expander

        x_hat = _x_hat(x, mean[expander], self.inv_std[expander])
        tmp = -0.5 * ggvar1

        gamma_over_var = gamma * self.inv_var
        g_gamma_over_var = tmp * ggamma1

        gggamma2 = gggamma1 + tmp * gamma_over_var
        gx_hat = gy * gggamma2[expander]
        gx2 = self.inv_std[expander] * gx_hat
        gmean2 = -self.inv_std * gx_hat.sum(axis=self.axis)

        g_gamma_over_std = (ggx1 * gy).sum(axis=self.axis) - ggmean1 * gbeta1
        ggbeta2 = ggbeta1 - ggmean1 * self.gamma_over_std
        ggy2 = (gggamma2[expander] * x_hat + ggbeta2[expander]
                + self.gamma_over_std[expander] * ggx1)

        ggamma2 = (self.inv_var * g_gamma_over_var
                   + self.inv_std * g_gamma_over_std)
        gvar2 = -(ggamma2 * gamma_over_var + 0.5 * self.inv_var * (
            (x_hat * gx_hat).sum(axis=self.axis)
            - self.gamma_over_std * g_gamma_over_std))

        return gx2, ggamma2, gmean2, gvar2, ggy2


class _BNMode(object):

    def __init__(self, x, gamma, key_axis, inference=False):
        is_gamma_1d = gamma.ndim == 1
        # cuDNN only supports these tensor dimensions because they are
        # the most commonly used. If there is a need to support other
        # dimensions with cuDNN, we could consider reshaping the input
        # into a 2-dim array with channels as second dim and m=<product
        # of all dimensions except the 2nd dimension> as the first
        # dimension.
        self.is_for_conv2d = is_gamma_1d and x.ndim == 4 and key_axis[0] == 1
        self.is_for_linear = is_gamma_1d and key_axis[0] == x.ndim - 1
        self.cudnn_dim_ok = self.is_for_conv2d or self.is_for_linear
        # self.cudnn_dtype_ok = x.dtype != numpy.float16
        self.cudnn_dtype_ok = self.is_for_conv2d or (x.dtype != numpy.float16)
        self.ideep_ok = is_gamma_1d and intel64.inputs_all_ready((x,))
        self.inference = inference

    def get_cudnn_mode(self):
        assert self.cudnn_dim_ok
        if self.is_for_linear:
            return libcudnn.CUDNN_BATCHNORM_PER_ACTIVATION

        if (not self.inference and _cudnn_version >= 7000 and
                configuration.config.cudnn_fast_batch_normalization):
            return libcudnn.CUDNN_BATCHNORM_SPATIAL_PERSISTENT
        return libcudnn.CUDNN_BATCHNORM_SPATIAL

    def can_use_ideep(self):
        return self.ideep_ok and intel64.should_use_ideep('>=auto')

    def can_use_cudnn(self, xp):
        # TODO(bkvogel): Check for float16 support again in next cuDNN version.
        # cuDNN v5 batch normalization does not seem to support float16.
        return (xp is not numpy and
                chainer.should_use_cudnn('>=auto', 5000) and
                self.cudnn_dim_ok and
                self.cudnn_dtype_ok)


<<<<<<< HEAD
=======
def _as4darray(arr, mode):
    assert mode.cudnn_dim_ok
    if mode.is_for_conv2d:
        assert arr.ndim == 4
        return arr
    else:  # is_for_linear
        return arr.reshape(utils.size_of_shape(arr.shape[0:-1]), -1, 1, 1)


>>>>>>> 3628948d
def _x_hat(x, mean, inv_std):
    x_mu = x - mean
    x_mu *= inv_std
    return x_mu


def _apply_bn_fwd(xp, x, mean, inv_std, gamma, beta):
    # NOTE: all arguments should be broadcasted to x.shape
    # (mean, inv_std, gamma, and beta have to already be expanded)
    if xp is numpy:
        x_hat = _x_hat(x, mean, inv_std)
        y = gamma * x_hat
        y += beta
    else:
        y = cuda.elementwise(
            'T x, T mean, T inv_std, T gamma, T beta', 'T y',
            'y = gamma * (x - mean) * inv_std + beta', 'bn_fwd'
        )(x, mean, inv_std, gamma, beta)
    return y


def _zero_if_none(xp, x, shape, dtype):
    # TODO(Tokui): Return broadcasted 0 instead of a zeroed array.
    if x is None:
        return xp.zeros(shape, dtype=dtype)
    return x


def batch_normalization(x, gamma, beta, **kwargs):
    """batch_normalization(x, gamma, beta, eps=2e-5, running_mean=None, running_var=None, decay=0.9, axis=None)

    Batch normalization function.

    It takes the input variable ``x`` and two parameter variables ``gamma`` and
    ``beta``. The parameter variables must both have the same dimensionality,
    which is referred to as the channel shape. This channel shape corresponds
    to the dimensions in the input which are not averaged over. Since the
    first dimension of the input corresponds to the batch size, the second
    dimension of ``x`` will correspond to the first dimension of the channel
    shape, the third dimension of ``x`` will correspond to the second channel
    dimension (if it exists) and so on. Therefore, the dimensionality of the
    input must be at least one plus the number of channel dimensions. The
    total effective "batch size" will then be considered to be the product of
    all dimensions in ``x`` except for the channel dimensions.

    As an example, if the input is four dimensional and the parameter
    variables are one dimensional, then it is assumed that the first
    dimension of the input is the batch size, the second dimension is the
    channel size, and the remaining two dimensions are considered
    to be spatial dimensions that will be averaged over along with the
    batch size in the batch normalization computations. That is,
    the total batch size will be considered to be the product of all
    input dimensions except the second dimension.

    .. warning::

       ``train`` argument is not supported anymore since v2.
       Instead, use ``chainer.using_config('train', train)``.
       See :func:`chainer.using_config`.

    Args:
        x (:class:`~chainer.Variable` or :class:`numpy.ndarray` or \
        :class:`cupy.ndarray`): Input variable.
        gamma (:class:`~chainer.Variable` or :class:`numpy.ndarray` or \
        :class:`cupy.ndarray`): Scaling parameter of normalized data.
        beta (:class:`~chainer.Variable` or :class:`numpy.ndarray` or \
        :class:`cupy.ndarray`): Shifting parameter of scaled normalized data.
        eps (float): Epsilon value for numerical stability.
        running_mean (numpy.ndarray or cupy.ndarray):
            Running average of the mean. This is a running average of
            the mean over several mini-batches using the decay parameter.
            The function takes a previous running average, and updates
            the array in-place by the new running average.
            If ``None``, the running average is not computed. If this is
            ``None``, then ``runnng_var`` must also be ``None``.
        running_var (numpy.ndarray or cupy.ndarray):
            Running average of the variance. This is a running average of
            the variance over several mini-batches using the decay parameter.
            The function takes a previous running average, and updates
            the array in-place by the new running average.
            If ``None``, the running average is not computed. If this is
            ``None``, then ``running_mean`` must also be ``None``.
        decay (float): Decay rate of moving average. It is used during
            training.
        axis (int, tuple of int or None): Axis over which normalization is
            performed. When axis is ``None``, it is determined from input
            dimensions. For example, if ``x.ndim`` is 4, axis becomes (0, 2, 3)
            and normalization is performed over 0th, 2nd and 3rd axis of input.
            If it is 2, axis becomes (0) and normalization is performed
            over 0th axis of input. When a tuple of int is given to this
            option, numbers in the tuple must be being sorted in ascending
            order. For example, (0, 2) is OK, but (2, 0) is not.

    See: `Batch Normalization: Accelerating Deep Network Training by Reducing\
          Internal Covariate Shift <https://arxiv.org/abs/1502.03167>`_

    .. seealso:: :class:`~chainer.links.BatchNormalization`

    """  # NOQA

    eps, running_mean, running_var, decay, axis = argument.parse_kwargs(
        kwargs, ('eps', 2e-5), ('running_mean', None),
        ('running_var', None), ('decay', 0.9), ('axis', None),
        train='train argument is not supported anymore. '
        'Use chainer.using_config')

    return BatchNormalization(eps, running_mean, running_var, decay,
                              axis).apply((x, gamma, beta))[0]


def fixed_batch_normalization(x, gamma, beta, mean, var, eps=2e-5, axis=None):
    """Batch normalization function with fixed statistics.

    This is a variant of batch normalization, where the mean and variance
    statistics are given by the caller as fixed variables. This is
    used on testing mode of the batch normalization layer, where batch
    statistics cannot be used for prediction consistency.

    Args:
        x (:class:`~chainer.Variable` or :class:`numpy.ndarray` or \
        :class:`cupy.ndarray`): Input variable.
        gamma (:class:`~chainer.Variable` or :class:`numpy.ndarray` or \
        :class:`cupy.ndarray`): Scaling parameter of normalized data.
        beta (:class:`~chainer.Variable` or :class:`numpy.ndarray` or \
        :class:`cupy.ndarray`): Shifting parameter of scaled normalized data.
        mean (:class:`~chainer.Variable` or :class:`numpy.ndarray` or \
        :class:`cupy.ndarray`): Shifting parameter of input.
        var (:class:`~chainer.Variable` or :class:`numpy.ndarray` or \
        :class:`cupy.ndarray`): Square of scaling parameter of input.
        eps (float): Epsilon value for numerical stability.
        axis (int, tuple of int or None): Axis over which normalization is
            performed. When axis is ``None``, it is determined from input
            dimensions. For example, if ``x.ndim is 4``, axis becomes (0, 2, 3)
            and normalization is performed over 0th, 2nd and 3rd axis of input.
            If it is 2, axis becomes (0) and normalization is performed
            over 0th axis of input. When a tuple of int is given to this
            option, numbers in the tuple must be being sorted in ascending
            order. For example, (0, 2) is OK, but (2, 0) is not.

    .. seealso::
       :func:`~chainer.functions.batch_normalization`,
       :class:`~chainer.links.BatchNormalization`

    """
    return FixedBatchNormalization(eps, axis).apply((x, gamma, beta, mean,
                                                     var))[0]<|MERGE_RESOLUTION|>--- conflicted
+++ resolved
@@ -566,18 +566,6 @@
                 self.cudnn_dtype_ok)
 
 
-<<<<<<< HEAD
-=======
-def _as4darray(arr, mode):
-    assert mode.cudnn_dim_ok
-    if mode.is_for_conv2d:
-        assert arr.ndim == 4
-        return arr
-    else:  # is_for_linear
-        return arr.reshape(utils.size_of_shape(arr.shape[0:-1]), -1, 1, 1)
-
-
->>>>>>> 3628948d
 def _x_hat(x, mean, inv_std):
     x_mu = x - mean
     x_mu *= inv_std
