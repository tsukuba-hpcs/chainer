--- conflicted
+++ resolved
@@ -25,11 +25,8 @@
     import _GET_BILINEAR_INTERP_KERNEL
 from chainer.functions.pooling.roi_average_align_2d \
     import _get_bilinear_interp_params
-<<<<<<< HEAD
+from chainer.functions.pooling.roi_average_align_2d import _get_bounds
 from chainer import utils
-=======
-from chainer.functions.pooling.roi_average_align_2d import _get_bounds
->>>>>>> 7d75cd09
 from chainer.utils import type_check
 
 
@@ -132,7 +129,13 @@
                 y = roi_start_h + ph * bin_size_h + \
                     (iy + .5) * bin_size_h / roi_bin_grid_h
                 ix = 0
-                y, y_low, y_high = _get_bounds(y, height)
+                y, y_low, y_high = 
+                
+                
+                
+                
+                
+                (y, height)
                 if y is None or y_low is None or y_high is None:
                     continue
                 while ix < roi_bin_grid_w:
