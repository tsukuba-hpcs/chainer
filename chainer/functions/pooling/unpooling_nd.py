import numpy
import six

from chainer.backends import cuda
from chainer import function_node
from chainer.functions.pooling import pooling_nd
from chainer import utils
from chainer.utils import conv
from chainer.utils import conv_nd
from chainer.utils import type_check


class UnpoolingND(pooling_nd._PoolingND):
    """Unpooling over a set of N-dimensional planes.

    .. warning::

        This feature is experimental. The interface can change in the future.

    """

    def __init__(self, ndim, ksize, stride=None, pad=0, outsize=None,
                 cover_all=True):
        super(UnpoolingND, self).__init__(ndim, ksize, stride, pad, cover_all)
        self.outs = None if outsize is None else outsize
        utils.experimental('chainer.functions.pooling.UnpoolingND')

    def check_type_forward(self, in_types):
        n_in = in_types.size()
        type_check.expect(n_in == 1)
        x_type = in_types[0]

        type_check.expect(
            x_type.dtype.kind == 'f',
            x_type.ndim == 2 + self.ndim,
        )
        if self.outs is not None:
            expected_dims = tuple(
                conv.get_conv_outsize(out, k, s, p, cover_all=self.cover_all)
                for (out, k, s, p)
                in six.moves.zip(self.outs, self.ksize, self.stride, self.pad))
            type_check.expect(x_type.shape[2:] == expected_dims)

    def forward(self, x):
        self.retain_inputs(())

        dims = x[0].shape[2:]
        ndim = self.ndim
        ksize = self.ksize
        stride = self.stride
        pad = self.pad
        if self.outs is None:
            self.outs = tuple(
                conv.get_deconv_outsize(d, k, s, p, cover_all=self.cover_all)
                for (d, k, s, p) in six.moves.zip(dims, ksize, stride, pad))

        xp = cuda.get_array_module(*x)

        colon = slice(None)
        # (:, :, None, None, ..., None)
        tile_index = (colon, colon) + (None,) * ndim
        # (1, 1, k_1, k_2, ..., k_n, 1, 1, ..., 1)
        tile_reps = (1, 1) + ksize + (1,) * ndim
        col = xp.tile(x[0][tile_index], tile_reps)

        if xp is numpy:
            col2im_nd = conv_nd.col2im_nd_cpu
        else:
            col2im_nd = conv_nd.col2im_nd_gpu
        y = col2im_nd(col, stride, pad, self.outs)

        return y,

    def backward(self, indexes, grad_outputs):
        return UnpoolingNDGrad(self).apply(grad_outputs)


class UnpoolingNDGrad(function_node.FunctionNode):

    def __init__(self, unpoolingnd):
        self.ndim = unpoolingnd.ndim
        self.ksize = unpoolingnd.ksize
        self.stride = unpoolingnd.stride
        self.pad = unpoolingnd.pad
        self.outs = unpoolingnd.outs
        self.cover_all = unpoolingnd.cover_all

    def forward(self, gy):
        xp = cuda.get_array_module(*gy)
        if xp is numpy:
            im2col_nd = conv_nd.im2col_nd_cpu
        else:
            im2col_nd = conv_nd.im2col_nd_gpu
        gcol = im2col_nd(
            gy[0], self.ksize, self.stride, self.pad, cover_all=self.cover_all)
        gcol_axis = tuple(six.moves.range(2, 2 + self.ndim))
        gx = gcol.sum(axis=gcol_axis)
        return gx,

    def backward(self, indexes, ggx):
        return UnpoolingND(
            self.ndim, self.ksize, self.stride, self.pad, self.outs,
            self.cover_all).apply(ggx)


def unpooling_nd(x, ksize, stride=None, pad=0, outsize=None, cover_all=True):
    """Inverse operation of N-dimensional spatial pooling.

    .. warning::

        This feature is experimental. The interface can change in the future.

    This function acts similarly to :class:`~functions.DeconvolutionND`, but
    it spreads input N-dimensional array's value without any parameter instead
    of computing the inner products.

    Args:
        x (~chainer.Variable): Input variable.
        ksize (int or pair of ints): Size of pooling window
            :math:`(k_1, k_2, ..., k_N)`. ``ksize=k`` is equivalent to
            ``(k, k, ..., k)``.
        stride (int, pair of ints or None): Stride of pooling applications
            :math:`(s_1, s_2, ..., s_N)`. ``stride=s`` is equivalent to
            ``(s, s, ..., s)``. If ``None`` is specified, then it uses same
            stride as the pooling window size.
        pad (int or pair of ints): Spatial padding width for the input array
            :math:`(p_1, p_2, ..., p_N)`. ``pad=p`` is equivalent to
            ``(p, p, ..., p)``.
        outsize (None or pair of ints): Expected output size of unpooling
            operation :math:`(out_1, out_2, ..., out_N)`. If ``None``, the size
            is estimated from input size, stride and padding.
        cover_all (bool): If ``True``, the pooling window is assumed to cover
            all of the output array, eventually the output size may be smaller
            than that in the case ``cover_all`` is ``False``.

    Returns:
        ~chainer.Variable: Output variable.

    """
    ndim = len(x.shape[2:])
<<<<<<< HEAD
    return UnpoolingND(ndim, ksize, stride, pad, outsize, cover_all)(x)


def unpooling_1d(x, ksize, stride=None, pad=0):
    """Inverse operation of 1-dimensional spatial pooling.

    .. warning::

        This feature is experimental. The interface can change in the future.

    .. note::

        This function calls :func:`~functions.unpooling_nd` with
        ``ndim = 1``, so see the details of the behavior in
        the documentation of :func:`~functions.unpooling_nd`.

    """
    if len(x.shape[2:]) != 1:
        raise ValueError(
            'The number of dimensions under channel dimension of the input '
            '\'x\' should be 1. But the actual ndim was {}.'.fromat(
                len(x.shape[2:])))
    return UnpoolingND(1, ksize, stride=stride, pad=pad)(x)


def unpooling_3d(x, ksize, stride=None, pad=0):
    """Inverse operation of 3-dimensional spatial pooling.

    .. warning::

        This feature is experimental. The interface can change in the future.

    .. note::

        This function calls :func:`~functions.unpooling_nd` with
        ``ndim = 3``, so see the details of the behavior in
        the documentation of :func:`~functions.unpooling_nd`.

    """
    if len(x.shape[2:]) != 3:
        raise ValueError(
            'The number of dimensions under channel dimension of the input '
            '\'x\' should be 3. But the actual ndim was {}.'.fromat(
                len(x.shape[2:])))
    return UnpoolingND(3, ksize, stride=stride, pad=pad)(x)
=======
    return UnpoolingND(
        ndim, ksize, stride, pad, outsize, cover_all).apply((x,))[0]
>>>>>>> bf48c63b
<|MERGE_RESOLUTION|>--- conflicted
+++ resolved
@@ -138,8 +138,8 @@
 
     """
     ndim = len(x.shape[2:])
-<<<<<<< HEAD
-    return UnpoolingND(ndim, ksize, stride, pad, outsize, cover_all)(x)
+    return UnpoolingND(
+        ndim, ksize, stride, pad, outsize, cover_all).apply((x,))[0]
 
 
 def unpooling_1d(x, ksize, stride=None, pad=0):
@@ -183,8 +183,4 @@
             'The number of dimensions under channel dimension of the input '
             '\'x\' should be 3. But the actual ndim was {}.'.fromat(
                 len(x.shape[2:])))
-    return UnpoolingND(3, ksize, stride=stride, pad=pad)(x)
-=======
-    return UnpoolingND(
-        ndim, ksize, stride, pad, outsize, cover_all).apply((x,))[0]
->>>>>>> bf48c63b
+    return UnpoolingND(3, ksize, stride=stride, pad=pad)(x)