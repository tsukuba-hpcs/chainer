************************
Chainer Reference Manual
************************

.. module:: chainer

.. toctree::
   :maxdepth: 2

   core
   util
   check
   functions
   links
   optimizers
   serializers
   function_hooks
<<<<<<< HEAD
   datasets
   iterators
   extensions
=======
   initializers
>>>>>>> eff69aaf
   caffe
   graph<|MERGE_RESOLUTION|>--- conflicted
+++ resolved
@@ -15,12 +15,9 @@
    optimizers
    serializers
    function_hooks
-<<<<<<< HEAD
+   initializers
    datasets
    iterators
    extensions
-=======
-   initializers
->>>>>>> eff69aaf
    caffe
    graph