Variable and Parameter
----------------------

<<<<<<< HEAD
.. autosummary::
   :toctree: generated/
   :nosignatures:

   chainer.Variable
=======
.. currentmodule:: chainer

Variable
~~~~~~~~

.. autoclass:: Variable
   :members:

Parameter
~~~~~~~~~

.. autoclass:: Parameter
   :members:

VariableNode
~~~~~~~~~~~~

.. autoclass:: chainer.variable.VariableNode
   :members:
>>>>>>> 43afcf59
<|MERGE_RESOLUTION|>--- conflicted
+++ resolved
@@ -1,30 +1,10 @@
 Variable and Parameter
 ----------------------
 
-<<<<<<< HEAD
 .. autosummary::
    :toctree: generated/
    :nosignatures:
 
    chainer.Variable
-=======
-.. currentmodule:: chainer
-
-Variable
-~~~~~~~~
-
-.. autoclass:: Variable
-   :members:
-
-Parameter
-~~~~~~~~~
-
-.. autoclass:: Parameter
-   :members:
-
-VariableNode
-~~~~~~~~~~~~
-
-.. autoclass:: chainer.variable.VariableNode
-   :members:
->>>>>>> 43afcf59
+   chainer.Parameter
+   chainer.variable.VariableNode