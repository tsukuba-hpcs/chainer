--- conflicted
+++ resolved
@@ -291,23 +291,6 @@
 
 .. code-block:: python
 
-<<<<<<< HEAD
-   def update_bptt(updater):
-       loss = 0
-       for i in range(35):
-           batch = train_iter.__next__()
-           x, t = chainer.dataset.concat_examples(batch)
-           loss += model(chainer.Variable(x), chainer.Variable(t))
-
-       model.cleargrads()
-       loss.backward()
-       loss.unchain_backward()  # truncate
-       optimizer.update()
-
-   updater = training.updaters.StandardUpdater(train_iter, optimizer, update_bptt)
-
-In this case, we update the parameters on every 35 consecutive words.
-=======
    class BPTTUpdater(training.StandardUpdater):
 
        def __init__(self, train_iter, optimizer, bprop_len):
@@ -343,7 +326,6 @@
    updater = BPTTUpdater(train_iter, optimizer, bprop_len)  # instantiation
    
 In this case, we update the parameters on every ``bprop_len`` consecutive words.
->>>>>>> 4a133d0e
 The call of ``unchain_backward`` cuts the history of computation accumulated to the LSTM links.
 The rest of the code for setting up Trainer is almost same as one given in the previous tutorial.
 
