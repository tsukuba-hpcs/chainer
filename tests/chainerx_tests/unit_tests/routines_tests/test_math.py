import unittest

import chainer
import numpy
import pytest

import chainerx
import chainerx.testing

from chainerx_tests import array_utils
from chainerx_tests import dtype_utils
from chainerx_tests import op_utils


class IgnoreNumpyFloatingPointError(object):

    def __enter__(self):
        self.old_settings = numpy.seterr(all='ignore')

    def __exit__(self, *args):
        numpy.seterr(**self.old_settings)


class UnaryMathTestBase(object):

    input = None

    def setup(self):
        in_dtype, = self.in_dtypes
        in_kind = numpy.dtype(in_dtype).kind

        if numpy.dtype(in_dtype).kind != 'f':
            self.skip_backward_test = True
            self.skip_double_backward_test = True

        if in_dtype == 'float16':
            self.check_forward_options.update({'rtol': 1e-3, 'atol': 1e-3})
            self.check_backward_options.update({'rtol': 3e-3, 'atol': 3e-3})
            self.check_double_backward_options.update(
                {'rtol': 1e-2, 'atol': 1e-2})

        input = self.input
        if (in_kind == 'u'
                and isinstance(input, (int, float))
                and input < 0):
            raise unittest.SkipTest(
                'Combination of uint dtype and negative input cannot be '
                'tested')

    def generate_inputs(self):
        in_dtype, = self.in_dtypes
        if isinstance(self.input, numpy.ndarray):
            return self.input.astype(in_dtype),
        if self.input == 'random':
            return array_utils.uniform(self.shape, in_dtype),
        if isinstance(self.input, (bool, int, float)):
            return numpy.full(self.shape, self.input, dtype=in_dtype),
        assert False

    def forward_xp(self, inputs, xp):
        a, = inputs
        # This cast was introduced in order to avoid decreasing precision.
        # ex.) numpy.sqrt(x) becomes a float16 array where x is an int8 array.
        a = dtype_utils.cast_if_numpy_array(xp, a, self.out_dtype)
        with IgnoreNumpyFloatingPointError():
            y = self.func(xp, a)
        y = dtype_utils.cast_if_numpy_array(xp, y, self.out_dtype)
        return y,


class BinaryMathTestBase(object):

    def setup(self):
        in_dtype1, in_dtype2 = self.in_dtypes

        kind1 = numpy.dtype(in_dtype1).kind
        kind2 = numpy.dtype(in_dtype2).kind
        if kind1 != 'f' or kind2 != 'f':
            self.skip_backward_test = True
            self.skip_double_backward_test = True

        if in_dtype1 == 'float16' or in_dtype2 == 'float16':
            self.check_forward_options.update({'rtol': 1e-3, 'atol': 1e-3})
            self.check_backward_options.update({'rtol': 1e-3, 'atol': 1e-3})
            self.check_double_backward_options.update(
                {'rtol': 1e-3, 'atol': 1e-3})

    def generate_inputs(self):
        in_dtype1, in_dtype2 = self.in_dtypes
        if self.input_lhs == 'random':
            a = array_utils.uniform(self.shape, in_dtype1)
        elif isinstance(self.input_lhs, (bool, int, float)):
            a = numpy.full(self.shape, self.input_lhs, dtype=in_dtype1)
        else:
            assert False
        if self.input_rhs == 'random':
            b = array_utils.uniform(self.shape, in_dtype2)
        elif isinstance(self.input_rhs, (bool, int, float)):
            b = numpy.full(self.shape, self.input_rhs, dtype=in_dtype2)
        else:
            assert False
        return a, b

    def forward_xp(self, inputs, xp):
        a, b = inputs
        # This cast was introduced in order to avoid decreasing precision.
        # ex.) x / y becomes a float16 array where x and y are an int8 arrays.
        a = dtype_utils.cast_if_numpy_array(xp, a, self.out_dtype)
        b = dtype_utils.cast_if_numpy_array(xp, b, self.out_dtype)
        with IgnoreNumpyFloatingPointError():
            y = self.func(xp, a, b)
        y = dtype_utils.cast_if_numpy_array(xp, y, self.out_dtype)
        return y,


class InplaceUnaryMathTestBase(UnaryMathTestBase):

    skip_backward_test = True
    skip_double_backward_test = True

    def forward_xp(self, inputs, xp):
        a, = inputs
        if xp is chainerx:
            a_ = a.as_grad_stopped().copy()
        else:
            a_ = a.copy()
        with IgnoreNumpyFloatingPointError():
            ret = self.func(xp, a_)
        assert ret is None  # func should not return anything
        return a_,


class InplaceBinaryMathTestBase(BinaryMathTestBase):

    skip_backward_test = True
    skip_double_backward_test = True

    def forward_xp(self, inputs, xp):
        a, b = inputs
        b = dtype_utils.cast_if_numpy_array(xp, b, a.dtype)
        if xp is chainerx:
            a_ = a.as_grad_stopped().copy()
            b_ = b.as_grad_stopped()
        else:
            a_ = a.copy()
            b_ = b
        with IgnoreNumpyFloatingPointError():
            ret = self.func(xp, a_, b_)
        assert ret is None  # func should not return anything
        return a_,


def _convert_numpy_scalar(scalar, dtype):
    # Implicit casting in NumPy's multiply depends on the 'casting' argument,
    # which is not yet supported (ChainerX always casts).
    # Therefore, we explicitly cast the scalar to the dtype of the ndarray
    # before the multiplication for NumPy.
    return numpy.dtype(dtype).type(scalar)


class MathScalarTestBase(UnaryMathTestBase):

    def func(self, xp, a):
        scalar = self.scalar_type(self.scalar_value)
        return self.func_scalar(xp, a, scalar)


class InplaceMathScalarTestBase(InplaceUnaryMathTestBase):

    def func(self, xp, a):
        scalar = self.scalar_type(self.scalar_value)
        if xp is numpy:
            # This cast is to avoid TypeError in the following case
            #     a: uint8 0-dim numpy.ndarray
            #     scalar: int
            in_dtype, = self.in_dtypes
            scalar = _convert_numpy_scalar(scalar, in_dtype)
        return self.func_scalar(xp, a, scalar)


def _make_same_in_out_dtypes(number_of_in_params, dtypes):
    return [((dtype,) * number_of_in_params, dtype) for dtype in dtypes]


_in_out_dtypes_arithmetic_invalid = [
    (('bool_', 'bool_'), 'bool_'),
    (('bool_', 'int8'), 'int8'),
    (('bool_', 'int16'), 'int16'),
    (('bool_', 'int32'), 'int32'),
    (('bool_', 'int64'), 'int64'),
    (('bool_', 'uint8'), 'uint8'),
    (('bool_', 'float16'), 'float16'),
    (('bool_', 'float32'), 'float32'),
    (('bool_', 'float64'), 'float64'),
    (('int8', 'bool_'), 'int8'),
    (('int16', 'bool_'), 'int16'),
    (('int32', 'bool_'), 'int32'),
    (('int64', 'bool_'), 'int64'),
    (('uint8', 'bool_'), 'uint8'),
    (('float16', 'bool_'), 'float16'),
    (('float32', 'bool_'), 'float32'),
    (('float64', 'bool_'), 'float64'),
]


_in_out_dtypes_arithmetic = [
    dtypes for dtypes in dtype_utils.result_dtypes_two_arrays
    if dtypes not in _in_out_dtypes_arithmetic_invalid
]


_in_out_dtypes_inplace_arithmetic_invalid = [
    ((t1, t2), t3) for (t1, t2), t3 in _in_out_dtypes_arithmetic
    if (numpy.dtype(t1).kind != 'f' and numpy.dtype(t2).kind == 'f')
] + _in_out_dtypes_arithmetic_invalid


_in_out_dtypes_inplace_arithmetic = [
    dtypes for dtypes in dtype_utils.result_dtypes_two_arrays
    if dtypes not in _in_out_dtypes_inplace_arithmetic_invalid
]


_in_out_dtypes_array_int_scalar = [
    # Int scalar.
    (('int8',), int, 'int8'),
    (('int16',), int, 'int16'),
    (('int32',), int, 'int32'),
    (('int64',), int, 'int64'),
    (('uint8',), int, 'uint8'),
    (('float16',), int, 'float16'),
    (('float32',), int, 'float32'),
    (('float64',), int, 'float64'),
]


_in_out_dtypes_int_array_float_scalar = [
    # Int arrays and float scalars.
    (('int8',), float, 'float32'),
    (('int16',), float, 'float32'),
    (('int32',), float, 'float32'),
    (('int64',), float, 'float32'),
    (('uint8',), float, 'float32'),
]


_in_out_dtypes_float_array_float_scalar = [
    # Float arrays and flaot scalars.
    (('float16',), float, 'float16'),
    (('float32',), float, 'float32'),
    (('float64',), float, 'float64'),
]


_in_out_dtypes_arithmetic_scalar = (
    _in_out_dtypes_array_int_scalar
    + _in_out_dtypes_int_array_float_scalar
    + _in_out_dtypes_float_array_float_scalar)


_in_out_dtypes_inplace_arithmetic_scalar = (
    _in_out_dtypes_array_int_scalar
    + _in_out_dtypes_float_array_float_scalar)


_in_out_dtypes_float_arithmetic_scalar = (
    _in_out_dtypes_int_array_float_scalar
    + _in_out_dtypes_float_array_float_scalar)


_in_out_dtypes_inplace_float_arithmetic_scalar = (
    _in_out_dtypes_float_array_float_scalar)


@op_utils.op_test(['native:0', 'cuda:0'])
@chainer.testing.parameterize(*(
    # Special shapes
    chainer.testing.product({
        'shape': [(), (0,), (1,), (2, 0, 3), (1, 1, 1), (2, 3)],
        'in_dtypes,out_dtype': (
            _make_same_in_out_dtypes(1, chainerx.testing.numeric_dtypes)),
        'input': ['random'],
        'is_module': [False],
    })
    # is_module
    + chainer.testing.product({
        'shape': [(2, 3)],
        'in_dtypes,out_dtype': (
            _make_same_in_out_dtypes(1, chainerx.testing.numeric_dtypes)),
        'input': ['random'],
        'is_module': [True, False],
    })
    # Special values
    + chainer.testing.product({
        'shape': [(2, 3)],
        'in_dtypes,out_dtype': (
            _make_same_in_out_dtypes(1, chainerx.testing.float_dtypes)),
        'input': [float('inf'), -float('inf'), float('nan')],
        'is_module': [False],
        'skip_backward_test': [True],
        'skip_double_backward_test': [True],
    })
))
class TestNegative(UnaryMathTestBase, op_utils.NumpyOpTest):

    def func(self, xp, a):
        if self.is_module:
            return xp.negative(a)
        else:
            return -a


@chainerx.testing.numpy_chainerx_array_equal(
    accept_error=(chainerx.DtypeError, TypeError))
@pytest.mark.parametrize_device(['native:0', 'cuda:0'])
def test_negative_invalid_bool(xp, device, is_module):
    x = xp.array([True, False], dtype='bool_')
    if is_module:
        xp.negative(x)
    else:
        -x


@op_utils.op_test(['native:0', 'cuda:0'])
@chainer.testing.parameterize(*(
    # Special shapes
    chainer.testing.product({
        'shape': [(), (0,), (1,), (2, 0, 3), (1, 1, 1), (2, 3)],
        'in_dtypes,out_dtype': (
            _make_same_in_out_dtypes(2, chainerx.testing.numeric_dtypes)),
        'input_lhs': ['random'],
        'input_rhs': ['random'],
        'is_module': [False],
    })
    # Dtype combinations
    + chainer.testing.product({
        'shape': [(2, 3)],
        'in_dtypes,out_dtype': _in_out_dtypes_arithmetic,
        'input_lhs': ['random'],
        'input_rhs': ['random'],
        'is_module': [False],
    })
    # is_module
    + chainer.testing.product({
        'shape': [(2, 3)],
        'in_dtypes,out_dtype': (
            _make_same_in_out_dtypes(2, chainerx.testing.numeric_dtypes)),
        'input_lhs': ['random'],
        'input_rhs': ['random'],
        'is_module': [True, False],
    })
    # Special values
    + chainer.testing.product({
        'shape': [(2, 3)],
        'in_dtypes,out_dtype': (
            _make_same_in_out_dtypes(2, chainerx.testing.float_dtypes)),
        'input_lhs': ['random', float('inf'), -float('inf'), float('nan')],
        'input_rhs': ['random', float('inf'), -float('inf'), float('nan')],
        'is_module': [False],
        'skip_backward_test': [True],
        'skip_double_backward_test': [True],
    })
))
class TestAdd(BinaryMathTestBase, op_utils.NumpyOpTest):

    def func(self, xp, a, b):
        if self.is_module:
            return xp.add(a, b)
        else:
            return a + b


@pytest.mark.parametrize_device(['native:0', 'cuda:0'])
@pytest.mark.parametrize('dtypes', _in_out_dtypes_arithmetic_invalid)
def test_add_invalid_dtypes(device, dtypes, is_module):
    (in_dtype1, in_dtype2), _ = dtypes
    shape = (2, 3)
    a = chainerx.array(array_utils.uniform(shape, in_dtype1))
    b = chainerx.array(array_utils.uniform(shape, in_dtype2))
    with pytest.raises(chainerx.DtypeError):
        if is_module:
            a + b
        else:
            chainerx.add(a, b)


@op_utils.op_test(['native:0', 'cuda:0'])
@chainer.testing.parameterize(*(
    # Special shapes
    chainer.testing.product({
        'shape': [(), (0,), (1,), (2, 0, 3), (1, 1, 1), (2, 3)],
        'in_dtypes,out_dtype': (
            _make_same_in_out_dtypes(2, chainerx.testing.numeric_dtypes)),
        'input_lhs': ['random'],
        'input_rhs': ['random'],
    })
    # Dtype combinations
    + chainer.testing.product({
        'shape': [(2, 3)],
        'in_dtypes,out_dtype': _in_out_dtypes_inplace_arithmetic,
        'input_lhs': ['random'],
        'input_rhs': ['random'],
    })
    # Special values
    + chainer.testing.product({
        'shape': [(2, 3)],
        'in_dtypes,out_dtype': (
            _make_same_in_out_dtypes(2, chainerx.testing.float_dtypes)),
        'input_lhs': ['random', float('inf'), -float('inf'), float('nan')],
        'input_rhs': ['random', float('inf'), -float('inf'), float('nan')],
        'skip_backward_test': [True],
        'skip_double_backward_test': [True],
    })
))
class TestIAdd(InplaceBinaryMathTestBase, op_utils.NumpyOpTest):

    def func(self, xp, a, b):
        a += b


@pytest.mark.parametrize_device(['native:0', 'cuda:0'])
@pytest.mark.parametrize('dtypes', _in_out_dtypes_inplace_arithmetic_invalid)
def test_iadd_invalid_dtypes(device, dtypes):
    (in_dtype1, in_dtype2), _ = dtypes
    shape = (2, 3)
    a = chainerx.array(array_utils.uniform(shape, in_dtype1))
    b = chainerx.array(array_utils.uniform(shape, in_dtype2))
    with pytest.raises(chainerx.DtypeError):
        a += b


@op_utils.op_test(['native:0', 'cuda:0'])
@chainer.testing.parameterize(*(
    # Special shapes
    chainer.testing.product({
        'shape': [(), (0,), (1,), (2, 0, 3), (1, 1, 1), (2, 3)],
        'in_dtypes,scalar_type,out_dtype': _in_out_dtypes_arithmetic_scalar,
        'input': ['random'],
        'scalar_value': [1],
        'is_module': [False],
        'is_scalar_rhs': [False],
    })
    # Type combinations
    + chainer.testing.product({
        'shape': [(2, 3)],
        'in_dtypes,scalar_type,out_dtype': _in_out_dtypes_arithmetic_scalar,
        'input': ['random'],
        'scalar_value': [1],
        'is_module': [False],
        'is_scalar_rhs': [True, False],
    })
    # is_module
    + chainer.testing.product({
        'shape': [(2, 3)],
        'in_dtypes,scalar_type,out_dtype': _in_out_dtypes_arithmetic_scalar,
        'input': ['random'],
        'scalar_value': [1],
        'is_module': [True, False],
        'is_scalar_rhs': [True, False],
    })
    # Special values
    + chainer.testing.product({
        'shape': [(2, 3)],
        'in_dtypes,scalar_type,out_dtype':
            _in_out_dtypes_float_arithmetic_scalar,
        'input': [float('inf'), -float('inf'), float('nan')],
        'scalar_value': [
            0, -1, 1, 2, float('inf'), -float('inf'), float('nan')],
        'is_module': [False],
        'is_scalar_rhs': [False],
        'skip_backward_test': [True],
        'skip_double_backward_test': [True],
    })
))
class TestAddScalar(MathScalarTestBase, op_utils.NumpyOpTest):

    def func_scalar(self, xp, a, scalar):
        if self.is_module:
            if self.is_scalar_rhs:
                return a + scalar
            else:
                return scalar + a
        else:
            if self.is_scalar_rhs:
                return xp.add(a, scalar)
            else:
                return xp.add(scalar, a)


@op_utils.op_test(['native:0', 'cuda:0'])
@chainer.testing.parameterize(*(
    # Special shapes
    chainer.testing.product({
        'shape': [(), (0,), (1,), (2, 0, 3), (1, 1, 1), (2, 3)],
        'in_dtypes,scalar_type,out_dtype':
            _in_out_dtypes_inplace_arithmetic_scalar,
        'input': ['random'],
        'scalar_value': [1],
    })
    # Dtype combinations
    + chainer.testing.product({
        'shape': [(2, 3)],
        'in_dtypes,scalar_type,out_dtype':
            _in_out_dtypes_inplace_arithmetic_scalar,
        'input': ['random'],
        'scalar_value': [1],
    })
    # Special values
    + chainer.testing.product({
        'shape': [(2, 3)],
        'in_dtypes,scalar_type,out_dtype':
            _in_out_dtypes_inplace_float_arithmetic_scalar,
        'input': [float('inf'), -float('inf'), float('nan')],
        'scalar_value': [
            0, -1, 1, 2, float('inf'), -float('inf'), float('nan')],
    })
))
class TestIAddScalar(InplaceMathScalarTestBase, op_utils.NumpyOpTest):

    def func_scalar(self, xp, a, scalar):
        a += scalar


@op_utils.op_test(['native:0', 'cuda:0'])
@chainer.testing.parameterize(*(
    # Special shapes
    chainer.testing.product({
        'shape': [(), (0,), (1,), (2, 0, 3), (1, 1, 1), (2, 3)],
        'in_dtypes,out_dtype': (
            _make_same_in_out_dtypes(2, chainerx.testing.numeric_dtypes)),
        'input_lhs': ['random'],
        'input_rhs': ['random'],
        'is_module': [False],
    })
    # Dtype combinations
    + chainer.testing.product({
        'shape': [(2, 3)],
        'in_dtypes,out_dtype': _in_out_dtypes_arithmetic,
        'input_lhs': ['random'],
        'input_rhs': ['random'],
        'is_module': [False],
    })
    # is_module
    + chainer.testing.product({
        'shape': [(2, 3)],
        'in_dtypes,out_dtype': (
            _make_same_in_out_dtypes(2, chainerx.testing.numeric_dtypes)),
        'input_lhs': ['random'],
        'input_rhs': ['random'],
        'is_module': [True, False],
    })
    # Special values
    + chainer.testing.product({
        'shape': [(2, 3)],
        'in_dtypes,out_dtype': (
            _make_same_in_out_dtypes(2, chainerx.testing.float_dtypes)),
        'input_lhs': ['random', float('inf'), -float('inf'), float('nan')],
        'input_rhs': ['random', float('inf'), -float('inf'), float('nan')],
        'is_module': [False],
        'skip_backward_test': [True],
        'skip_double_backward_test': [True],
    })
))
class TestSub(BinaryMathTestBase, op_utils.NumpyOpTest):

    def func(self, xp, a, b):
        if self.is_module:
            return xp.subtract(a, b)
        else:
            return a - b


@pytest.mark.parametrize_device(['native:0', 'cuda:0'])
@pytest.mark.parametrize('dtypes', _in_out_dtypes_arithmetic_invalid)
def test_sub_invalid_dtypes(device, dtypes, is_module):
    (in_dtype1, in_dtype2), _ = dtypes
    shape = (2, 3)
    a = chainerx.array(array_utils.uniform(shape, in_dtype1))
    b = chainerx.array(array_utils.uniform(shape, in_dtype2))
    with pytest.raises(chainerx.DtypeError):
        if is_module:
            a - b
        else:
            chainerx.subtract(a, b)


@op_utils.op_test(['native:0', 'cuda:0'])
@chainer.testing.parameterize(*(
    # Special shapes
    chainer.testing.product({
        'shape': [(), (0,), (1,), (2, 0, 3), (1, 1, 1), (2, 3)],
        'in_dtypes,out_dtype': (
            _make_same_in_out_dtypes(2, chainerx.testing.numeric_dtypes)),
        'input_lhs': ['random'],
        'input_rhs': ['random'],
    })
    # Dtype combinations
    + chainer.testing.product({
        'shape': [(2, 3)],
        'in_dtypes,out_dtype': _in_out_dtypes_inplace_arithmetic,
        'input_lhs': ['random'],
        'input_rhs': ['random'],
    })
    # Special values
    + chainer.testing.product({
        'shape': [(2, 3)],
        'in_dtypes,out_dtype': (
            _make_same_in_out_dtypes(2, chainerx.testing.float_dtypes)),
        'input_lhs': ['random', float('inf'), -float('inf'), float('nan')],
        'input_rhs': ['random', float('inf'), -float('inf'), float('nan')],
        'skip_backward_test': [True],
        'skip_double_backward_test': [True],
    })
))
class TestISub(InplaceBinaryMathTestBase, op_utils.NumpyOpTest):

    def func(self, xp, a, b):
        a -= b


@pytest.mark.parametrize_device(['native:0', 'cuda:0'])
@pytest.mark.parametrize('dtypes', _in_out_dtypes_inplace_arithmetic_invalid)
def test_isub_invalid_dtypes(device, dtypes):
    (in_dtype1, in_dtype2), _ = dtypes
    shape = (2, 3)
    a = chainerx.array(array_utils.uniform(shape, in_dtype1))
    b = chainerx.array(array_utils.uniform(shape, in_dtype2))
    with pytest.raises(chainerx.DtypeError):
        a -= b


@op_utils.op_test(['native:0', 'cuda:0'])
@chainer.testing.parameterize(*(
    # Special shapes
    chainer.testing.product({
        'shape': [(), (0,), (1,), (2, 0, 3), (1, 1, 1), (2, 3)],
        'in_dtypes,scalar_type,out_dtype': _in_out_dtypes_arithmetic_scalar,
        'input': ['random'],
        'scalar_value': [1],
        'is_module': [False],
        'is_scalar_rhs': [False],
    })
    # Type combinations
    + chainer.testing.product({
        'shape': [(2, 3)],
        'in_dtypes,scalar_type,out_dtype': _in_out_dtypes_arithmetic_scalar,
        'input': ['random'],
        'scalar_value': [1],
        'is_module': [False],
        'is_scalar_rhs': [True, False],
    })
    # is_module
    + chainer.testing.product({
        'shape': [(2, 3)],
        'in_dtypes,scalar_type,out_dtype': _in_out_dtypes_arithmetic_scalar,
        'input': ['random'],
        'scalar_value': [1],
        'is_module': [True, False],
        'is_scalar_rhs': [True, False],
    })
    # Special values
    + chainer.testing.product({
        'shape': [(2, 3)],
        'in_dtypes,scalar_type,out_dtype':
            _in_out_dtypes_float_arithmetic_scalar,
        'input': [float('inf'), -float('inf'), float('nan')],
        'scalar_value': [
            0, -1, 1, 2, float('inf'), -float('inf'), float('nan')],
        'is_module': [False],
        'is_scalar_rhs': [False],
        'skip_backward_test': [True],
        'skip_double_backward_test': [True],
    })
))
class TestSubScalar(MathScalarTestBase, op_utils.NumpyOpTest):

    def func_scalar(self, xp, a, scalar):
        if self.is_module:
            if self.is_scalar_rhs:
                return a - scalar
            else:
                return scalar - a
        else:
            if self.is_scalar_rhs:
                return xp.subtract(a, scalar)
            else:
                return xp.subtract(scalar, a)


@op_utils.op_test(['native:0', 'cuda:0'])
@chainer.testing.parameterize(*(
    # Special shapes
    chainer.testing.product({
        'shape': [(), (0,), (1,), (2, 0, 3), (1, 1, 1), (2, 3)],
        'in_dtypes,scalar_type,out_dtype':
            _in_out_dtypes_inplace_arithmetic_scalar,
        'input': ['random'],
        'scalar_value': [1],
    })
    # Dtype combinations
    + chainer.testing.product({
        'shape': [(2, 3)],
        'in_dtypes,scalar_type,out_dtype':
            _in_out_dtypes_inplace_arithmetic_scalar,
        'input': ['random'],
        'scalar_value': [1],
    })
    # Special values
    + chainer.testing.product({
        'shape': [(2, 3)],
        'in_dtypes,scalar_type,out_dtype':
            _in_out_dtypes_inplace_float_arithmetic_scalar,
        'input': [float('inf'), -float('inf'), float('nan')],
        'scalar_value': [
            0, -1, 1, 2, float('inf'), -float('inf'), float('nan')],
    })
))
class TestISubScalar(InplaceMathScalarTestBase, op_utils.NumpyOpTest):

    def func_scalar(self, xp, a, scalar):
        a -= scalar


@op_utils.op_test(['native:0', 'cuda:0'])
@chainer.testing.parameterize(*(
    # Special shapes
    chainer.testing.product({
        'shape': [(), (0,), (1,), (2, 0, 3), (1, 1, 1), (2, 3)],
        'in_dtypes,out_dtype': (
            _make_same_in_out_dtypes(2, chainerx.testing.all_dtypes)),
        'input_lhs': ['random'],
        'input_rhs': ['random'],
        'is_module': [False],
    })
    # Dtype combinations
    + chainer.testing.product({
        'shape': [(2, 3)],
        'in_dtypes,out_dtype': dtype_utils.result_dtypes_two_arrays,
        'input_lhs': ['random'],
        'input_rhs': ['random'],
        'is_module': [False],
    })
    # is_module
    + chainer.testing.product({
        'shape': [(2, 3)],
        'in_dtypes,out_dtype': (
            _make_same_in_out_dtypes(2, chainerx.testing.all_dtypes)),
        'input_lhs': ['random'],
        'input_rhs': ['random'],
        'is_module': [True, False],
    })
    # Special values
    + chainer.testing.product({
        'shape': [(2, 3)],
        'in_dtypes,out_dtype': (
            _make_same_in_out_dtypes(2, chainerx.testing.float_dtypes)),
        'input_lhs': ['random', float('inf'), -float('inf'), float('nan')],
        'input_rhs': ['random', float('inf'), -float('inf'), float('nan')],
        'is_module': [False],
        'skip_backward_test': [True],
        'skip_double_backward_test': [True],
    })
))
class TestMul(BinaryMathTestBase, op_utils.NumpyOpTest):

    def func(self, xp, a, b):
        if self.is_module:
            return xp.multiply(a, b)
        else:
            return a * b


@op_utils.op_test(['native:0', 'cuda:0'])
@chainer.testing.parameterize(*(
    # Special shapes
    chainer.testing.product({
        'shape': [(), (0,), (1,), (2, 0, 3), (1, 1, 1), (2, 3)],
        'in_dtypes,out_dtype': (
            _make_same_in_out_dtypes(2, chainerx.testing.all_dtypes)),
        'input_lhs': ['random'],
        'input_rhs': ['random'],
    })
    # Dtype combinations
    + chainer.testing.product({
        'shape': [(2, 3)],
        'in_dtypes,out_dtype': _in_out_dtypes_inplace_arithmetic + [
            ((t, 'bool_'), t) for t in chainerx.testing.all_dtypes
        ],
        'input_lhs': ['random'],
        'input_rhs': ['random'],
    })
    # Special values
    + chainer.testing.product({
        'shape': [(2, 3)],
        'in_dtypes,out_dtype': (
            _make_same_in_out_dtypes(2, chainerx.testing.float_dtypes)),
        'input_lhs': ['random', float('inf'), -float('inf'), float('nan')],
        'input_rhs': ['random', float('inf'), -float('inf'), float('nan')],
        'skip_backward_test': [True],
        'skip_double_backward_test': [True],
    })
))
class TestIMul(InplaceBinaryMathTestBase, op_utils.NumpyOpTest):

    def func(self, xp, a, b):
        a *= b


@op_utils.op_test(['native:0', 'cuda:0'])
@chainer.testing.parameterize(*(
    # Special shapes
    chainer.testing.product({
        'shape': [(), (0,), (1,), (2, 0, 3), (1, 1, 1), (2, 3)],
        'in_dtypes,scalar_type,out_dtype': _in_out_dtypes_arithmetic_scalar,
        'input': ['random'],
        'scalar_value': [1],
        'is_module': [False],
        'is_scalar_rhs': [False],
    })
    # Type combinations
    + chainer.testing.product({
        'shape': [(2, 3)],
        'in_dtypes,scalar_type,out_dtype': _in_out_dtypes_arithmetic_scalar + [
            ((t,), bool, t) for t in chainerx.testing.all_dtypes
        ],
        'input': ['random'],
        'scalar_value': [1],
        'is_module': [False],
        'is_scalar_rhs': [True, False],
    })
    # is_module
    + chainer.testing.product({
        'shape': [(2, 3)],
        'in_dtypes,scalar_type,out_dtype': _in_out_dtypes_arithmetic_scalar,
        'input': ['random'],
        'scalar_value': [1],
        'is_module': [True, False],
        'is_scalar_rhs': [True, False],
    })
    # Special values
    + chainer.testing.product({
        'shape': [(2, 3)],
        'in_dtypes,scalar_type,out_dtype':
            _in_out_dtypes_float_arithmetic_scalar,
        'input': [float('inf'), -float('inf'), float('nan')],
        'scalar_value': [
            0, -1, 1, 2, float('inf'), -float('inf'), float('nan')],
        'is_module': [False],
        'is_scalar_rhs': [False],
        'skip_backward_test': [True],
        'skip_double_backward_test': [True],
    })
))
class TestMulScalar(MathScalarTestBase, op_utils.NumpyOpTest):

    def func_scalar(self, xp, a, scalar):
        if self.is_module:
            if self.is_scalar_rhs:
                return a * scalar
            else:
                return scalar * a
        else:
            if self.is_scalar_rhs:
                return xp.multiply(a, scalar)
            else:
                return xp.multiply(scalar, a)


@op_utils.op_test(['native:0', 'cuda:0'])
@chainer.testing.parameterize(*(
    # Special shapes
    chainer.testing.product({
        'shape': [(), (0,), (1,), (2, 0, 3), (1, 1, 1), (2, 3)],
        'in_dtypes,scalar_type,out_dtype':
            _in_out_dtypes_inplace_arithmetic_scalar,
        'input': ['random'],
        'scalar_value': [1],
    })
    # Dtype combinations
    + chainer.testing.product({
        'shape': [(2, 3)],
        'in_dtypes,scalar_type,out_dtype': (
            _in_out_dtypes_inplace_arithmetic_scalar + [
                ((t,), bool, t) for t in chainerx.testing.all_dtypes
            ]),
        'input': ['random'],
        'scalar_value': [1],
    })
    # Special values
    + chainer.testing.product({
        'shape': [(2, 3)],
        'in_dtypes,scalar_type,out_dtype':
            _in_out_dtypes_inplace_float_arithmetic_scalar,
        'input': [float('inf'), -float('inf'), float('nan')],
        'scalar_value': [
            0, -1, 1, 2, float('inf'), -float('inf'), float('nan')],
    })
))
class TestIMulScalar(InplaceMathScalarTestBase, op_utils.NumpyOpTest):

    def func_scalar(self, xp, a, scalar):
        a *= scalar


# TODO(imanishi): Support and test zero division
@op_utils.op_test(['native:0', 'cuda:0'])
@chainer.testing.parameterize(*chainer.testing.product({
    'lhs,rhs': [
        ([], []),
        ([0, 1, 2, 3, 100, 101, 102, 103], [3] * 8),
        ([-1, -2, -3, -4, -100, -101, -102, -103], [3] * 8),
        ([0, 1, 2, 3, 100, 101, 102, 103], [-3] * 8),
        ([-1, -2, -3, -4, -100, -101, -102, -103], [-3] * 8),
        ([0., 0.8, 1.6, 2.4, 100., 100.8, 101.6, 102.4], [1.2] * 8),
        ([-0.8, -1.6, -2.4, -3.2, -100., -100.8, -101.6, -102.4], [1.2] * 8),
        ([0., 0.8, 1.6, 2.4, 100., 100.8, 101.6, 102.4], [-1.2] * 8),
        ([-0.8, -1.6, -2.4, -3.2, -100., -100.8, -101.6, -102.4], [-1.2] * 8),
    ],
    'in_dtypes,out_dtype': _in_out_dtypes_arithmetic,
    'is_module': [True, False],
}))
class TestFloorDiv(BinaryMathTestBase, op_utils.NumpyOpTest):

    skip_backward_test = True
    skip_double_backward_test = True

    def generate_inputs(self):
        in_dtype1, in_dtype2 = self.in_dtypes
        a = numpy.array(self.lhs).astype(in_dtype1)
        b = numpy.array(self.rhs).astype(in_dtype2)
        return a, b

    def func(self, xp, a, b):
        if self.is_module:
            return xp.floor_divide(a, b)
        else:
            return a // b


# TODO(imanishi): Support and test chainerx.Scalar // chainerx.ndarray.
# TODO(imanishi): Support and test zero division
@op_utils.op_test(['native:0', 'cuda:0'])
@chainer.testing.parameterize(*chainer.testing.product({
    'array': [
        ([]),
        ([0, 1, 2, 3, 100, 101, 102, 103]),
        ([-1, -2, -3, -4, -100, -101, -102, -103]),
        ([0., 0.8, 1.6, 2.4, 100., 100.8, 101.6, 102.4]),
        ([-0.8, -1.6, -2.4, -3.2, -100., -100.8, -101.6, -102.4]),
    ],
    'scalar_value': [-3, 3, -1.2, 1.2],
    'in_dtypes,scalar_type,out_dtype': _in_out_dtypes_arithmetic_scalar,
    'is_module': [True, False],
}))
class TestFloorDivScalar(MathScalarTestBase, op_utils.NumpyOpTest):

    skip_backward_test = True
    skip_double_backward_test = True

    def setup(self):
        super().setup()
        in_dtype, = self.in_dtypes

        # TODO(imanishi): Remove this.
        if in_dtype == 'uint8' and self.scalar_value < 0:
            self.skip_forward_test = True

    def generate_inputs(self):
        in_dtype, = self.in_dtypes
        a = numpy.array(self.array).astype(in_dtype)
        return a,

    def func_scalar(self, xp, a, scalar):
        if self.is_module:
            return xp.floor_divide(a, scalar)
        else:
            return a // scalar


@pytest.mark.parametrize_device(['native:0', 'cuda:0'])
@pytest.mark.parametrize('dtypes', _in_out_dtypes_arithmetic_invalid)
def test_floordiv_invalid_dtypes(device, dtypes, is_module):
    (in_dtype1, in_dtype2), _ = dtypes
    shape = (2, 3)
    a = chainerx.array(array_utils.uniform(shape, in_dtype1))
    b = chainerx.array(array_utils.uniform(shape, in_dtype2))
    with pytest.raises(chainerx.DtypeError):
        if is_module:
            a // b
        else:
            chainerx.floor_divide(a, b)


# TODO(imanishi): Support and test zero division and mixed dtypes.
# TODO(imanishi): Support and test chainerx.Scalar // chainerx.ndarray.
# TODO(imanishi): Support and test bool dtype.
@chainerx.testing.numpy_chainerx_array_equal(float16_rtol=1e-3)
@pytest.mark.parametrize('lhs,rhs', [
    ([], []),
    ([0, 1, 2, 3, 100, 101, 102, 103], [3] * 8),
    ([-1, -2, -3, -4, -100, -101, -102, -103], [3] * 8),
    ([0, 1, 2, 3, 100, 101, 102, 103], [-3] * 8),
    ([-1, -2, -3, -4, -100, -101, -102, -103], [-3] * 8),
    ([0., 0.8, 1.6, 2.4, 100., 100.8, 101.6, 102.4], [1.2] * 8),
    ([-0.8, -1.6, -2.4, -3.2, -100., -100.8, -101.6, -102.4], [1.2] * 8),
    ([0., 0.8, 1.6, 2.4, 100., 100.8, 101.6, 102.4], [-1.2] * 8),
    ([-0.8, -1.6, -2.4, -3.2, -100., -100.8, -101.6, -102.4], [-1.2] * 8),
    ([0, 1, 2, 3, 100, 101, 102, 103], 3),
    ([-1, -2, -3, -4, -100, -101, -102, -103], 3),
    ([0, 1, 2, 3, 100, 101, 102, 103], -3),
    ([-1, -2, -3, -4, -100, -101, -102, -103], -3),
    ([0., 0.8, 1.6, 2.4, 100., 100.8, 101.6, 102.4], 1.2),
    ([-0.8, -1.6, -2.4, -3.2, -100., -100.8, -101.6, -102.4], 1.2),
    ([0., 0.8, 1.6, 2.4, 100., 100.8, 101.6, 102.4], -1.2),
    ([-0.8, -1.6, -2.4, -3.2, -100., -100.8, -101.6, -102.4], -1.2),
])
@pytest.mark.parametrize_device(['native:0', 'cuda:0'])
def test_ifloordiv(xp, lhs, rhs, device, numeric_dtype):
    if numpy.array(lhs).dtype.kind != numpy.dtype(numeric_dtype).kind:
        return chainerx.testing.ignore()
    lhs = xp.array(lhs).astype(numeric_dtype)
    if isinstance(rhs, (list, tuple)):
        rhs = xp.array(rhs).astype(numeric_dtype)

    lhs //= rhs
    return lhs


@pytest.mark.parametrize_device(['native:0', 'cuda:0'])
@pytest.mark.parametrize('dtypes', _in_out_dtypes_inplace_arithmetic_invalid)
def test_ifloordiv_invalid_dtypes(device, dtypes):
    (in_dtype1, in_dtype2), _ = dtypes
    shape = (2, 3)
    a = chainerx.array(array_utils.uniform(shape, in_dtype1))
    b = chainerx.array(array_utils.uniform(shape, in_dtype2))
    with pytest.raises(chainerx.DtypeError):
        a //= b


_in_out_dtypes_inplace_truediv = [
    (('float32', 'int16'), 'float32'),
    (('float64', 'uint8'), 'float64'),
    (('float16', 'float16'), 'float16'),
    (('float32', 'float32'), 'float32'),
    (('float64', 'float64'), 'float64'),
    (('float32', 'float16'), 'float32'),
    (('float16', 'float64'), 'float64'),
]


_in_out_dtypes_truediv = _in_out_dtypes_inplace_truediv + [
    (('int8', 'int8'), 'float32'),
    (('int16', 'int16'), 'float32'),
    (('int32', 'int32'), 'float32'),
    (('int64', 'int64'), 'float32'),
    (('uint8', 'uint8'), 'float32'),
    (('int8', 'int32'), 'float32'),
    (('uint8', 'int64'), 'float32'),
    (('int8', 'uint8'), 'float32'),
    (('int32', 'float16'), 'float16'),
    (('uint8', 'float32'), 'float32'),
]


_in_out_dtypes_inplace_truediv_scalar = [
    (('int8',), int, 'float32'),
    (('int16',), int, 'float32'),
    (('int32',), int, 'float32'),
    (('int64',), int, 'float32'),
    (('uint8',), int, 'float32'),
    (('float16',), int, 'float16'),
    (('float32',), int, 'float32'),
    (('float64',), int, 'float64'),
    (('float16',), float, 'float16'),
    (('float32',), float, 'float32'),
    (('float64',), float, 'float64'),
]


_in_out_dtypes_truediv_scalar = _in_out_dtypes_inplace_truediv_scalar + [
    (('int8',), float, 'float32'),
    (('int16',), float, 'float32'),
    (('int32',), float, 'float32'),
    (('int64',), float, 'float32'),
    (('uint8',), float, 'float32'),
]


@op_utils.op_test(['native:0', 'cuda:0'])
@chainer.testing.parameterize(*(
    # Special shapes
    chainer.testing.product({
        'shape': [(), (0,), (1,), (2, 0, 3), (1, 1, 1), (2, 3)],
        'in_dtypes,out_dtype': _in_out_dtypes_truediv,
        'input_lhs': ['random'],
        'input_rhs': ['random'],
        'is_module': [False],
    })
    # Dtype combinations
    + chainer.testing.product({
        'shape': [(2, 3)],
        'in_dtypes,out_dtype': _in_out_dtypes_truediv,
        'input_lhs': ['random'],
        'input_rhs': ['random'],
        'is_module': [False],
    })
    # is_module
    + chainer.testing.product({
        'shape': [(2, 3)],
        'in_dtypes,out_dtype': _in_out_dtypes_truediv,
        'input_lhs': ['random'],
        'input_rhs': ['random'],
        'is_module': [True, False],
    })
    # Special values
    + chainer.testing.product({
        'shape': [(2, 3)],
        'in_dtypes,out_dtype': (
            _make_same_in_out_dtypes(2, chainerx.testing.float_dtypes)),
        'input_lhs': ['random', float('inf'), -float('inf'), float('nan')],
        'input_rhs': ['random', float('inf'), -float('inf'), float('nan')],
        'is_module': [False],
        'skip_backward_test': [True],
        'skip_double_backward_test': [True],
    })
))
class TestTrueDivide(BinaryMathTestBase, op_utils.NumpyOpTest):

    check_numpy_strides_compliance = False

    def setup(self):
        super().setup()
        dtype1, dtype2 = self.in_dtypes
        if dtype1 == 'float16' or dtype2 == 'float16':
            self.check_forward_options.update({'rtol': 5e-3, 'atol': 5e-3})
            self.check_backward_options.update({'rtol': 5e-3, 'atol': 5e-3})
            self.check_double_backward_options.update(
                {'rtol': 5e-3, 'atol': 5e-3})

    def generate_inputs(self):
        a, b = super().generate_inputs()
        if self.input_lhs == 'random':
            # Avoid (-0.3, 0.3) interval
            with IgnoreNumpyFloatingPointError():
                b[numpy.logical_and(-0.3 < b, b < 0.3)] = 1
        return a, b

    def func(self, xp, a, b):
        if self.is_module:
            return xp.divide(a, b)
        else:
            return a / b


@pytest.mark.parametrize_device(['native:0', 'cuda:0'])
@pytest.mark.parametrize('dtypes', _in_out_dtypes_arithmetic_invalid)
def test_truediv_invalid_dtypes(device, dtypes, is_module):
    (in_dtype1, in_dtype2), _ = dtypes
    shape = (2, 3)
    a = chainerx.array(array_utils.uniform(shape, in_dtype1))
    b = chainerx.array(array_utils.uniform(shape, in_dtype2))
    with pytest.raises(chainerx.DtypeError):
        if is_module:
            a / b
        else:
            chainerx.true_divide(a, b)


@op_utils.op_test(['native:0', 'cuda:0'])
@chainer.testing.parameterize(*(
    # Special shapes
    chainer.testing.product({
        'shape': [(), (0,), (1,), (2, 0, 3), (1, 1, 1), (2, 3)],
        'in_dtypes,out_dtype': _in_out_dtypes_inplace_truediv,
        'input_lhs': ['random'],
        'input_rhs': ['random'],
    })
    # Dtype combinations
    + chainer.testing.product({
        'shape': [(2, 3)],
        'in_dtypes,out_dtype': _in_out_dtypes_inplace_truediv,
        'input_lhs': ['random'],
        'input_rhs': ['random'],
    })
    # Special values
    + chainer.testing.product({
        'shape': [(2, 3)],
        'in_dtypes,out_dtype': (
            _make_same_in_out_dtypes(2, chainerx.testing.float_dtypes)),
        'input_lhs': ['random', float('inf'), -float('inf'), float('nan')],
        'input_rhs': ['random', float('inf'), -float('inf'), float('nan')],
        'skip_backward_test': [True],
        'skip_double_backward_test': [True],
    })
))
class TestITrueDivide(InplaceBinaryMathTestBase, op_utils.NumpyOpTest):

    skip_backward_test = True
    skip_double_backward_test = True

    def generate_inputs(self):
        a, b = super().generate_inputs()
        if self.input_lhs == 'random':
            with IgnoreNumpyFloatingPointError():
                b[numpy.logical_and(-0.3 < b, b < 0.3)] = 1
        return a, b

    def func(self, xp, a, b):
        a /= b


# TODO(hvy): Support and test zero division and mixed dtypes (dtype kinds).
@op_utils.op_test(['native:0', 'cuda:0'])
@chainer.testing.parameterize(*(
    # Special shapes
    chainer.testing.product({
        'shape': [(), (0,), (1,), (2, 0, 3), (1, 1, 1), (2, 3)],
        'in_dtypes,scalar_type,out_dtype': _in_out_dtypes_truediv_scalar,
        'input': ['random'],
        'scalar_value': [1],
        'is_module': [False],
        'is_scalar_rhs': [False],
    })
    # Dtype combinations
    + chainer.testing.product({
        'shape': [(2, 3)],
        'in_dtypes,scalar_type,out_dtype': _in_out_dtypes_truediv_scalar,
        'input': ['random'],
        'scalar_value': [1],
        'is_module': [False],
        'is_scalar_rhs': [False],
    })
    # is_module
    + chainer.testing.product({
        'shape': [(2, 3)],
        'in_dtypes,scalar_type,out_dtype': _in_out_dtypes_truediv_scalar,
        'input': ['random'],
        'scalar_value': [1],
        'is_module': [True, False],
        # TODO(hvy): Support and test chainerx.Scalar / chainerx.ndarray.
        'is_scalar_rhs': [True],
    })
    # Special values
    + chainer.testing.product({
        'shape': [(2, 3)],
        'in_dtypes,out_dtype': (
            _make_same_in_out_dtypes(1, chainerx.testing.float_dtypes)),
        'scalar_type': [float],
        'input': [float('inf'), -float('inf'), float('nan')],
        'scalar_value': [-1, 1, 2, float('inf'), -float('inf'), float('nan')],
        'is_module': [False],
        'is_scalar_rhs': [False],
        'skip_backward_test': [True],
        'skip_double_backward_test': [True],
    })
))
class TestTrueDivideScalar(MathScalarTestBase, op_utils.NumpyOpTest):

    check_numpy_strides_compliance = False

    def func_scalar(self, xp, a, scalar):
        if self.is_module:
            return a / scalar
        else:
            return xp.divide(a, scalar)


@op_utils.op_test(['native:0', 'cuda:0'])
@chainer.testing.parameterize(*(
    # Special shapes
    chainer.testing.product({
        'shape': [(), (0,), (1,), (2, 0, 3), (1, 1, 1), (2, 3)],
        'in_dtypes,out_dtype': (
            _make_same_in_out_dtypes(1, chainerx.testing.float_dtypes)),
        'scalar_type': [float],
        'input': ['random'],
        'scalar_value': [1],
    })
    # Special values
    + chainer.testing.product({
        'shape': [(2, 3)],
        'in_dtypes,out_dtype': (
            _make_same_in_out_dtypes(1, chainerx.testing.float_dtypes)),
        'scalar_type': [float],
        'input': [float('inf'), -float('inf'), float('nan')],
        'scalar_value': [-1, 1, 2, float('inf'), -float('inf'), float('nan')],
    })
))
class TestITrueDivideScalar(InplaceMathScalarTestBase, op_utils.NumpyOpTest):

    def func_scalar(self, xp, a, scalar):
        a /= scalar


@op_utils.op_test(['native:0', 'cuda:0'])
@chainer.testing.parameterize_pytest('in_dtypes,out_dtype', [
    (('bool_',), 'int64'),
    (('int8',), 'int64'),
    (('int16',), 'int64'),
    (('int32',), 'int64'),
    (('int64',), 'int64'),
    (('float16',), 'float16'),
    (('float32',), 'float32'),
    (('float64',), 'float64'),

    # TODO(niboshi): Unsigned integer dtypes should result in uint64.
    # Currently chainerx returns int64.
    (('uint8',), 'int64'),
])
@chainer.testing.parameterize_pytest('shape,axis', [
    ((), None),
    ((), ()),
    ((2,), None),
    ((2,), ()),
    ((2,), 0),
    ((2,), (0,)),
    ((2,), (-1,)),
    ((2, 3), None),
    ((2, 3), ()),
    ((2, 3), 0),
    ((2, 3), (0,)),
    ((2, 3), (1,)),
    ((2, 3), (-1,)),
    ((2, 3), (-2,)),
    ((2, 3), (0, 1)),
    ((2, 3), (-2, -1)),
    ((1, 3), None),  # sum over 1-dim axis
    ((0, 3), None),  # sum over 0-dim axis
    # Sum over axes that are in the middle or apart
    ((2, 3, 4), (1,)),
    ((2, 3, 4), (0, 2)),
    # Sum over axes that are apart and/or unsorted
    ((2, 3), (1, 0)),
    ((2, 3, 4), (2, 0)),
    ((2, 3, 4), (2, 0, 1)),
    ((2, 3, 4), (-2, 2, 0)),
])
@chainer.testing.parameterize_pytest('keepdims', [True, False])
@chainer.testing.parameterize_pytest('is_module', [True, False])
class TestSum(UnaryMathTestBase, op_utils.NumpyOpTest):

    input = 'random'

    def setup(self):
        super().setup()
        in_dtype, = self.in_dtypes
        if in_dtype == 'float16':
            self.check_forward_options.update({'rtol': 1e-2, 'atol': 1e-2})
            self.check_backward_options.update({'rtol': 1e-2, 'atol': 1e-2})
            self.check_double_backward_options.update(
                {'rtol': 1e-2, 'atol': 1e-2})

    def func(self, xp, a):
        if self.is_module:
            return xp.sum(a, axis=self.axis, keepdims=self.keepdims)
        else:
            return a.sum(axis=self.axis, keepdims=self.keepdims)


@chainerx.testing.numpy_chainerx_array_equal(
    accept_error=(chainerx.DimensionError, ValueError))
@pytest.mark.parametrize('keepdims', [False, True])
@pytest.mark.parametrize('shape,axis', [
    # ((), 0), # TODO(sonots): Fix compatibility
    ((), 1),
    ((), (1,)),
    ((2,), 2),
    ((2,), (2,)),
    ((2,), (-2,)),
    ((2, 3,), (-3,)),
    ((2, 3,), (-3, -4)),
    ((2, 3,), (0, 0)),
    ((2, 3,), (-1, -1)),
    ((2, 3,), (0, 1, 1)),
    ((2, 3,), (0, -2)),
])
def test_sum_invalid(is_module, xp, shape, axis, keepdims, dtype):
    a = array_utils.create_dummy_ndarray(xp, shape, dtype)
    if is_module:
        xp.sum(a, axis=axis, keepdims=keepdims)
    else:
        a.sum(axis=axis, keepdims=keepdims)


@op_utils.op_test(['native:0', 'cuda:0'])
@chainer.testing.parameterize(*(
    # Special shapes
    chainer.testing.product({
        'shape': [(), (0,), (1,), (2, 0, 3), (1, 1, 1), (2, 3)],
        'in_dtypes,scalar_type,out_dtype': _in_out_dtypes_arithmetic_scalar,
        'input': ['random'],
        'scalar_value': [1],
        'is_scalar_rhs': [False],
    })
    # Differentiable cases
    + chainer.testing.product({
        'in_dtypes,scalar_type,out_dtype': _in_out_dtypes_arithmetic_scalar,
        'input': [numpy.array([1, 3, 3, 4])],
        'scalar_value': [0, 2, 5],
        'is_scalar_rhs': [False, True],
    })
    # Non-differentiable cases
    + chainer.testing.product({
        'in_dtypes,scalar_type,out_dtype': _in_out_dtypes_arithmetic_scalar,
        'input': [numpy.array([1, 3, 3, 4])],
        'scalar_value': [1, 3, 4],
        'is_scalar_rhs': [False, True],
        'skip_backward_test': [True],
        'skip_double_backward_test': [True],
    })
    # Special float values
    + chainer.testing.product({
        'in_dtypes,scalar_type,out_dtype': (
            _in_out_dtypes_float_arithmetic_scalar),
        # TODO(imanishi): Add test for NaN.
        'input': [numpy.array([0, float('inf'), -float('inf')])],
        'scalar_value': [-1, 0, 1, float('inf'), -float('inf')],
        'is_scalar_rhs': [False],
        'skip_backward_test': [True],
        'skip_double_backward_test': [True],
    })
))
class TestMinimumScalar(MathScalarTestBase, op_utils.NumpyOpTest):

    dodge_nondifferentiable = True

    def func_scalar(self, xp, a, scalar):
        if self.is_scalar_rhs:
            return xp.minimum(a, scalar)
        else:
            return xp.minimum(scalar, a)


@op_utils.op_test(['native:0', 'cuda:0'])
@chainer.testing.parameterize(*(
    # Special shapes
    chainer.testing.product({
        'shape': [(), (0,), (1,), (2, 0, 3), (1, 1, 1), (2, 3)],
        'in_dtypes,scalar_type,out_dtype': _in_out_dtypes_arithmetic_scalar,
        'input': ['random'],
        'scalar_value': [0, 1],
        'is_scalar_rhs': [False],
    })
    # Differentiable cases
    + chainer.testing.product({
        'in_dtypes,scalar_type,out_dtype': _in_out_dtypes_arithmetic_scalar,
        'input': [numpy.array([1, 3, 3, 4])],
        'scalar_value': [0, 2, 5],
        'is_scalar_rhs': [False, True],
    })
    # Non-differentiable cases
    + chainer.testing.product({
        'in_dtypes,scalar_type,out_dtype': _in_out_dtypes_arithmetic_scalar,
        'input': [numpy.array([1, 3, 3, 4])],
        'scalar_value': [1, 3, 4],
        'is_scalar_rhs': [False, True],
        'skip_backward_test': [True],
        'skip_double_backward_test': [True],
    })
    # Special float values
    + chainer.testing.product({
        'in_dtypes,scalar_type,out_dtype': (
            _in_out_dtypes_float_arithmetic_scalar),
        # TODO(imanishi): Add test for NaN.
        'input': [numpy.array([0, float('inf'), -float('inf')])],
        'scalar_value': [-1, 0, 1, float('inf'), -float('inf')],
        'is_scalar_rhs': [False],
        'skip_backward_test': [True],
        'skip_double_backward_test': [True],
    })
))
class TestMaximumScalar(MathScalarTestBase, op_utils.NumpyOpTest):

    dodge_nondifferentiable = True

    def func_scalar(self, xp, a, scalar):
        if self.is_scalar_rhs:
            return xp.maximum(a, scalar)
        else:
            return xp.maximum(scalar, a)


def _create_dummy_array_for_dot(xp, shape, dtype):
    x = numpy.arange(numpy.prod(shape)).reshape(shape)
    if dtype == 'bool_':
        x = numpy.asarray(x % 2 == 0)
    else:
        x = x.astype(dtype)
    return xp.array(x)


# An association list that associates a dtype to the type which ChainerX's
# real-valued functions should return.
_in_out_float_dtypes_math_functions = [
    # Float.
    (('float16',), 'float16'),
    (('float32',), 'float32'),
    (('float64',), 'float64'),
]


_in_out_dtypes_math_functions = _in_out_float_dtypes_math_functions + [
    # Signed int.
    (('int8',), 'float32'),
    (('int16',), 'float32'),
    (('int32',), 'float32'),
    (('int64',), 'float32'),
    # Unsigned int.
    (('uint8',), 'float32'),
    # Bool.
    (('bool_',), 'float32'),
]


@op_utils.op_test(['native:0', 'cuda:0'])
@chainer.testing.parameterize(*(
    # Special shapes
    chainer.testing.product({
        'shape': [(), (1,), (1, 1, 1), (2, 3)],
        'in_dtypes,out_dtype': _in_out_dtypes_math_functions,
        'input': [0, 2, -2],
    })
    # Special shapes (array.size = 0)
    + chainer.testing.product({
        'shape': [(0), (2, 0, 3)],
        'in_dtypes,out_dtype': _in_out_dtypes_math_functions,
        'input': [0, 2, -2],
        'check_numpy_strides_compliance': [False],
    })
    # Special values
    + chainer.testing.product({
        'shape': [(2, 3)],
        'in_dtypes,out_dtype': _in_out_float_dtypes_math_functions,
        'input': [float('inf'), -float('inf'), float('nan')],
        'skip_backward_test': [True],
        'skip_double_backward_test': [True],
    })
))
class TestExp(UnaryMathTestBase, op_utils.NumpyOpTest):

    def func(self, xp, a):
        return xp.exp(a)


@op_utils.op_test(['native:0', 'cuda:0'])
@chainer.testing.parameterize(*(
    # Special shapes
    chainer.testing.product({
        'shape': [(), (1,), (1, 1, 1), (2, 3)],
        'in_dtypes,out_dtype': _in_out_dtypes_math_functions,
        'input': [1, 3],
    })
    # Special shapes (array.size = 0)
    + chainer.testing.product({
        'shape': [(0,), (2, 0, 3)],
        'in_dtypes,out_dtype': _in_out_dtypes_math_functions,
        'input': [1, 3],
        'check_numpy_strides_compliance': [False],
    })
    # Special values
    + chainer.testing.product({
        'shape': [(2, 3)],
        'in_dtypes,out_dtype': _in_out_float_dtypes_math_functions,
        'input': [float('inf'), -float('inf'), float('nan'), -1, 0],
        'skip_backward_test': [True],
        'skip_double_backward_test': [True],
    })
))
class TestLog(UnaryMathTestBase, op_utils.NumpyOpTest):

    def func(self, xp, a):
        return xp.log(a)


_logsumexp_params = [
    ((2,), 0),
    ((2,), -1),
    ((2, 3), None),
    ((2, 3), 0),
    ((2, 3), 1),
    ((2, 3), -2),
    ((2, 3), (0, 1)),
    ((2, 3), (-2, 1)),
    ((1, 2, 3), None),
    ((1, 2, 3), (1)),
    ((1, 2, 3), (1, 0)),
    ((1, 2, 3), (0, 1, 2)),
]


_invalid_logsumexp_params = [
    # Axis out of bounds
    ((2,), 1),
    ((2,), -2),
    ((2,), (0, 1)),
    ((2, 3), (0, 1, 2)),
    # Duplicate axes
    ((2,), (0, 0)),
    ((2, 3), (0, 0)),
]


@op_utils.op_test(['native:0', 'cuda:0'])
@chainer.testing.parameterize_pytest(
    'in_dtypes,out_dtype', _in_out_dtypes_math_functions)
@chainer.testing.parameterize_pytest('shape,axis', _logsumexp_params)
@chainer.testing.parameterize_pytest('keepdims', [True, False])
class TestLogSumExp(UnaryMathTestBase, op_utils.NumpyOpTest):

    input = 'random'

    def forward_xp(self, inputs, xp):
        x, = inputs
        axis = self.axis
        keepdims = self.keepdims
        if xp is chainerx:
            return chainerx.logsumexp(x, axis=axis, keepdims=keepdims),
        x = x.astype(self.out_dtype)
        return numpy.log(numpy.exp(x).sum(axis=axis, keepdims=keepdims)),


@pytest.mark.parametrize_device(['native:0', 'cuda:0'])
@pytest.mark.parametrize('a_shape,axis', _invalid_logsumexp_params)
@pytest.mark.parametrize('keepdims', [True, False])
# TODO(hvy): Should not overflow for large numbers, add tests
def test_logsumexp_invalid(device, a_shape, axis, keepdims, dtype):
    a = array_utils.create_dummy_ndarray(chainerx, a_shape, dtype)
    with pytest.raises(chainerx.DimensionError):
        chainerx.logsumexp(a, axis=axis, keepdims=keepdims)


@op_utils.op_test(['native:0', 'cuda:0'])
@chainer.testing.parameterize_pytest('shape,axis', _logsumexp_params)
@chainer.testing.parameterize_pytest(
    'in_dtypes,out_dtype', _in_out_dtypes_math_functions)
class TestLogSoftmax(UnaryMathTestBase, op_utils.NumpyOpTest):

    input = 'random'

    def setup(self):
        super().setup()
        self.check_forward_options.update({'rtol': 3e-3, 'atol': 3e-3})
        self.check_backward_options.update({'rtol': 3e-3, 'atol': 3e-3})

    def forward_xp(self, inputs, xp):
        x, = inputs
        axis = self.axis
        if xp is chainerx:
            return chainerx.log_softmax(x, axis=axis),
        x = x.astype(self.out_dtype)
        axis = axis if axis is not None else 1
        return x - numpy.log(numpy.exp(x).sum(axis=axis, keepdims=True)),


@pytest.mark.parametrize_device(['native:0', 'cuda:0'])
@pytest.mark.parametrize('a_shape,axis', _invalid_logsumexp_params)
def test_log_softmax_invalid(device, a_shape, axis, dtype):
    a = array_utils.create_dummy_ndarray(chainerx, a_shape, dtype)
    with pytest.raises(chainerx.DimensionError):
        return chainerx.log_softmax(a, axis=axis)


@op_utils.op_test(['native:0', 'cuda:0'])
@chainer.testing.parameterize(*(
    # Special shapes
    chainer.testing.product({
        'shape': [(), (0,), (1,), (2, 0, 3), (1, 1, 1), (2, 3)],
        'in_dtypes,out_dtype': (
            _make_same_in_out_dtypes(2, chainerx.testing.float_dtypes)),
        'input_lhs': ['random'],
        'input_rhs': ['random'],
    })
    # Special values
    + chainer.testing.product({
        'shape': [(2, 3)],
        'in_dtypes,out_dtype': (
            _make_same_in_out_dtypes(2, chainerx.testing.float_dtypes)),
        'input_lhs': ['random', float('inf'), -float('inf'), float('nan')],
        'input_rhs': ['random', float('inf'), -float('inf'), float('nan')],
        'skip_backward_test': [True],
        'skip_double_backward_test': [True],
    })
))
class TestSquaredDifference(op_utils.OpTest):

    def setup(self):
        x1_dtype, x2_dtype = self.in_dtypes

        if x1_dtype == 'float16' or x2_dtype == 'float16':
            self.check_forward_options.update({'atol': 3e-3, 'rtol': 3e-3})
            self.check_backward_options.update({'atol': 1e-2, 'rtol': 5e-2})
            self.check_double_backward_options.update(
                {'atol': 1e-2, 'rtol': 5e-2})

    def generate_inputs(self):
        shape = self.shape
        x1_dtype, x2_dtype = self.in_dtypes
        x1 = array_utils.uniform(shape, x1_dtype)
        x2 = array_utils.uniform(shape, x2_dtype)
        return x1, x2

    def forward_chainerx(self, inputs):
        x1, x2 = inputs
        y = chainerx.squared_difference(x1, x2)
        return y,

    def forward_expected(self, inputs):
        x1, x2 = inputs
        y = numpy.asarray(
            numpy.square(numpy.subtract(x1, x2))).astype(x1.dtype)
        return y,


@op_utils.op_test(['native:0', 'cuda:0'])
@chainer.testing.parameterize(*(
    # Differentiable
    chainer.testing.product({
        'input': [
            numpy.asarray(0.),
            numpy.asarray(-1.),
            numpy.asarray(1.),
            numpy.asarray(10.),
            numpy.full((), 2.),
            numpy.full((0,), 2.),
            numpy.full((2, 3), 2.)
        ]})
    +
    # Nondifferentiable
    chainer.testing.product({
        'input': [
            numpy.asarray(float('inf')),
            numpy.asarray(float('nan')),
        ],
        'skip_backward_test': [True],
        'skip_double_backward_test': [True],
    })
))
@pytest.mark.parametrize('contiguous', [None, 'C'])
class TestSigmoid(op_utils.NumpyOpTest):

    def setup(self, contiguous, float_dtype):
        self.dtype = float_dtype
        self.contiguous = contiguous
        self.check_forward_options = {'atol': 5e-3, 'rtol': 5e-3}

        if float_dtype == 'float16':
            self.check_backward_options = {'atol': 5e-4, 'rtol': 5e-3}
            self.check_double_backward_options = {'atol': 5e-3, 'rtol': 5e-2}

    def generate_inputs(self):
        return self.input,

    def forward_xp(self, inputs, xp):
        if xp is numpy:
            return 1 / (1 + numpy.exp(-inputs[0])),
        return xp.sigmoid(inputs[0]),


@op_utils.op_test(['native:0', 'cuda:0'])
@chainer.testing.parameterize_pytest('shape,axis', _logsumexp_params)
@chainer.testing.parameterize_pytest(
    'in_dtypes,out_dtype', _in_out_dtypes_math_functions)
class TestSoftmax(UnaryMathTestBase, op_utils.NumpyOpTest):

    input = 'random'

    def setup(self):
        super().setup()
        self.check_forward_options.update({'rtol': 3e-3, 'atol': 3e-3})
        self.check_backward_options.update({'rtol': 3e-3, 'atol': 3e-3})

    def forward_xp(self, inputs, xp):
        x, = inputs
        axis = self.axis
        if xp is chainerx:
            return chainerx.softmax(x, axis=axis),
        x = x.astype(self.out_dtype)
        axis = axis if axis is not None else 1
        return numpy.exp(x) / (numpy.exp(x).sum(axis=axis, keepdims=True)),


@op_utils.op_test(['native:0', 'cuda:0'])
@chainer.testing.parameterize(*(
    # Special shapes
    chainer.testing.product({
        'shape': [(), (0,), (1,), (2, 0, 3), (1, 1, 1), (2, 3)],
        'in_dtypes,out_dtype': _in_out_float_dtypes_math_functions,
        'input': [-2, 0, 2],
        'contiguous': [None, 'C'],
    })
    # Special values
    + chainer.testing.product({
        'shape': [(2, 3)],
        'in_dtypes,out_dtype': _in_out_float_dtypes_math_functions,
        'input': [float('inf'), -float('inf'), float('nan')],
        'skip_backward_test': [True],
        'skip_double_backward_test': [True],
    })
))
class TestSquare(UnaryMathTestBase, op_utils.NumpyOpTest):

    def func(self, xp, a):
        return xp.square(a)


@op_utils.op_test(['native:0', 'cuda:0'])
@chainer.testing.parameterize(*(
    # Special shapes
    chainer.testing.product({
        'shape': [(), (1,), (1, 1, 1), (2, 3)],
        'in_dtypes,out_dtype': _in_out_dtypes_math_functions,
        'input': [1, 3],
    })
    # Special shapes (array.size = 0)
    + chainer.testing.product({
        'shape': [(0,), (2, 0, 3)],
        'in_dtypes,out_dtype': _in_out_dtypes_math_functions,
        'input': [1, 3],
        'check_numpy_strides_compliance': [False],
    })
    # Special values
    + chainer.testing.product({
        'shape': [(2, 3)],
        'in_dtypes,out_dtype': _in_out_float_dtypes_math_functions,
        'input': [float('inf'), -float('inf'), float('nan'), -1, 0],
        'skip_backward_test': [True],
        'skip_double_backward_test': [True],
    })
))
class TestSqrt(UnaryMathTestBase, op_utils.NumpyOpTest):

    def func(self, xp, a):
        return xp.sqrt(a)


_trigonometric_hyperbolic_params = \
    chainer.testing.product({
        'shape': [(), (0,), (1,), (2, 0, 3), (1, 1, 1), (2, 3)],
        'in_dtypes,out_dtype': _in_out_dtypes_math_functions,
        'input': [-2, 0, 2],
        'contiguous': [None, 'C'],
    }) + chainer.testing.product({
        'shape': [(2, 3)],
        'in_dtypes,out_dtype': _in_out_float_dtypes_math_functions,
        'input': [1.57, 2, 3.14, float('inf'), -float('inf'), float('nan')],
        'skip_backward_test': [True],
        'skip_double_backward_test': [True],
    })


@op_utils.op_test(['native:0', 'cuda:0'])
@chainer.testing.parameterize(*(
    _trigonometric_hyperbolic_params
))
class TestSinh(UnaryMathTestBase, op_utils.NumpyOpTest):

    def func(self, xp, a):
        return xp.sinh(a)


@op_utils.op_test(['native:0', 'cuda:0'])
@chainer.testing.parameterize(*(
    _trigonometric_hyperbolic_params
))
class TestCosh(UnaryMathTestBase, op_utils.NumpyOpTest):

    def func(self, xp, a):
        return xp.cosh(a)


@op_utils.op_test(['native:0', 'cuda:0'])
@chainer.testing.parameterize(*(
    _trigonometric_hyperbolic_params
))
class TestTanh(UnaryMathTestBase, op_utils.NumpyOpTest):

    def func(self, xp, a):
        return xp.tanh(a)


@op_utils.op_test(['native:0', 'cuda:0'])
@chainer.testing.parameterize(*(
    _trigonometric_hyperbolic_params
))
class TestSin(UnaryMathTestBase, op_utils.NumpyOpTest):

    def func(self, xp, a):
        return xp.sin(a)


@op_utils.op_test(['native:0', 'cuda:0'])
@chainer.testing.parameterize(*(
<<<<<<< HEAD

    _trignometric_hyperpolic_params
=======
    _trigonometric_hyperbolic_params
>>>>>>> 070367fb
))
class TestCos(UnaryMathTestBase, op_utils.NumpyOpTest):

    def func(self, xp, a):
        return xp.cos(a)


@op_utils.op_test(['native:0', 'cuda:0'])
@chainer.testing.parameterize(*(
    _trigonometric_hyperbolic_params
))
class TestTan(UnaryMathTestBase, op_utils.NumpyOpTest):

    def func(self, xp, a):
        return xp.tan(a)


<<<<<<< HEAD
@op_utils.op_test(['native:0', 'cuda:0'])
@chainer.testing.parameterize(*(
    chainer.testing.product({
        'shape': [(), (0,), (1,), (2, 0, 3), (1, 1, 1), (2, 3)],
        'in_dtypes,out_dtype': _in_out_float_dtypes_math_functions,
        'input': ['random'],
        'contiguous': [None, 'C'],
    })
    + chainer.testing.product({
        'shape': [(2, 3)],
        'in_dtypes,out_dtype': _in_out_float_dtypes_math_functions,
        'input': [float('inf'), -float('inf'), float('nan')],
        'skip_backward_test': [True],
        'skip_double_backward_test': [True],
    })
))
class TestAbs(UnaryMathTestBase, op_utils.NumpyOpTest):

    def func(self, xp, a):
        assert chainerx.abs is chainerx.absolute
        return xp.abs(a)


_inverse_trig_hyper_params = \
    chainer.testing.product({
        'shape': [(), (0,), (1,), (2, 0, 3), (1, 1, 1), (2, 3)],
        'in_dtypes,out_dtype': _in_out_dtypes_math_functions,
        'input': [-0.75, 0, 0.75],
        'contiguous': [None, 'C'],
    }) + chainer.testing.product({
        'shape': [(2, 3)],
        'in_dtypes,out_dtype': _in_out_float_dtypes_math_functions,
        'input': [1, -1, float('inf'), -float('inf'), float('nan')],
        'skip_backward_test': [True],
        'skip_double_backward_test': [True],
    })
=======
def _make_inverse_trig_params(name):
    # Makes test parameters for inverse trigonometric functions

    inverse_trig_differentiable_inputs = {
        'arcsin': [-0.9, 0, 0.9],
        'arccos': [-0.9, 0, 0.9],
        'arctan': [-3, -0.2, 0, 0.2, 3],
        'arcsinh': [-3, -0.2, 0, 0.2, 3],
        'arccosh': [1.2, 3],
        'arctanh': [-0.9, 0, 0.9],
    }

    inverse_trig_nondifferentiable_inputs = {
        'arcsin': [-3, -1, 1, 3],
        'arccos': [-3, -1, 1, 3],
        'arctan': [],
        'arcsinh': [],
        'arccosh': [-3, 0, 0.2, 1],
        'arctanh': [-3, -1, 1, 3],
    }

    nonfinite_numbers = [float('inf'), -float('inf'), float('nan')]

    return (
        # Various shapes and differentiable inputs
        chainer.testing.product({
            'shape': [(), (0,), (1,), (2, 0, 3), (1, 1, 1), (2, 3)],
            'in_dtypes,out_dtype': _in_out_dtypes_math_functions,
            'input': inverse_trig_differentiable_inputs[name],
            'contiguous': [None, 'C'],
        })
        +
        # Nondifferentiable inputs
        chainer.testing.product({
            'shape': [(2, 3)],
            'in_dtypes,out_dtype': _in_out_float_dtypes_math_functions,
            'input': (
                inverse_trig_nondifferentiable_inputs[name]
                + nonfinite_numbers),
            'skip_backward_test': [True],
            'skip_double_backward_test': [True],
        }))
>>>>>>> 070367fb


@op_utils.op_test(['native:0', 'cuda:0'])
@chainer.testing.parameterize(*(
    _make_inverse_trig_params('arcsinh')
))
class TestArcsinh(UnaryMathTestBase, op_utils.NumpyOpTest):

    def func(self, xp, a):
        return xp.arcsinh(a)


@op_utils.op_test(['native:0', 'cuda:0'])
@chainer.testing.parameterize(*(
    _make_inverse_trig_params('arccosh')
))
class TestArccosh(UnaryMathTestBase, op_utils.NumpyOpTest):

    def func(self, xp, a):
        return xp.arccosh(a)


@op_utils.op_test(['native:0', 'cuda:0'])
@chainer.testing.parameterize(*(
    _make_inverse_trig_params('arcsin')
))
class TestArcsin(UnaryMathTestBase, op_utils.NumpyOpTest):

    def func(self, xp, a):
        return xp.arcsin(a)


@op_utils.op_test(['native:0', 'cuda:0'])
@chainer.testing.parameterize(*(
    _make_inverse_trig_params('arccos')
))
class TestArccos(UnaryMathTestBase, op_utils.NumpyOpTest):

    def func(self, xp, a):
        return xp.arccos(a)


@op_utils.op_test(['native:0', 'cuda:0'])
@chainer.testing.parameterize(*(
    _make_inverse_trig_params('arctan')
))
class TestArctan(UnaryMathTestBase, op_utils.NumpyOpTest):

    def func(self, xp, a):
        return xp.arctan(a)


@chainerx.testing.numpy_chainerx_array_equal()
@pytest.mark.parametrize_device(['native:0', 'cuda:0'])
@pytest.mark.parametrize('input', [
    numpy.asarray(0.5),
    numpy.asarray(-1.2),
    numpy.asarray(10.9),
    numpy.asarray(float('inf')),
    numpy.asarray(-float('inf')),
    numpy.asarray(float('nan')),
    numpy.full((), 2.1),
    numpy.full((0,), 2),
    numpy.full((2, 3), 2.6),
    numpy.full((1, 1), 1.01),
    numpy.full((1, 1), 1.99),
])
@pytest.mark.parametrize('dtypes', _in_out_dtypes_math_functions)
@pytest.mark.parametrize('func', [
    lambda xp, a: xp.ceil(a),
    lambda xp, a: xp.floor(a)
])
def test_rounding_routines(func, xp, device, input, dtypes):
    (in_dtype, ), out_dtype = dtypes
    a = xp.array(input.astype(in_dtype))
    a = func(xp, a)
    a = dtype_utils.cast_if_numpy_array(xp, a, out_dtype)
    return a


@chainerx.testing.numpy_chainerx_array_equal()
@pytest.mark.parametrize_device(['native:0', 'cuda:0'])
@pytest.mark.parametrize('input', [
    numpy.asarray(0), numpy.asarray(-1), numpy.asarray(
        10), numpy.asarray(float('inf')), numpy.asarray(-float('inf')),
    numpy.asarray(float('nan')), numpy.full(
        (), 2), numpy.full((0,), 2), numpy.full((2, 3), 2)
])
def test_isnan(xp, device, input, dtype):
    a = xp.array(input.astype(dtype))
    return xp.isnan(a)


@chainerx.testing.numpy_chainerx_array_equal()
@pytest.mark.parametrize_device(['native:0', 'cuda:0'])
@pytest.mark.parametrize('input', [
    numpy.asarray(0), numpy.asarray(-1), numpy.asarray(
        10), numpy.asarray(float('inf')), numpy.asarray(-float('inf')),
    numpy.asarray(float('nan')), numpy.full(
        (), 2), numpy.full((0,), 2), numpy.full((2, 3), 2)
])
def test_isinf(xp, device, input, dtype):
    a = xp.array(input.astype(dtype))
    return xp.isinf(a)


def test_max_amax():
    assert chainerx.amax is chainerx.max


_minmax_params = [
    # --- single axis
    # input, axis
    (numpy.asarray(0), None),
    (numpy.asarray(-1), None),
    (numpy.asarray(float('inf')), None),
    (numpy.asarray(float('nan')), None),
    (numpy.asarray(-float('inf')), None),
    (numpy.asarray([4, 1, 4, 1]), None),
    (numpy.asarray([4, 1, 4, 1]), 0),
    (numpy.asarray([[4, 4, 1, 1], [4, 1, 4, 1]]), 0),
    (numpy.asarray([[4, 4, 1, 1], [4, 1, 4, 1]]).T, 1),
    (numpy.asarray([-0.0, +0.0, +0.0, -0.0]), None),
    (numpy.asarray([[True, True, False, False],
                    [True, False, True, False]]), 0),
    (numpy.ones((2, 3)), 1),
    (numpy.ones((2, 3)), -2),
    # --- multiple axes
    # input, axis
    (numpy.asarray([[1, 4, 3, 1], [4, 6, 3, 2], [2, 3, 6, 1]]), (0, 1)),
    (numpy.asarray([[1, 4, 3, 1], [4, 6, 3, 2], [2, 3, 6, 1]]), (-2, -1)),
]


@op_utils.op_test(['native:0', 'cuda:0'])
@chainer.testing.parameterize(*(
    chainer.testing.product({
        'shape,axis': [
            ((), None),
            ((4,), None),
            ((4,), 0),
            ((4, 2), None),
            ((4, 2), 0),
            ((4, 2), 1),
            ((4, 2), -2),
            ((4, 3), (0, 1)),
            ((4, 3), (-2, -1)),
        ],
        'in_dtypes,out_dtype': (
            _make_same_in_out_dtypes(1, chainerx.testing.all_dtypes)),
        'is_module': [True, False],
    }) +
    chainer.testing.product({
        'array,axis': _minmax_params,
        'in_dtypes,out_dtype': (
            _make_same_in_out_dtypes(1, chainerx.testing.all_dtypes)),
        'is_module': [True, False],
        'skip_backward_test': [True],
        'skip_double_backward_test': [True],
    })
))
class TestMax(UnaryMathTestBase, op_utils.NumpyOpTest):

    dodge_nondifferentiable = True

    def generate_inputs(self):
        in_dtype, = self.in_dtypes
        if hasattr(self, 'array'):
            return self.array.astype(in_dtype),
        return array_utils.uniform(self.shape, in_dtype),

    def func(self, xp, a):
        if self.is_module:
            return xp.max(a, self.axis)
        else:
            return a.max(self.axis)


@pytest.mark.parametrize_device(['native:0', 'cuda:0'])
@pytest.mark.parametrize('array,axis', [
    (numpy.ones((2, 3)), 2),
    (numpy.ones((2, 3)), -3),
    (numpy.asarray([[1, 4, 3, 1], [4, 6, 3, 2], [2, 3, 6, 1]]), (1, 1)),
    (numpy.asarray([[1, 4, 3, 1], [4, 6, 3, 2], [2, 3, 6, 1]]), (-3, 1)),
    (numpy.asarray([[1, 4, 3, 1], [4, 6, 3, 2], [2, 3, 6, 1]]), (1, 2)),
])
@pytest.mark.parametrize('dtype', chainerx.testing.all_dtypes)
@pytest.mark.parametrize('is_module', [True, False])
def test_max_invalid_shapes_and_axis(device, array, axis, dtype, is_module):
    a = chainerx.array(array).astype(dtype)
    with pytest.raises(chainerx.DimensionError):
        if is_module:
            chainerx.max(a, axis)
        else:
            a.max(axis)


def test_min_amin():
    assert chainerx.amin is chainerx.min


@op_utils.op_test(['native:0', 'cuda:0'])
@chainer.testing.parameterize(*(
    chainer.testing.product({
        'shape,axis': [
            ((), None),
            ((4,), None),
            ((4,), 0),
            ((4, 2), None),
            ((4, 2), 0),
            ((4, 2), 1),
            ((4, 2), -2),
            ((4, 3), (0, 1)),
            ((4, 3), (-2, -1)),
        ],
        'in_dtypes,out_dtype': (
            _make_same_in_out_dtypes(1, chainerx.testing.all_dtypes)),
        'is_module': [True, False],
    }) +
    chainer.testing.product({
        'array,axis': _minmax_params,
        'in_dtypes,out_dtype': (
            _make_same_in_out_dtypes(1, chainerx.testing.all_dtypes)),
        'is_module': [True, False],
        'skip_backward_test': [True],
        'skip_double_backward_test': [True],
    })
))
class TestMin(UnaryMathTestBase, op_utils.NumpyOpTest):

    def generate_inputs(self):
        in_dtype, = self.in_dtypes
        if hasattr(self, 'array'):
            return self.array.astype(in_dtype),
        return array_utils.uniform(self.shape, in_dtype),

    def func(self, xp, a):
        if self.is_module:
            return xp.min(a, self.axis)
        else:
            return a.min(self.axis)


@pytest.mark.parametrize_device(['native:0', 'cuda:0'])
@pytest.mark.parametrize('array,axis', [
    (numpy.ones((2, 3)), 2),
    (numpy.ones((2, 3)), -3),
    (numpy.asarray([[1, 4, 3, 1], [4, 6, 3, 2], [2, 3, 6, 1]]), (1, 1)),
    (numpy.asarray([[1, 4, 3, 1], [4, 6, 3, 2], [2, 3, 6, 1]]), (-3, 1)),
    (numpy.asarray([[1, 4, 3, 1], [4, 6, 3, 2], [2, 3, 6, 1]]), (1, 2)),
])
@pytest.mark.parametrize('dtype', chainerx.testing.all_dtypes)
@pytest.mark.parametrize('is_module', [True, False])
def test_min_invalid_shapes_and_axis(device, array, axis, dtype, is_module):
    a = chainerx.array(array).astype(dtype)
    with pytest.raises(chainerx.DimensionError):
        if is_module:
            chainerx.min(a, axis)
        else:
            a.min(axis)


@op_utils.op_test(['native:0', 'cuda:0'])
@chainer.testing.parameterize(*(
    # Special shapes
    chainer.testing.product({
        'shape': [(), (0,), (1,), (2, 0, 3), (1, 1, 1), (2, 3)],
        'in_dtypes,out_dtype': (
            _make_same_in_out_dtypes(2, chainerx.testing.numeric_dtypes)),
        'input_lhs': ['random'],
        'input_rhs': ['random'],
    })
    # Dtype combinations
    + chainer.testing.product({
        'shape': [(2, 3)],
        'in_dtypes,out_dtype': _in_out_dtypes_arithmetic,
        'input_lhs': ['random'],
        'input_rhs': ['random'],
        'is_module': [False],
    })
    # is_module
    + chainer.testing.product({
        'shape': [(2, 3)],
        'in_dtypes,out_dtype': (
            _make_same_in_out_dtypes(2, chainerx.testing.numeric_dtypes)),
        'input_lhs': ['random'],
        'input_rhs': ['random'],
        'is_module': [True, False],
    })
    # TODO(aksub99): Add tests for inf and NaN.
))
class TestMaximum(BinaryMathTestBase, op_utils.NumpyOpTest):

    dodge_nondifferentiable = True

    def func(self, xp, a, b):
        return xp.maximum(a, b)


@pytest.mark.parametrize_device(['native:0', 'cuda:0'])
@pytest.mark.parametrize('dtypes', _in_out_dtypes_arithmetic_invalid)
def test_maximum_invalid_dtypes(device, dtypes):
    (in_dtype1, in_dtype2), _ = dtypes
    shape = (3, 2)
    a = chainerx.array(array_utils.uniform(shape, in_dtype1))
    b = chainerx.array(array_utils.uniform(shape, in_dtype2))
    with pytest.raises(chainerx.DtypeError):
        chainerx.maximum(a, b)


@op_utils.op_test(['native:0', 'cuda:0'])
@chainer.testing.parameterize(*(
    # Special shapes
    chainer.testing.product({
        'shape': [(), (0,), (1,), (2, 0, 3), (1, 1, 1), (2, 3)],
        'in_dtypes,out_dtype': (
            _make_same_in_out_dtypes(2, chainerx.testing.numeric_dtypes)),
        'input_lhs': ['random'],
        'input_rhs': ['random'],
        'is_module': [False],
    })
    # is_module
    + chainer.testing.product({
        'shape': [(2, 3)],
        'in_dtypes,out_dtype': _in_out_dtypes_arithmetic,
        'input_lhs': ['random'],
        'input_rhs': ['random'],
    })
    # TODO(aksub99): Add tests for inf and NaN.
))
class TestMinimum(BinaryMathTestBase, op_utils.NumpyOpTest):

    dodge_nondifferentiable = True

    def func(self, xp, a, b):
        return xp.minimum(a, b)


@pytest.mark.parametrize_device(['native:0', 'cuda:0'])
@pytest.mark.parametrize('dtypes', _in_out_dtypes_arithmetic_invalid)
def test_minimum_invalid_dtypes(device, dtypes):
    (in_dtype1, in_dtype2), _ = dtypes
    shape = (3, 2)
    a = chainerx.array(array_utils.uniform(shape, in_dtype1))
    b = chainerx.array(array_utils.uniform(shape, in_dtype2))
    with pytest.raises(chainerx.DtypeError):
        chainerx.minimum(a, b)


_mean_var_params = \
    chainer.testing.product({
        'shape,axis': [
            ((), None),
            (1, 0),
            ((2, 1, 3), (1, 2)),
            ((1, 1, 1), (0, 1, 2)),
            ((2, 3), None),
            ((1, 2, 3), (0, 2)),
            ((2, 2, 2, 2), (2, 1, 0)),
            ((1, 1, 1), (-1))],
        'in_dtypes,out_dtype': _in_out_dtypes_math_functions,
        'input': ['random'],
        'contiguous': [None, 'C'],
    }) + chainer.testing.product({
        'shape,axis': [((2, 3), None)],
        'in_dtypes,out_dtype': _in_out_float_dtypes_math_functions,
        'input': [1.57, 2, 3.14, float('inf'), -float('inf'), float('nan')],
        'skip_backward_test': [True],
        'skip_double_backward_test': [True],
    })


@op_utils.op_test(['native:0', 'cuda:0'])
@chainer.testing.parameterize(*(
    _mean_var_params
))
class TestMean(UnaryMathTestBase, op_utils.NumpyOpTest):

    def func(self, xp, a):
        return xp.mean(a, self.axis)


@op_utils.op_test(['native:0', 'cuda:0'])
@chainer.testing.parameterize(*(
    _mean_var_params
))
class TestVar(UnaryMathTestBase, op_utils.NumpyOpTest):

    def func(self, xp, a):
        return xp.var(a, self.axis)


def apply_func(is_module, func, xp, device, input, axis, dtypes):
    (in_dtype,), out_dtype = dtypes
    try:
        a_np = input.astype(in_dtype)
    except (ValueError, OverflowError):
        return xp.zeros(())  # invalid combination of data and dtype

    a = xp.array(a_np)
    a = func(is_module, xp, a, axis)
    if xp is numpy:
        a = dtype_utils.cast_if_numpy_array(xp, a, out_dtype)
    return a


def compute_mean(is_module, xp, a, axis):
    return xp.mean(a, axis) if is_module else a.mean(axis)


def compute_var(is_module, xp, a, axis):
    return xp.var(a, axis) if is_module else a.var(axis)


@chainerx.testing.numpy_chainerx_array_equal(strides_check=False)
@pytest.mark.parametrize('input,axis', [
    # --- single axis
    # input, axis
    # valid params
    (numpy.asarray(0), None),
    (numpy.asarray(-1), None),
    (numpy.asarray(float('inf')), None),
    (numpy.asarray(float('nan')), None),
    (numpy.asarray(-float('inf')), None),
    (numpy.asarray([4, 1, 4, 1]), None),
    (numpy.asarray([4, 1, 4, 1]), 0),
    (numpy.asarray([[4, 4, 1, 1], [4, 1, 4, 1]]), 0),
    (numpy.asarray([[4, 4, 1, 1], [4, 1, 4, 1]]).T, 1),
    (numpy.asarray([-0.0, +0.0, +0.0, -0.0]), None),
    (numpy.asarray([[True, True, False, False],
                    [True, False, True, False]]), 0),
    (numpy.ones((2, 0, 3)), 2),
    (numpy.ones((2, 3)), 1),
    (numpy.ones((2, 3)), -2),
    # --- multiple axes
    # input, axis
    # valid params
    (numpy.asarray([[1, 4, 3, 1], [4, 6, 3, 2], [2, 3, 6, 1]]), (0, 1)),
    (numpy.asarray([[1, 4, 3, 1], [4, 6, 3, 2], [2, 3, 6, 1]]), (-2, -1)),
])
@pytest.mark.parametrize('dtypes', _in_out_dtypes_math_functions)
@pytest.mark.parametrize_device(['native:0', 'cuda:0'])
@pytest.mark.parametrize('func', [
    compute_mean,
    compute_var,
])
# TODO(kshitij12345): Remove strides_check=False
def test_valid_stats(is_module, func, xp, device, input, axis, dtypes):
    return apply_func(is_module, func, xp, device, input, axis, dtypes)


@chainerx.testing.numpy_chainerx_array_equal(
    accept_error=(IndexError, ValueError, chainerx.DimensionError),
    strides_check=False)
@pytest.mark.parametrize('input,axis', [
    # --- single axis
    # input, axis
    # invalid params
    (numpy.ones((0,)), None),
    (numpy.ones((2, 0, 3)), 1),
    (numpy.ones((2, 0, 3)), None),
    (numpy.ones((2, 3)), 2),
    (numpy.ones((2, 3)), -3),
    # --- multiple axes
    # input, axis
    # invalid params
    (numpy.asarray([[1, 4, 3, 1], [4, 6, 3, 2], [2, 3, 6, 1]]), (1, 1)),
    (numpy.asarray([[1, 4, 3, 1], [4, 6, 3, 2], [2, 3, 6, 1]]), (-3, 1)),
    (numpy.asarray([[1, 4, 3, 1], [4, 6, 3, 2], [2, 3, 6, 1]]), (1, 2)),
])
@pytest.mark.parametrize('dtypes', _in_out_dtypes_math_functions)
@pytest.mark.parametrize_device(['native:0', 'cuda:0'])
@pytest.mark.parametrize('func', [
    compute_mean,
    compute_var,
])
# TODO(kshitij12345): Remove strides_check=False
def test_invalid_stats(is_module, func, xp, device, input, axis, dtypes):
    return apply_func(is_module, func, xp, device, input, axis, dtypes)<|MERGE_RESOLUTION|>--- conflicted
+++ resolved
@@ -1890,12 +1890,7 @@
 
 @op_utils.op_test(['native:0', 'cuda:0'])
 @chainer.testing.parameterize(*(
-<<<<<<< HEAD
-
-    _trignometric_hyperpolic_params
-=======
     _trigonometric_hyperbolic_params
->>>>>>> 070367fb
 ))
 class TestCos(UnaryMathTestBase, op_utils.NumpyOpTest):
 
@@ -1913,7 +1908,6 @@
         return xp.tan(a)
 
 
-<<<<<<< HEAD
 @op_utils.op_test(['native:0', 'cuda:0'])
 @chainer.testing.parameterize(*(
     chainer.testing.product({
@@ -1937,20 +1931,6 @@
         return xp.abs(a)
 
 
-_inverse_trig_hyper_params = \
-    chainer.testing.product({
-        'shape': [(), (0,), (1,), (2, 0, 3), (1, 1, 1), (2, 3)],
-        'in_dtypes,out_dtype': _in_out_dtypes_math_functions,
-        'input': [-0.75, 0, 0.75],
-        'contiguous': [None, 'C'],
-    }) + chainer.testing.product({
-        'shape': [(2, 3)],
-        'in_dtypes,out_dtype': _in_out_float_dtypes_math_functions,
-        'input': [1, -1, float('inf'), -float('inf'), float('nan')],
-        'skip_backward_test': [True],
-        'skip_double_backward_test': [True],
-    })
-=======
 def _make_inverse_trig_params(name):
     # Makes test parameters for inverse trigonometric functions
 
@@ -1993,7 +1973,6 @@
             'skip_backward_test': [True],
             'skip_double_backward_test': [True],
         }))
->>>>>>> 070367fb
 
 
 @op_utils.op_test(['native:0', 'cuda:0'])
