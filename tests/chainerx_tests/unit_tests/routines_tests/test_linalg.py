--- conflicted
+++ resolved
@@ -473,13 +473,6 @@
 @chainer.testing.parameterize(*(
     chainer.testing.product({
         'shape': [(0, 0), (1, 1), (3, 3), (6, 6)],
-<<<<<<< HEAD
-        'in_dtypes': ['float32', 'float64'],
-        'UPLO': ['u', 'L']
-    })
-))
-class TestEigh(NumpyLinalgOpTest):
-=======
         'in_dtypes': ['float32', 'float64']
     })
 ))
@@ -488,7 +481,6 @@
     # For input with shape (0, 0) strides are different
     check_numpy_strides_compliance = False
     dodge_nondifferentiable = True
->>>>>>> ae76b7fd
 
     def setup(self):
         device = chainerx.get_default_device()
@@ -496,23 +488,117 @@
                 and not chainerx.linalg._is_lapack_available()):
             pytest.skip('LAPACK is not linked to ChainerX')
         self.check_backward_options.update({
-<<<<<<< HEAD
+            'eps': 1e-5, 'rtol': 1e-4, 'atol': 1e-4})
+        self.check_double_backward_options.update({
+            'eps': 1e-5, 'rtol': 1e-4, 'atol': 1e-4})
+
+    def generate_inputs(self):
+        a = numpy.random.random(self.shape).astype(self.in_dtypes)
+        # Make random square matrix a symmetric positive definite one
+        a = numpy.array(a.T.dot(a)) + 1e-3 * numpy.eye(*self.shape)
+        return a,
+
+    def forward_xp(self, inputs, xp):
+        a, = inputs
+
+        if (_numpy_does_not_support_0d_input113 and a.size == 0):
+            pytest.skip('Older NumPy versions do not work with empty arrays')
+
+        # Input has to be symmetrized for backward test to work
+        a = (a + a.T)/2. + 1e-3 * xp.eye(*self.shape)
+
+        L = xp.linalg.cholesky(a)
+        return L,
+
+
+@op_utils.op_test(['native:0', 'cuda:0'])
+@chainer.testing.parameterize(*(
+    chainer.testing.product({
+        'shape': [(), (2, 3), (3, 2), (6, 6)],
+        'in_dtypes': ['float32', 'float64'],
+    })
+))
+class TestCholeskyFailing(NumpyLinalgOpTest):
+
+    forward_accept_errors = (numpy.linalg.LinAlgError,
+                             chainerx.ChainerxError,
+                             chainerx.DimensionError)
+
+    def generate_inputs(self):
+        a = numpy.random.random(self.shape).astype(self.in_dtypes)
+        return a,
+
+    def forward_xp(self, inputs, xp):
+        a, = inputs
+        L = xp.linalg.cholesky(a)
+        return L,
+
+
+@op_utils.op_test(['native:0', 'cuda:0'])
+@chainer.testing.parameterize(*(
+    chainer.testing.product({
+        'in_dtypes': ['float32', 'float64'],
+    })
+))
+class TestCholeskySemiDefiniteFailing(NumpyLinalgOpTest):
+
+    forward_accept_errors = (numpy.linalg.LinAlgError,
+                             chainerx.ChainerxError)
+
+    def generate_inputs(self):
+        a = numpy.array([[1, -2], [-2, 1]]).astype(self.in_dtypes)
+        return a,
+
+    def forward_xp(self, inputs, xp):
+        a, = inputs
+        L = xp.linalg.cholesky(a)
+        return L,
+
+
+@op_utils.op_test(['native:0', 'cuda:0'])
+@chainer.testing.parameterize(*(
+    chainer.testing.product({
+        'shape': [(6, 6)],
+        'in_dtypes': ['float16'],
+    })
+))
+class TestCholeskyDtypeFailing(NumpyLinalgOpTest):
+
+    forward_accept_errors = (TypeError,
+                             chainerx.DtypeError)
+
+    def generate_inputs(self):
+        a = numpy.random.random(self.shape).astype(self.in_dtypes)
+        return a,
+
+    def forward_xp(self, inputs, xp):
+        a, = inputs
+        L = xp.linalg.cholesky(a)
+        return L,
+
+
+@op_utils.op_test(['native:0', 'cuda:0'])
+@chainer.testing.parameterize(*(
+    chainer.testing.product({
+        'shape': [(0, 0), (1, 1), (3, 3), (6, 6)],
+        'in_dtypes': ['float32', 'float64'],
+        'UPLO': ['u', 'L']
+    })
+))
+class TestEigh(NumpyLinalgOpTest):
+
+    def setup(self):
+        device = chainerx.get_default_device()
+        if (device.backend.name == 'native'
+                and not chainerx.linalg._is_lapack_available()):
+            pytest.skip('LAPACK is not linked to ChainerX')
+        self.check_backward_options.update({
             'eps': 1e-5, 'rtol': 1e-3, 'atol': 1e-3})
         self.check_double_backward_options.update({
             'eps': 1e-5, 'rtol': 1e-3, 'atol': 1e-3})
 
     def generate_inputs(self):
         a = numpy.random.random(self.shape).astype(self.in_dtypes)
-=======
-            'eps': 1e-5, 'rtol': 1e-4, 'atol': 1e-4})
-        self.check_double_backward_options.update({
-            'eps': 1e-5, 'rtol': 1e-4, 'atol': 1e-4})
-
-    def generate_inputs(self):
-        a = numpy.random.random(self.shape).astype(self.in_dtypes)
-        # Make random square matrix a symmetric positive definite one
-        a = numpy.array(a.T.dot(a)) + 1e-3 * numpy.eye(*self.shape)
->>>>>>> ae76b7fd
         return a,
 
     def forward_xp(self, inputs, xp):
@@ -522,7 +608,6 @@
             pytest.skip('Older NumPy versions do not work with empty arrays')
 
         # Input has to be symmetrized for backward test to work
-<<<<<<< HEAD
         def symmetrize(A):
             L = xp.tril(A)
             return (L + L.T)/2.
@@ -533,18 +618,11 @@
         # The sign of eigenvectors is not unique,
         # therefore absolute values are compared
         return w, xp.abs(v)
-=======
-        a = (a + a.T)/2. + 1e-3 * xp.eye(*self.shape)
-
-        L = xp.linalg.cholesky(a)
-        return L,
->>>>>>> ae76b7fd
-
-
-@op_utils.op_test(['native:0', 'cuda:0'])
-@chainer.testing.parameterize(*(
-    chainer.testing.product({
-<<<<<<< HEAD
+
+
+@op_utils.op_test(['native:0', 'cuda:0'])
+@chainer.testing.parameterize(*(
+    chainer.testing.product({
         'shape': [(), (2, 3), (3, 2)],
         'in_dtypes': ['float32', 'float64'],
         'UPLO': [None, 'A', 'wrong']
@@ -603,41 +681,24 @@
     })
 ))
 class TestEigvalsh(NumpyLinalgOpTest):
-=======
-        'shape': [(), (2, 3), (3, 2), (6, 6)],
-        'in_dtypes': ['float32', 'float64'],
-    })
-))
-class TestCholeskyFailing(NumpyLinalgOpTest):
-
-    forward_accept_errors = (numpy.linalg.LinAlgError,
-                             chainerx.ChainerxError,
-                             chainerx.DimensionError)
->>>>>>> ae76b7fd
-
-    def generate_inputs(self):
-        a = numpy.random.random(self.shape).astype(self.in_dtypes)
-        return a,
-
-    def forward_xp(self, inputs, xp):
-        a, = inputs
-<<<<<<< HEAD
+
+    def generate_inputs(self):
+        a = numpy.random.random(self.shape).astype(self.in_dtypes)
+        return a,
+
+    def forward_xp(self, inputs, xp):
+        a, = inputs
 
         if (_numpy_does_not_support_0d_input113 and a.size == 0):
             pytest.skip('Older NumPy versions do not work with empty arrays')
 
         w = xp.linalg.eigvalsh(a, UPLO=self.UPLO)
         return w,
-=======
-        L = xp.linalg.cholesky(a)
-        return L,
->>>>>>> ae76b7fd
-
-
-@op_utils.op_test(['native:0', 'cuda:0'])
-@chainer.testing.parameterize(*(
-    chainer.testing.product({
-<<<<<<< HEAD
+
+
+@op_utils.op_test(['native:0', 'cuda:0'])
+@chainer.testing.parameterize(*(
+    chainer.testing.product({
         'shape': [(), (2, 3), (3, 2)],
         'in_dtypes': ['float32', 'float64'],
         'UPLO': [None, 'A', 'wrong']
@@ -655,47 +716,22 @@
 
     def generate_inputs(self):
         a = numpy.random.random(self.shape).astype(self.in_dtypes)
-=======
-        'in_dtypes': ['float32', 'float64'],
-    })
-))
-class TestCholeskySemiDefiniteFailing(NumpyLinalgOpTest):
-
-    forward_accept_errors = (numpy.linalg.LinAlgError,
-                             chainerx.ChainerxError)
-
-    def generate_inputs(self):
-        a = numpy.array([[1, -2], [-2, 1]]).astype(self.in_dtypes)
->>>>>>> ae76b7fd
-        return a,
-
-    def forward_xp(self, inputs, xp):
-        a, = inputs
-<<<<<<< HEAD
+        return a,
+
+    def forward_xp(self, inputs, xp):
+        a, = inputs
         w = xp.linalg.eigvalsh(a, UPLO=self.UPLO)
         return w,
-=======
-        L = xp.linalg.cholesky(a)
-        return L,
->>>>>>> ae76b7fd
-
-
-@op_utils.op_test(['native:0', 'cuda:0'])
-@chainer.testing.parameterize(*(
-    chainer.testing.product({
-<<<<<<< HEAD
+
+
+@op_utils.op_test(['native:0', 'cuda:0'])
+@chainer.testing.parameterize(*(
+    chainer.testing.product({
         'shape': [(3, 3)],
         'in_dtypes': ['float16']
     })
 ))
 class TestEigvalshDtypeFailing(NumpyLinalgOpTest):
-=======
-        'shape': [(6, 6)],
-        'in_dtypes': ['float16'],
-    })
-))
-class TestCholeskyDtypeFailing(NumpyLinalgOpTest):
->>>>>>> ae76b7fd
 
     forward_accept_errors = (TypeError,
                              chainerx.DtypeError)
@@ -706,10 +742,5 @@
 
     def forward_xp(self, inputs, xp):
         a, = inputs
-<<<<<<< HEAD
         w = xp.linalg.eigvalsh(a)
-        return w,
-=======
-        L = xp.linalg.cholesky(a)
-        return L,
->>>>>>> ae76b7fd
+        return w,