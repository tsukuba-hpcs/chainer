--- conflicted
+++ resolved
@@ -567,16 +567,7 @@
         cp.testing.assert_array_equal(a.grad, gb)
 
     def check_cleargrad(self, a_data, fill=False):
-<<<<<<< HEAD
-        # TODO(hvy): Use backend.get_array_module when it supports chainerx.
-        if chainerx.is_available() and isinstance(a_data, chainerx.ndarray):
-            xp = chainerx
-        else:
-            xp = cuda.get_array_module(a_data)
-
-=======
         xp = backend.get_array_module(a_data)
->>>>>>> 31279e82
         a = chainer.Variable(a_data)
         if fill:
             a.grad = xp.full_like(a_data, np.nan)
@@ -609,16 +600,7 @@
         self.check_cleargrad(chainerx.empty((3,), dtype=np.float32), fill=True)
 
     def check_zerograd(self, a_data, fill=False):
-<<<<<<< HEAD
-        # TODO(hvy): Use backend.get_array_module when it supports chainerx.
-        is_chainerx = chainerx.is_available() and \
-            isinstance(a_data, chainerx.ndarray)
-
-        xp = chainerx if is_chainerx else cuda.get_array_module(a_data)
-
-=======
         xp = backend.get_array_module(a_data)
->>>>>>> 31279e82
         a = chainer.Variable(a_data)
         if fill:
             a.grad_var = chainer.Variable(xp.full_like(a_data, np.nan))
