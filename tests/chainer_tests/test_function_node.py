from __future__ import print_function
import threading
import unittest

import mock
import numpy
import pytest
import six

import chainer
from chainer.backends import cuda
from chainer import testing
from chainer.testing import attr
from chainer.testing import backend
from chainer.utils import type_check


def make_array(start, shape, dtype):
    size = numpy.product(shape, dtype='i')
    a = numpy.arange(start, start + size)
    a = a.reshape(shape)
    a = a.astype(dtype, copy=False)
    return a


@testing.parameterize(*testing.product({
    'y_shape': [(4,), (0,), (2, 3), ()],
    'x_shape': [(3,), (0,), (4, 1), ()],
}))
class TestFunctionNode(unittest.TestCase):

    def _get_method(self, prefix, gpu):
        suffix = 'gpu' if gpu else 'cpu'
        return getattr(self.f, prefix + '_' + suffix)

    def setUp(self):
        y_shape = self.y_shape
        x_shape = self.x_shape
        y1 = make_array(1, y_shape, numpy.float32)
        y2 = make_array(2, y_shape, numpy.float32)
        gx1 = chainer.Variable(
            make_array(1, x_shape, numpy.float32))
        gx2 = None
        gy1 = make_array(1, y_shape, numpy.float32)
        gy2 = make_array(1, y_shape, numpy.float32)

        f = chainer.FunctionNode()
        f.check_type_forward = mock.MagicMock()
        f.forward_cpu = mock.MagicMock(return_value=(y1, y2))
        f.forward_gpu = mock.MagicMock()
        f.backward = mock.MagicMock(return_value=(gx1, gx2))
        self.f = f

        self.x1 = make_array(0, x_shape, numpy.float32)
        self.x2 = make_array(0, x_shape, numpy.int32)
        self.y1 = y1
        self.y2 = y2
        self.gx1 = gx1
        self.gx2 = gx2
        self.gx1_orig = chainer.Variable(
            make_array(3, x_shape, numpy.float32))
        self.gx2_orig = chainer.Variable(
            make_array(2, x_shape, numpy.float32))
        self.gx1_accum = gx1 + self.gx1_orig
        self.gy1 = gy1
        self.gy2 = gy2

    def tearDown(self):
        # Set None to delete cuda array
        self.f = None
        self.y1 = None
        self.y2 = None
        self.gx1 = None

    def setup_gpu(self):
        self.x1 = cuda.to_gpu(self.x1)
        self.x2 = cuda.to_gpu(self.x2)
        self.y1 = cuda.to_gpu(self.y1)
        self.y2 = cuda.to_gpu(self.y2)
        self.gx1.to_gpu()
        self.gx1_orig.to_gpu()
        self.gx2_orig.to_gpu()
        self.gx1_accum.to_gpu()
        self.gy1 = cuda.to_gpu(self.gy1)
        self.gy2 = cuda.to_gpu(self.gy2)
        self.f.forward_gpu = mock.MagicMock(return_value=(self.y1, self.y2))
        self.f.backward = mock.MagicMock(return_value=(self.gx1, self.gx2))

    def check_forward(self, gpu):
        y1, y2 = self.f.forward((self.x1, self.x2))
        self.assertEqual(self.f.check_type_forward.call_count, 0)
        self.assertEqual(self._get_method('forward', not gpu).call_count, 0)
        self._get_method('forward', gpu).assert_called_once_with(
            (self.x1, self.x2))
        self.assertTrue((cuda.to_cpu(y1) == cuda.to_cpu(self.y1)).all())
        self.assertTrue((cuda.to_cpu(y2) == cuda.to_cpu(self.y2)).all())

    def test_forward_cpu(self):
        self.check_forward(False)

    @attr.gpu
    def test_forward_gpu(self):
        self.setup_gpu()
        self.check_forward(True)

    def check_backward_accumulate(self, gxs):
        x1 = chainer.Variable(self.x1)
        x2 = chainer.Variable(self.x2)
        self.f.inputs = (x1.node, x2.node)
        gx1, gx2 = self.f.backward_accumulate(
            (0, 1), (self.gy1, self.gy2), gxs)
        if gxs[0] is None:
            numpy.testing.assert_array_equal(cuda.to_cpu(gx1.data),
                                             cuda.to_cpu(self.gx1.data))
            self.assertIsNone(gx2)
        else:
            numpy.testing.assert_array_equal(cuda.to_cpu(gx1.data),
                                             cuda.to_cpu(self.gx1_accum.data))
            numpy.testing.assert_array_equal(cuda.to_cpu(gx2.data),
                                             cuda.to_cpu(self.gx2_orig.data))

    def test_backward_accumulate_none_cpu(self):
        self.check_backward_accumulate((None, None))

    @attr.gpu
    def test_backward_accumulate_none_gpu(self):
        self.setup_gpu()
        self.check_backward_accumulate((None, None))

    def test_backward_accumulate_cpu(self):
        self.check_backward_accumulate((self.gx1_orig, self.gx2_orig))

    @attr.gpu
    def test_backward_accumulate_gpu(self):
        self.setup_gpu()
        self.check_backward_accumulate((self.gx1_orig, self.gx2_orig))

    def check_check_type_forward(self):
        self.assertEqual(self.f.check_type_forward.call_count, 1)
        ts = self.f.check_type_forward.call_args[0][0]
        self.assertIsInstance(ts, type_check.LightTypeInfoTuple)
        self.assertEqual(len(ts), 2)

        t1 = ts[0]
        assert t1.shape == self.x_shape
        assert t1.dtype == numpy.float32

        t2 = ts[1]
        assert t2.shape == self.x_shape
        assert t2.dtype == numpy.int32

    def check_apply(self):
        x1 = chainer.Variable(self.x1)
        x2 = chainer.Variable(self.x2)
        x1._node._rank = 1
        x2._node._rank = 3
        ys = self.f.apply((x1, x2))

        self.assertEqual(len(ys), 2)
        self.check_check_type_forward()

        for y in ys:
            self.assertIsInstance(y, chainer.Variable)
            # rank is (maximum rank in xs) + 1
            self.assertEqual(y.rank, 4)
            self.assertIs(y.creator_node, self.f)
            self.assertTrue(y.requires_grad)

        self.assertIsInstance(y.creator_node.outputs, tuple)

    def test_apply_cpu(self):
        self.check_apply()

    @attr.gpu
    def test_apply_gpu(self):
        self.setup_gpu()
        self.check_apply()

    def check_apply_all_ndarray(self):
        x1 = self.x1
        x2 = self.x2
        ys = self.f.apply((x1, x2))

        self.assertEqual(len(ys), 2)
        self.check_check_type_forward()

        xp = cuda.get_array_module(x1)

        for y in ys:
            self.assertIsInstance(y, chainer.Variable)
            self.assertIsInstance(y.data, xp.ndarray)
            self.assertFalse(y.requires_grad)

    def test_apply_all_ndarray_cpu(self):
        self.check_apply_all_ndarray()

    @attr.gpu
    def test_apply_all_ndarray_gpu(self):
        self.setup_gpu()
        self.check_apply_all_ndarray()

    def check_apply_ndarray(self):
        x1 = chainer.Variable(self.x1)
        x2 = self.x2
        x1._node._rank = 1
        ys = self.f.apply((x1, x2))

        self.assertEqual(len(ys), 2)
        self.check_check_type_forward()

        for y in ys:
            self.assertIsInstance(y, chainer.Variable)
            # rank is (maximum rank in xs) + 1
            self.assertEqual(y.rank, 2)
            self.assertIs(y.creator_node, self.f)
            self.assertTrue(y.requires_grad)

        self.assertIsInstance(y.creator_node.outputs, tuple)

    def test_apply_ndarray_cpu(self):
        self.check_apply_ndarray()

    @attr.gpu
    def test_apply_ndarray_gpu(self):
        self.setup_gpu()
        self.check_apply_ndarray()

    def check_apply_single_return_value(self):
        x1 = chainer.Variable(self.x1)
        x2 = chainer.Variable(self.x2)
        ret, = self.f.apply((x1, x2))
        self.assertIsInstance(ret, chainer.Variable)

    def test_apply_single_return_value_cpu(self):
        self.f.forward_cpu.return_value = (cuda.to_cpu(self.y1),)
        self.check_apply_single_return_value()

    @attr.gpu
    def test_apply_single_return_value_gpu(self):
        self.setup_gpu()
        self.f.forward_gpu.return_value = (cuda.to_gpu(self.y1),)
        self.check_apply_single_return_value()

    def _get_f(self):
        x1 = chainer.Variable(self.x1)
        x2 = chainer.Variable(self.x2)
        y1, y2 = self.f.apply((x1, x2))

        f = y1.creator_node
        # To test weak refernece, return only x1 and y1.
        # x2 and y2 are deleted by the garbage collector
        return f, x1, y1

    def test_unchain(self):
        f, _x1, _y1 = self._get_f()
        y1, y2 = f.outputs
        f.unchain()

        # As _y1 is alive, this weak ref is also alive
        y1_ref = y1()
        self.assertIsNotNone(y1_ref)
        self.assertIsNone(y1_ref.creator)
        # This weak ref is dead by unchain
        y2_ref = y2()
        self.assertIsNone(y2_ref)

        self.assertIsNone(f.inputs)

    def test_label(self):
        self.assertEqual(self.f.label, 'FunctionNode')


class TestFunctionNodeInvalidType(unittest.TestCase):

    def test_forward_invalid1(self):
        class FunctionNode(chainer.FunctionNode):

            def check_type_forward(self, in_types):
                x_type, = in_types
                type_check.expect(
                    x_type.dtype == numpy.float32,
                    x_type.ndim >= 2,
                )

            def forward(self, inputs):
                return inputs

        f = FunctionNode()

        # OK
        v = chainer.Variable(numpy.random.randn(1, 5).astype(numpy.float32))
        result, = f.apply((v,))
        assert isinstance(result, chainer.Variable)

        # Incorrect dtype
        # in py3, numpy dtypes are represented as class
        msg = """\
Invalid operation is performed in: FunctionNode \\(Forward\\)

Expect: in_types\\[0\\]\\.dtype == <(type|class) 'numpy\\.float32'>
Actual: float64 \\!= <(type|class) 'numpy\\.float32'>"""

        v = chainer.Variable(numpy.random.randn(1, 5))
        with six.assertRaisesRegex(self, chainer.utils.type_check.InvalidType,
                                   msg):
            f.apply((v,))

        # Incorrect dim
        msg = """\
Invalid operation is performed in: FunctionNode \\(Forward\\)

Expect: in_types\\[0\\]\\.ndim >= 2
Actual: 1 < 2"""

        v = chainer.Variable(numpy.random.randn(5).astype(numpy.float32))
        with six.assertRaisesRegex(self, chainer.utils.type_check.InvalidType,
                                   msg):
            f.apply((v,))


class TestFunctionNodeInconsistentBackends(unittest.TestCase):

    def setUp(self):
        self.x1 = numpy.random.rand(2, 3).astype(numpy.float32)
        self.x2 = numpy.random.rand(2, 3).astype(numpy.float32)

    @attr.gpu
    def test_inconsistent_inputs(self):
        class FunctionNode(chainer.FunctionNode):

            def forward(self, inputs):
                return inputs

        f = FunctionNode()

        # Cause inconsistency between inputs
        x1 = cuda.to_gpu(self.x1)

        x1 = chainer.Variable(x1)
        x2 = chainer.Variable(self.x2)

        with self.assertRaises(TypeError):
            f.apply((x1, x2))

    @attr.gpu
    def test_inconsistent_outputs(self):
        class FunctionNode(chainer.FunctionNode):

            def forward(self, inputs):
                # Cause inconsistency between outputs
                return inputs[0], cuda.to_gpu(inputs[1])

        f = FunctionNode()

        x1 = chainer.Variable(self.x1)
        x2 = chainer.Variable(self.x2)

        with self.assertRaises(TypeError):
            f.apply((x1, x2))


@testing.parameterize(
    {'return_value': (numpy.array([float('nan')], numpy.float32),),
     'valid': False},
    {'return_value': (numpy.array([1], numpy.int32),), 'valid': True},
)
class TestFunctionNodeForwardDebug(unittest.TestCase):

    def setUp(self):
        self.original_debug = chainer.is_debug()
        chainer.set_debug(True)
        self.one = numpy.array([1], numpy.float32)
        self.f = chainer.FunctionNode()

    def tearDown(self):
        chainer.set_debug(self.original_debug)

    def check_debug_forward(self, x_data):
        x = chainer.Variable(x_data)
        if self.valid:
            # check if forward throws nothing
            self.f.apply((x,))
        else:
            with self.assertRaises(RuntimeError):
                self.f.apply((x,))

    def test_debug_forward_cpu(self):
        self.f.forward_cpu = mock.MagicMock(return_value=self.return_value)
        self.check_debug_forward(self.one)

    @attr.gpu
    def test_debug_forward_gpu(self):
        return_value = tuple(None if x is None else cuda.to_gpu(x)
                             for x in self.return_value)
        self.f.forward_gpu = mock.MagicMock(return_value=return_value)
        self.check_debug_forward(cuda.to_gpu(self.one))


<<<<<<< HEAD
@backend.inject_backend_tests(
    None,
    testing.product({'use_cuda': [True, False]}))
class TestFunctionNodeInvalidBackwardChecks(unittest.TestCase):
    """Tests FunctionNode.backward correctness checks"""

    def setUp(self):
        self.one = numpy.array([1], numpy.float32)
=======
@testing.parameterize(
    {'return_data': (numpy.array(float('nan'), numpy.float32),),
     'valid': False},
    {'return_data': (None,), 'valid': True},
)
class TestFunctionNodeBackwardDebug(unittest.TestCase):

    def setUp(self):
        self.original_debug = chainer.is_debug()
        chainer.set_debug(True)
        self.one = numpy.array(1, numpy.float32)
>>>>>>> 7e3c0cb2
        self.f = chainer.FunctionNode()

    def _dummy_func(self, bwd_return_data):
        # Create a dummy func that returns `bwd_return_data` in the
        # `backward` method.

        def one(xp):
            return xp.array([1], numpy.float32)

        class DummyFunc(chainer.FunctionNode):
            def forward_cpu(self, inputs):
                return one(numpy),

            def forward_gpu(self, inputs):
                return one(cuda.cupy),

            def backward(self, indexes, grad_outputs):
                return bwd_return_data

        return DummyFunc()

    def check_debug_backward_accumulate(
            self, backend_config, f, xs_data, errors, initial_gxs=None):
        # `errors` is a dict, where keys are True or False indicating the
        # debug mode to run the test, and values are tuple of expected
        # exception type and error message pattern.

        for debug_mode, error in errors.items():

            def to_xp(arrs):
                if backend_config.use_cuda:
                    return cuda.to_gpu(arrs)
                else:
                    return arrs

            # Convert arrays to GPU
            xs_data = to_xp(xs_data)
            if initial_gxs is not None:
                initial_gxs = to_xp(initial_gxs)

            # Call forward
            xs = [chainer.Variable(x) for x in xs_data]
            y, = f.apply(xs)

            # Set initial input grads, if given
            if initial_gxs is not None:
                assert len(xs) == len(initial_gxs)
                for x, gx in zip(xs, initial_gxs):
                    x.grad = gx

            # Call backward & check error
            with chainer.using_config('debug', debug_mode):
                if error is None:
                    y.backward()  # no error should be raised
                else:
                    error_type, error_regex = error
                    with pytest.raises(error_type, match=error_regex):
                        y.backward()

    def test_ok(self, backend_config):
        self.check_debug_backward_accumulate(
            backend_config,
            f=self._dummy_func((
                chainer.Variable(numpy.array([2.0], numpy.float32)),)),
            xs_data=(numpy.array([1], numpy.float32),),
            errors={False: None, True: None})

    def test_gradients_has_nan(self, backend_config):
        # Returns a gradient that has NaN value
        self.check_debug_backward_accumulate(
            backend_config,
            f=self._dummy_func((chainer.Variable(numpy.array(
                [float('nan')], numpy.float32)),)),
            xs_data=(numpy.array([1], numpy.float32),),
            errors={True: (RuntimeError,
                           'NaN is detected on backward computation')})

    def test_invalid_number_of_gradients(self, backend_config):
        # Returns more gradients than expected
        self.check_debug_backward_accumulate(
            backend_config,
            f=self._dummy_func((
                chainer.Variable(numpy.array([2.0], numpy.float32)),
                chainer.Variable(numpy.array([1.0], numpy.float32)))),
            xs_data=(numpy.array([1], numpy.float32),),
            errors={True: (ValueError,
                           'number of gradients returned from backward is '
                           'incorrect')})

    def test_invalid_zero_gradients(self, backend_config):
        # Returns 0 gradients while 1 expected
        self.check_debug_backward_accumulate(
            backend_config,
            f=self._dummy_func(()),
            xs_data=(numpy.array([1], numpy.float32),),
            errors={True: (ValueError,
                           'number of gradients returned from backward is '
                           'incorrect')})

    def test_invalid_gradient_shape(self, backend_config):
        # Returns gradient of incorrect shape
        self.check_debug_backward_accumulate(
            backend_config,
            f=self._dummy_func((
                chainer.Variable(
                    backend_config.xp.array([2, 3], numpy.float32)),)),
            xs_data=(numpy.array([1], numpy.float32),),
            errors={True: (ValueError,
                           'shape of gradients returned from backward is '
                           'incorrect')})

    def test_invalid_gradient_type(self, backend_config):
        # Incorrectly returns a gradient as ndarray instead of variable
        self.check_debug_backward_accumulate(
            backend_config,
            f=self._dummy_func((
                backend_config.xp.array([2.0], numpy.float32))),
            xs_data=(numpy.array([1], numpy.float32),),
            errors={True: (ValueError,
                           'type of gradients returned from backward is '
                           'incorrect')})

    def test_invalid_gradient_dtype(self, backend_config):
        # Incorrectly returns a gradient with incorrect dtype, compared to
        # initially set gradients.
        self.check_debug_backward_accumulate(
            backend_config,
            f=self._dummy_func((
                chainer.Variable(
                    backend_config.xp.array([2.0], numpy.int64)),)),
            xs_data=(numpy.array([1], numpy.float32),),
            initial_gxs=(numpy.array([1], numpy.float32),),
            errors={True: (ValueError,
                           'dtype of gradients returned from backward is '
                           'incorrect')})


class TestNoBackpropMode(unittest.TestCase):

    def setUp(self):
        self.x = chainer.Variable(numpy.array([1.], 'f'))

    def test_no_backprop_mode(self):
        y = self.x + 1
        self.assertTrue(y.creator_node is not None)

        with chainer.no_backprop_mode():
            y = self.x + 1
        self.assertTrue(y.creator_node is None)

        y = self.x + 1
        self.assertTrue(y.creator_node is not None)

    def test_force_backprop_mode(self):
        with chainer.no_backprop_mode():
            with chainer.force_backprop_mode():
                y = self.x + 1
        self.assertTrue(y.creator_node is not None)

        y = self.x + 1
        self.assertTrue(y.creator_node is not None)

        with chainer.force_backprop_mode():
            y = self.x + 1
        self.assertTrue(y.creator_node is not None)


class MyThread(threading.Thread):

    def run(self):
        x = chainer.Variable(numpy.array([1], dtype='f'))
        with chainer.no_backprop_mode():
            y = x + 1
        self.creator_is_none = y.creator_node is None


class TestBackpropModeMultiThread(unittest.TestCase):

    def test_multi_thread(self):
        t = MyThread()
        t.start()
        t.join()
        self.assertTrue(t.creator_is_none)


class FunctionNodeWithRetaining(chainer.FunctionNode):

    def forward(self, inputs):
        self.retain_inputs([1])
        self.retain_outputs([1])
        return inputs

    def backward(self, _, grad_outputs):
        self.backward_inputs = self.get_retained_inputs()
        self.backward_outputs = self.get_retained_outputs()
        return grad_outputs


class TestFunctionNodeRetaining(unittest.TestCase):

    def setUp(self):
        inputs = [chainer.Variable(numpy.array([1], dtype=numpy.float32)),
                  chainer.Variable(numpy.array([1], dtype=numpy.float32))]
        self.input_data = [x.data for x in inputs]
        self.input_nodes = [x.node for x in inputs]

        self.f1 = FunctionNodeWithRetaining()
        outputs = self.f1.apply(inputs)
        outputs[0].grad = numpy.array([1], dtype=numpy.float32)
        outputs[0].backward()
        self.f1_output_data = [y.data for y in outputs]
        self.f1_output_nodes = [y.node for y in outputs]

        inputs = None  # release non-retained inputs

    def test_retain_inputs(self):
        self.assertEqual(len(self.f1.backward_inputs), 1)
        self.assertIs(self.f1.backward_inputs[0].node, self.input_nodes[1])
        numpy.testing.assert_array_equal(self.f1.backward_inputs[0].data,
                                         self.input_data[1])

    def test_retain_outputs_f1(self):
        self.assertEqual(len(self.f1.backward_outputs), 1)
        numpy.testing.assert_array_equal(self.f1.backward_outputs[0].data,
                                         self.f1_output_data[1])


def _get_value(x):
    if isinstance(x, chainer.Variable):
        return x.data
    return x


class TestGradTypeCheck(unittest.TestCase):

    def test_type_check(self):
        x = chainer.Variable(numpy.random.uniform(-1, 1, (2, 3)).astype('f'))
        y = x * x
        gx = chainer.Variable(numpy.random.uniform(-1, 1, (2, 3)).astype('f'))
        gy = chainer.Variable(numpy.random.uniform(-1, 1, (2, 3)).astype('f'))

        chainer.grad([y], [x], [gx], [gy])
        chainer.grad((y,), (x,), (gx,), (gy,))

        with self.assertRaises(TypeError):
            chainer.grad(y, [x], [gx], [gy])
        with self.assertRaises(TypeError):
            chainer.grad([y], x, [gx], [gy])
        with self.assertRaises(TypeError):
            chainer.grad([y], [x], gx, [gy])
        with self.assertRaises(TypeError):
            chainer.grad([y], [x], [gx], gy)


class GradTestBase(object):

    shape = 3,
    x_names = ()
    y_names = ()
    loss_scale = None
    extend_graph_x = False
    extend_graph_y = False

    def _init_attrs(self, names):
        ret = []
        for name in names:
            v = chainer.Variable(
                numpy.random.randint(-4, 6, self.shape).astype('f'), name=name)
            if self.extend_graph_x:
                v *= 1.
            ret.append(v)
            setattr(self, name, v)
        return ret

    def _init_ones(self, names):
        ret = []
        for name in names:
            v = chainer.Variable(numpy.ones(self.shape, dtype='f'))
            ret.append(v)
            setattr(self, name, v)
        return ret

    @staticmethod
    def _get_value(x):
        if isinstance(x, chainer.Variable):
            return x.data
        return x

    @staticmethod
    def _to_grad_names(names):
        return ['g%s' % name for name in names]

    def setUp(self):
        self.xs = self._init_attrs(self.x_names)
        self.gxs = self._init_attrs(self._to_grad_names(self.x_names))
        self.gys = self._init_attrs(self._to_grad_names(self.y_names))
        if self.loss_scale is not None:
            self._init_ones(self._to_grad_names(self.y_names))
            self.gys = None

    def use_gpu(self):
        for value in six.itervalues(self.__dict__):
            if isinstance(value, chainer.Variable):
                value.to_gpu()

    def forward(self):
        raise NotImplementedError

    def expected_grad(self):
        raise NotImplementedError

    def expected_double_grad(self):
        raise NotImplementedError

    def _print_variables(self, name, vs):
        print('{}: '.format(name), end='')
        print(*(self._get_value(v) for v in vs), sep=', ')

    def _print_inputs(self):
        self._print_variables('xs  ', self.xs)
        self._print_variables('gxs ', self.gxs)
        self._print_variables('gys ', self.gys)

    def check_grad(self):
        self.forward()
        ys = [getattr(self, name) for name in self.y_names]
        if self.extend_graph_y:
            self._ys = [v * 1. for v in ys]
        gxs = chainer.grad(ys, self.xs, self.gys, self.gxs,
                           loss_scale=self.loss_scale)

        expected = self.expected_grad()
        for i, gx in enumerate(self.gxs):
            expected[i] += gx

        self.assertEqual(len(gxs), len(expected))
        try:
            for a, e in zip(gxs, expected):
                testing.assert_allclose(self._get_value(a), self._get_value(e))
        except Exception:
            self._print_inputs()
            self._print_variables('gxs (actual)  ', gxs)
            self._print_variables('gxs (expected)', expected)
            raise

    def test_grad_cpu(self):
        self.check_grad()

    @attr.gpu
    def test_grad_gpu(self):
        self.use_gpu()
        self.check_grad()

    def check_double_grad(self):
        self.forward()
        ys = [getattr(self, name) for name in self.y_names]
        gxs = chainer.grad(ys, self.xs, self.gys, self.gxs,
                           enable_double_backprop=True,
                           loss_scale=self.loss_scale)
        y = sum(gxs)
        ggxs = chainer.grad([y], self.xs)

        expected = self.expected_double_grad()
        self.assertEqual(len(ggxs), len(expected))
        try:
            for a, e in zip(ggxs, expected):
                testing.assert_allclose(self._get_value(a), self._get_value(e))
        except Exception:
            self._print_inputs()
            self._print_variables('gxs            ', gxs)
            self._print_variables('ggxs (actual)  ', ggxs)
            self._print_variables('ggxs (expected)', expected)
            raise

    def test_double_grad_cpu(self):
        self.check_double_grad()

    @attr.gpu
    def test_double_grad_gpu(self):
        self.use_gpu()
        self.check_double_grad()


@testing.parameterize(*testing.product({
    'loss_scale': [None, 1, 10],
}))
class TestGradSimple(GradTestBase, unittest.TestCase):

    x_names = 'x',
    y_names = 'y',

    def forward(self):
        self.y = self.x * self.x

    def expected_grad(self):
        grad = 2 * self.x * self.gy
        if self.loss_scale is not None:
            grad *= self.loss_scale
        return [grad]

    def expected_double_grad(self):
        ggrad = 2 * self.gy
        if self.loss_scale is not None:
            ggrad *= self.loss_scale
        return [ggrad]


@testing.parameterize(*testing.product({
    'extend_graph_x': [False, True],
    'extend_graph_y': [False, True],
}))
class TestGradComplex(GradTestBase, unittest.TestCase):

    x_names = 'x1', 'x2'
    y_names = 'y1', 'y2'

    def forward(self):
        self.z = self.x1 * self.x1
        self.y1 = self.z + self.x1 * self.x2 + self.x2
        self.y2 = self.z + self.y1

    def expected_grad(self):
        dz_dx = 2 * self.x1
        dy1_dx = self.gy1 + self.gy2
        return [dy1_dx * (dz_dx + self.x2) + self.gy2 * dz_dx,
                dy1_dx * (self.x1 + 1)]

    def expected_double_grad(self):
        dy1_dx = self.gy1 + self.gy2
        return [3 * dy1_dx + 2 * self.gy2, dy1_dx]


class ExpPair(chainer.FunctionNode):

    def forward(self, inputs):
        x, = inputs
        xp = cuda.get_array_module(x)
        self.retain_outputs((0, 1))
        return xp.exp(x), xp.exp(x)

    def backward(self, target_input_indexes, grad_outputs):
        return sum([
            g * exp
            for g, exp in zip(grad_outputs, self.get_retained_outputs())
            if g is not None
        ]),


def exp_pair(x):
    return ExpPair().apply((x,))


@testing.parameterize(*testing.product({
    'keep_y2': [False, True],
}))
class TestGradDelRetainedOutput(GradTestBase, unittest.TestCase):

    x_names = 'x1',
    y_names = 'y1',

    def forward(self):
        self.y1, y2 = exp_pair(self.x1)
        if self.keep_y2:
            self.y2 = y2

    def expected_grad(self):
        return [self.gy1 * self.y1]

    def expected_double_grad(self):
        return [self.gy1 * self.y1]


testing.run_module(__name__, __file__)<|MERGE_RESOLUTION|>--- conflicted
+++ resolved
@@ -396,7 +396,6 @@
         self.check_debug_forward(cuda.to_gpu(self.one))
 
 
-<<<<<<< HEAD
 @backend.inject_backend_tests(
     None,
     testing.product({'use_cuda': [True, False]}))
@@ -405,19 +404,6 @@
 
     def setUp(self):
         self.one = numpy.array([1], numpy.float32)
-=======
-@testing.parameterize(
-    {'return_data': (numpy.array(float('nan'), numpy.float32),),
-     'valid': False},
-    {'return_data': (None,), 'valid': True},
-)
-class TestFunctionNodeBackwardDebug(unittest.TestCase):
-
-    def setUp(self):
-        self.original_debug = chainer.is_debug()
-        chainer.set_debug(True)
-        self.one = numpy.array(1, numpy.float32)
->>>>>>> 7e3c0cb2
         self.f = chainer.FunctionNode()
 
     def _dummy_func(self, bwd_return_data):
