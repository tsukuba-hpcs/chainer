import unittest

import numpy

<<<<<<< HEAD
import chainer
from chainer.backends import cuda
=======
from chainer import cuda
>>>>>>> 92dd9d60
from chainer import functions
from chainer import gradient_check
from chainer import testing
from chainer.testing import backend


@testing.parameterize(
    {'dtype': numpy.float16, 'ratio': 0.1},
    {'dtype': numpy.float32, 'ratio': 0.3},
    {'dtype': numpy.float64, 'ratio': 0.5},
    {'dtype': numpy.float64, 'ratio': 0.0},
)
@backend.inject_backend_tests(
    ['test_forward', 'test_backward', 'test_double_backward',
     'test_immutable'],
    # CPU tests
    [{'use_cuda': False}]
    # GPU tests
    + [{'use_cuda': True}])
class TestDropout(unittest.TestCase):

    def setUp(self):
        dtype = self.dtype
        x = numpy.random.uniform(-1, 1, (2, 3)).astype(dtype)
        gy = numpy.random.uniform(-1, 1, (2, 3)).astype(dtype)
        ggx = numpy.random.uniform(-1, 1, (2, 3)).astype(dtype)

        self.inputs = [x]
        self.grad_outputs = [gy]
        self.grad_grad_inputs = [ggx]

        self.check_backward_options = {'dtype': numpy.float64}
        self.check_double_backward_options = {'dtype': numpy.float64}
        if self.dtype == numpy.float16:
            self.check_backward_options = {
                'dtype': numpy.float64, 'atol': 1e-3, 'rtol': 1e-2}
            self.check_double_backward_options = {
                'dtype': numpy.float64, 'atol': 1e-3, 'rtol': 1e-2}

    def forward_cpu(self, inputs, ratio, mask):
        x, = inputs
        if ratio == 0.0:
            y_expected = x
        else:
            y_expected = x * mask
        return y_expected,

    def check_forward(self, inputs, backend_config):
        if backend_config.use_cuda:
            inputs = cuda.to_gpu(inputs)

        with backend_config:
            y = functions.dropout(*(inputs + [self.ratio]))

        # In the calculation of expected results, the mask used in test forward
        # computation is reused.
        mask = y.creator.mask
        y_expected, = self.forward_cpu(inputs, self.ratio, mask)

        assert y.data.dtype == self.dtype
        testing.assert_allclose(y_expected, y.data)

    def test_forward(self, backend_config):
        self.check_forward(self.inputs, backend_config)

    def check_backward(self, inputs, grad_outputs, backend_config):
        if backend_config.use_cuda:
            inputs = cuda.to_gpu(inputs)
            grad_outputs = cuda.to_gpu(grad_outputs)

        # Instantiate the function class directly in order to reuse the mask,
        # because f will be called repeatedly.
        dropout = functions.Dropout(self.ratio)

        def f(*inputs):
            return dropout.apply(inputs)

        with backend_config:
            gradient_check.check_backward(
                f, inputs, grad_outputs, **self.check_backward_options)

    def test_backward(self, backend_config):
        self.check_backward(self.inputs, self.grad_outputs, backend_config)

    def check_double_backward(
            self, inputs, grad_outputs, grad_grad_inputs, backend_config):
        if backend_config.use_cuda:
            inputs = cuda.to_gpu(inputs)
            grad_outputs = cuda.to_gpu(grad_outputs)
            grad_grad_inputs = cuda.to_gpu(grad_grad_inputs)

        # Instantiate the function class directly in order to reuse the mask,
        # because f will be called repeatedly.
        dropout = functions.Dropout(self.ratio)

        def f(*inputs):
            y, = dropout.apply(inputs)
            return y * y,

        with backend_config:
            gradient_check.check_double_backward(
                f, inputs, grad_outputs, grad_grad_inputs,
                **self.check_double_backward_options)

    def test_double_backward(self, backend_config):
        self.check_double_backward(
            self.inputs, self.grad_outputs, self.grad_grad_inputs,
            backend_config)

    def check_immutable(self, inputs, backend_config):
        if backend_config.use_cuda:
            inputs = cuda.to_gpu(inputs)

        with backend_config:
            dropout = functions.Dropout(0.5)
            y1, = dropout.apply(inputs)
            y2, = dropout.apply(inputs)
        testing.assert_allclose(y1.data, y2.data)

    def test_immutable(self, backend_config):
        self.check_immutable(self.inputs, backend_config)


testing.run_module(__name__, __file__)<|MERGE_RESOLUTION|>--- conflicted
+++ resolved
@@ -2,12 +2,7 @@
 
 import numpy
 
-<<<<<<< HEAD
-import chainer
-from chainer.backends import cuda
-=======
 from chainer import cuda
->>>>>>> 92dd9d60
 from chainer import functions
 from chainer import gradient_check
 from chainer import testing
