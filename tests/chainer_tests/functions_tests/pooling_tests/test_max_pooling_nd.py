import unittest

import functools
import math
import mock
import numpy
from operator import mul
import six

import chainer
from chainer import cuda
from chainer import functions
from chainer import gradient_check
from chainer import testing
from chainer.testing import attr
from chainer.testing import condition
from chainer.utils import conv
import pooling_nd_helper


@testing.parameterize(*testing.product({
    'dims': [(4,), (4, 3), (4, 3, 2)],
    'cover_all': [True, False],
    'dtype': [numpy.float16, numpy.float32, numpy.float64],
}))
class TestMaxPoolingND(unittest.TestCase):

    def setUp(self):
        self.ndim = len(self.dims)
        self.ksize = (3,) * self.ndim
        self.stride = (2,) * self.ndim
        self.pad = (1,) * self.ndim

        # Avoid unstability of numerical gradient
        x_shape = (2, 3) + self.dims
        self.x = numpy.arange(
            functools.reduce(mul, x_shape), dtype=self.dtype).reshape(x_shape)
        self.x = 2 * self.x / self.x.size - 1

        outs = tuple(conv.get_conv_outsize(d, k, s, p, self.cover_all)
                     for (d, k, s, p)
                     in six.moves.zip(
                         self.dims, self.ksize, self.stride, self.pad))
        gy_shape = (2, 3) + outs
        self.gy = numpy.random.uniform(-1, 1, gy_shape).astype(self.dtype)

        self.check_backward_options = {'eps': 2.0 ** -8}
        if self.dtype == numpy.float16:
            self.check_backward_options = {
                'eps': 2.0 ** -8, 'atol': 1e-03, 'rtol': 1e-03}

    def check_forward(self, x_data, use_cudnn='always'):
        dims = self.dims
        ksize = self.ksize
        stride = self.stride
        pad = self.pad
        x = chainer.Variable(x_data)
        with chainer.using_config('use_cudnn', use_cudnn):
            y = functions.max_pooling_nd(x, ksize, stride=stride, pad=pad,
                                         cover_all=self.cover_all)
        self.assertEqual(y.data.dtype, self.dtype)
        y_data = cuda.to_cpu(y.data)

        self.assertEqual(self.gy.shape, y_data.shape)
        patches = pooling_nd_helper.pooling_patches(
            dims, ksize, stride, pad, self.cover_all)
        for k in six.moves.range(2):
            for c in six.moves.range(3):
                x = self.x[k, c]
                expect = numpy.array([x[idx].max() for idx in patches])
                expect = expect.reshape(y_data.shape[2:])
                testing.assert_allclose(expect, y_data[k, c])

    @condition.retry(3)
    def test_forward_cpu(self):
        self.check_forward(self.x, use_cudnn='never')

    def test_forward_cpu_wide(self):  # see #120
        ndim = self.ndim
        x_shape = (2, 3) + (15,) * ndim
        x_data = numpy.random.rand(*x_shape).astype(self.dtype)
        x = chainer.Variable(x_data)
        ksize = stride = int(math.ceil(pow(32, 1.0 / ndim)))
        functions.max_pooling_nd(x, ksize, stride=stride, pad=0)

    @attr.cudnn
    @condition.retry(3)
    def test_forward_gpu(self):
        self.check_forward(cuda.to_gpu(self.x))

    @attr.gpu
    @condition.retry(3)
    def test_forward_gpu_no_cudnn(self):
        self.check_forward(cuda.to_gpu(self.x), 'never')

    def check_forward_consistency_regression(self, x_data, use_cudnn=True):
        # Regression test to max_pooling_2d.

        if len(self.dims) != 2:
            return

        ksize = self.ksize
        stride = self.stride
        pad = self.pad

<<<<<<< HEAD
        with chainer.using_config('use_cudnn', 'never'):
            y_nd = functions.max_pooling_nd(self.x, ksize, stride=stride,
                                            pad=pad, cover_all=self.cover_all)
            y_2d = functions.max_pooling_2d(self.x, ksize, stride=stride,
                                            pad=pad, cover_all=self.cover_all)
        testing.assert_allclose(y_nd.data, y_2d.data)

    def check_backward(self, x_data, y_grad, use_cudnn='always'):
        with chainer.using_config('use_cudnn', use_cudnn):
            gradient_check.check_backward(
                functions.MaxPoolingND(
                    self.ndim, self.ksize, stride=self.stride, pad=self.pad,
                    cover_all=self.cover_all),
                x_data, y_grad, **self.check_backward_options)
=======
        y_nd = functions.max_pooling_nd(x_data, ksize, stride=stride, pad=pad,
                                        use_cudnn=use_cudnn,
                                        cover_all=self.cover_all)
        y_2d = functions.max_pooling_2d(x_data, ksize, stride=stride, pad=pad,
                                        use_cudnn=use_cudnn,
                                        cover_all=self.cover_all)
        testing.assert_allclose(y_nd.data, y_2d.data)

    @condition.retry(3)
    def test_forward_consistency_regression_cpu(self):
        self.check_forward_consistency_regression(self.x)

    @attr.cudnn
    @condition.retry(3)
    def test_forward_consistency_regression_gpu(self):
        self.check_forward_consistency_regression(cuda.to_gpu(self.x))

    @attr.gpu
    @condition.retry(3)
    def test_forward_consistency_regression_no_cudnn(self):
        self.check_forward_consistency_regression(cuda.to_gpu(self.x), False)

    def check_backward(self, x_data, y_grad, use_cudnn=True):
        gradient_check.check_backward(
            functions.MaxPoolingND(
                self.ndim, self.ksize, stride=self.stride, pad=self.pad,
                cover_all=self.cover_all, use_cudnn=use_cudnn),
            x_data, y_grad, **self.check_backward_options)
>>>>>>> 31f492d2

    @condition.retry(3)
    def test_backward_cpu(self):
        self.check_backward(self.x, self.gy)

    @attr.cudnn
    @condition.retry(3)
    def test_backward_gpu(self):
        self.check_backward(cuda.to_gpu(self.x), cuda.to_gpu(self.gy))

    @attr.gpu
    @condition.retry(3)
    def test_backward_gpu_no_cudnn(self):
        self.check_backward(cuda.to_gpu(self.x), cuda.to_gpu(self.gy), 'never')

    def check_backward_consistency_regression(self, x_data, gy_data,
                                              use_cudnn=True):
        # Regression test to two-dimensional max pooling layer.

        if len(self.dims) != 2:
            return

        ksize = self.ksize
        stride = self.stride
        pad = self.pad
        xp = cuda.get_array_module(x_data)

        # Backward computation for N-dimensional max pooling layer.
        x_nd = chainer.Variable(xp.array(x_data))
        func_nd = functions.MaxPoolingND(self.ndim, ksize, stride=stride,
                                         pad=pad, use_cudnn=use_cudnn,
                                         cover_all=self.cover_all)
        y_nd = func_nd(x_nd)
        y_nd.grad = gy_data
        y_nd.backward()

        # Backward computation for two-dimensional max pooling layer.
        x_2d = chainer.Variable(xp.array(x_data))
        func_2d = functions.MaxPooling2D(ksize, stride=stride, pad=pad,
                                         use_cudnn=use_cudnn,
                                         cover_all=self.cover_all)
        y_2d = func_2d(x_2d)
        y_2d.grad = gy_data
        y_2d.backward()

        # Test that the two result gradients are close enough.
        testing.assert_allclose(x_nd.grad, x_2d.grad)

    @condition.retry(3)
    def test_backward_consistency_regression_cpu(self):
        self.check_backward_consistency_regression(self.x, self.gy)

    @attr.cudnn
    @condition.retry(3)
    def test_backward_consistency_regression_gpu(self):
        self.check_backward_consistency_regression(
            cuda.to_gpu(self.x), cuda.to_gpu(self.gy))

    @attr.gpu
    @condition.retry(3)
    def test_backward_consistency_regression_no_cudnn(self):
        self.check_backward_consistency_regression(
            cuda.to_gpu(self.x), cuda.to_gpu(self.gy), use_cudnn=False)

    def test_backward_cpu_more_than_once(self):
        func = functions.MaxPoolingND(
            self.ndim, self.ksize, stride=self.stride, pad=self.pad,
            cover_all=self.cover_all)
        func(self.x)
        func.backward_cpu((self.x,), (self.gy,))
        func.backward_cpu((self.x,), (self.gy,))


@testing.parameterize(*testing.product({
    'dims': [(4, 3, 2), (3, 2), (2,)],
    'use_cudnn': ['always', 'auto', 'never'],
    'dtype': [numpy.float16, numpy.float32, numpy.float64],
}))
@attr.cudnn
class TestMaxPoolingNDCudnnCall(unittest.TestCase):

    def setUp(self):
        self.ndim = len(self.dims)
        self.ksize = (3,) * self.ndim
        self.stride = (2,) * self.ndim
        self.pad = (1,) * self.ndim
        x_shape = (2, 3) + self.dims
        self.x = cuda.cupy.arange(functools.reduce(mul, x_shape),
                                  dtype=self.dtype).reshape(x_shape)
        gy_shape = (2, 3) + tuple(
            conv.get_conv_outsize(d, k, s, p)
            for (d, k, s, p)
            in six.moves.zip(self.dims, self.ksize, self.stride, self.pad))
        self.gy = cuda.cupy.random.uniform(-1, 1, gy_shape).astype(self.dtype)

    def forward(self):
        x = chainer.Variable(self.x)
        return functions.max_pooling_nd(
            x, self.ksize, self.stride, self.pad, cover_all=False)

    @unittest.skipIf(cuda.cudnn_enabled and
                     cuda.cudnn.cudnn.getVersion() < 3000,
                     'Only cudnn ver>=3 supports max-pooling-nd')
    def test_call_cudnn_forward(self):
        with chainer.using_config('use_cudnn', self.use_cudnn):
            with mock.patch('cupy.cudnn.cudnn.poolingForward') as func:
                self.forward()
                self.assertEqual(func.called,
                                 chainer.should_use_cudnn('>=auto') and
                                 self.ndim > 1)

    @unittest.skipIf(cuda.cudnn_enabled and
                     cuda.cudnn.cudnn.getVersion() < 3000,
                     'Only cudnn ver>=3 supports max-pooling-nd')
    def test_call_cudnn_backward(self):
        with chainer.using_config('use_cudnn', self.use_cudnn):
            expect = chainer.should_use_cudnn('>=auto') and self.ndim > 1
            y = self.forward()
        # should be consistent to forward regardless of use_cudnn config
        y.grad = self.gy
        with mock.patch('cupy.cudnn.cudnn.poolingBackward') as func:
            y.backward()
            self.assertEqual(func.called, expect)


testing.run_module(__name__, __file__)<|MERGE_RESOLUTION|>--- conflicted
+++ resolved
@@ -93,7 +93,7 @@
     def test_forward_gpu_no_cudnn(self):
         self.check_forward(cuda.to_gpu(self.x), 'never')
 
-    def check_forward_consistency_regression(self, x_data, use_cudnn=True):
+    def check_forward_consistency_regression(self, x_data, use_cudnn='always'):
         # Regression test to max_pooling_2d.
 
         if len(self.dims) != 2:
@@ -103,14 +103,27 @@
         stride = self.stride
         pad = self.pad
 
-<<<<<<< HEAD
-        with chainer.using_config('use_cudnn', 'never'):
+        with chainer.using_config('use_cudnn', use_cudnn):
             y_nd = functions.max_pooling_nd(self.x, ksize, stride=stride,
                                             pad=pad, cover_all=self.cover_all)
             y_2d = functions.max_pooling_2d(self.x, ksize, stride=stride,
                                             pad=pad, cover_all=self.cover_all)
         testing.assert_allclose(y_nd.data, y_2d.data)
 
+    @condition.retry(3)
+    def test_forward_consistency_regression_cpu(self):
+        self.check_forward_consistency_regression(self.x)
+
+    @attr.cudnn
+    @condition.retry(3)
+    def test_forward_consistency_regression_gpu(self):
+        self.check_forward_consistency_regression(cuda.to_gpu(self.x))
+
+    @attr.gpu
+    @condition.retry(3)
+    def test_forward_consistency_regression_no_cudnn(self):
+        self.check_forward_consistency_regression(cuda.to_gpu(self.x), 'never')
+
     def check_backward(self, x_data, y_grad, use_cudnn='always'):
         with chainer.using_config('use_cudnn', use_cudnn):
             gradient_check.check_backward(
@@ -118,36 +131,6 @@
                     self.ndim, self.ksize, stride=self.stride, pad=self.pad,
                     cover_all=self.cover_all),
                 x_data, y_grad, **self.check_backward_options)
-=======
-        y_nd = functions.max_pooling_nd(x_data, ksize, stride=stride, pad=pad,
-                                        use_cudnn=use_cudnn,
-                                        cover_all=self.cover_all)
-        y_2d = functions.max_pooling_2d(x_data, ksize, stride=stride, pad=pad,
-                                        use_cudnn=use_cudnn,
-                                        cover_all=self.cover_all)
-        testing.assert_allclose(y_nd.data, y_2d.data)
-
-    @condition.retry(3)
-    def test_forward_consistency_regression_cpu(self):
-        self.check_forward_consistency_regression(self.x)
-
-    @attr.cudnn
-    @condition.retry(3)
-    def test_forward_consistency_regression_gpu(self):
-        self.check_forward_consistency_regression(cuda.to_gpu(self.x))
-
-    @attr.gpu
-    @condition.retry(3)
-    def test_forward_consistency_regression_no_cudnn(self):
-        self.check_forward_consistency_regression(cuda.to_gpu(self.x), False)
-
-    def check_backward(self, x_data, y_grad, use_cudnn=True):
-        gradient_check.check_backward(
-            functions.MaxPoolingND(
-                self.ndim, self.ksize, stride=self.stride, pad=self.pad,
-                cover_all=self.cover_all, use_cudnn=use_cudnn),
-            x_data, y_grad, **self.check_backward_options)
->>>>>>> 31f492d2
 
     @condition.retry(3)
     def test_backward_cpu(self):
@@ -164,7 +147,7 @@
         self.check_backward(cuda.to_gpu(self.x), cuda.to_gpu(self.gy), 'never')
 
     def check_backward_consistency_regression(self, x_data, gy_data,
-                                              use_cudnn=True):
+                                              use_cudnn='always'):
         # Regression test to two-dimensional max pooling layer.
 
         if len(self.dims) != 2:
@@ -177,18 +160,18 @@
 
         # Backward computation for N-dimensional max pooling layer.
         x_nd = chainer.Variable(xp.array(x_data))
-        func_nd = functions.MaxPoolingND(self.ndim, ksize, stride=stride,
-                                         pad=pad, use_cudnn=use_cudnn,
-                                         cover_all=self.cover_all)
+        with chainer.using_config('use_cudnn', use_cudnn):
+            func_nd = functions.MaxPoolingND(self.ndim, ksize, stride=stride,
+                                             pad=pad, cover_all=self.cover_all)
         y_nd = func_nd(x_nd)
         y_nd.grad = gy_data
         y_nd.backward()
 
         # Backward computation for two-dimensional max pooling layer.
         x_2d = chainer.Variable(xp.array(x_data))
-        func_2d = functions.MaxPooling2D(ksize, stride=stride, pad=pad,
-                                         use_cudnn=use_cudnn,
-                                         cover_all=self.cover_all)
+        with chainer.using_config('use_cudnn', use_cudnn):
+            func_2d = functions.MaxPooling2D(ksize, stride=stride, pad=pad,
+                                             cover_all=self.cover_all)
         y_2d = func_2d(x_2d)
         y_2d.grad = gy_data
         y_2d.backward()
@@ -210,7 +193,7 @@
     @condition.retry(3)
     def test_backward_consistency_regression_no_cudnn(self):
         self.check_backward_consistency_regression(
-            cuda.to_gpu(self.x), cuda.to_gpu(self.gy), use_cudnn=False)
+            cuda.to_gpu(self.x), cuda.to_gpu(self.gy), use_cudnn='never')
 
     def test_backward_cpu_more_than_once(self):
         func = functions.MaxPoolingND(
