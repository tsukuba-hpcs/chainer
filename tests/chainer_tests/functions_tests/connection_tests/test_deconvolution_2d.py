--- conflicted
+++ resolved
@@ -29,11 +29,8 @@
     'cudnn_deterministic': [True, False],
     'x_dtype': [numpy.float32],
     'W_dtype': [numpy.float32],
-<<<<<<< HEAD
+    'autotune': [True, False],
     'group': [1, 2],
-=======
-    'autotune': [True, False],
->>>>>>> 06595e88
 }) + testing.product({
     'c_contiguous': [False],
     'test_outsize': [True],
@@ -43,11 +40,8 @@
     'cudnn_deterministic': [False],
     'x_dtype': [numpy.float16, numpy.float32, numpy.float64],
     'W_dtype': [numpy.float16, numpy.float32, numpy.float64],
-<<<<<<< HEAD
+    'autotune': [False],
     'group': [1, 2],
-=======
-    'autotune': [False],
->>>>>>> 06595e88
 })))
 class TestDeconvolution2DFunction(unittest.TestCase):
 
@@ -114,16 +108,10 @@
         with chainer.using_config('use_cudnn', self.use_cudnn):
             with chainer.using_config('cudnn_deterministic',
                                       self.cudnn_deterministic):
-<<<<<<< HEAD
-                y_gpu = F.deconvolution_2d(
-                    x_gpu, W_gpu, b_gpu, stride=self.stride, pad=self.pad,
-                    outsize=self.outsize, group=self.group)
-=======
                 with chainer.using_config('autotune', self.autotune):
                     y_gpu = F.deconvolution_2d(
                         x_gpu, W_gpu, b_gpu, stride=self.stride, pad=self.pad,
-                        outsize=self.outsize)
->>>>>>> 06595e88
+                        outsize=self.outsize, group=self.group)
 
         self.assertEqual(y_cpu.data.dtype, self.x_dtype)
         self.assertEqual(y_gpu.data.dtype, self.x_dtype)
