from chainer import distributions
from chainer import testing
from chainer import utils
import numpy


@testing.parameterize(*testing.product({
    'shape': [(2, 3), ()],
    'is_variable': [True, False],
    'sample_shape': [(3, 2), ()],
    'log_scale_option': [True, False],
}))
@testing.fix_random()
@testing.with_requires('scipy')
class TestNormal(testing.distribution_unittest):

    scipy_onebyone = True

    def setUp_configure(self):
        from scipy import stats
        self.dist = distributions.Normal
        self.scipy_dist = stats.norm

        self.test_targets = set([
            "batch_shape", "cdf", "entropy", "event_shape", "icdf", "log_cdf",
            "log_prob", "log_survival", "mean", "prob", "sample", "stddev",
            "support", "survival", "variance"])

<<<<<<< HEAD
        loc = numpy.random.uniform(-1, 1, self.shape).astype(numpy.float32)
        if self.log_scale_option:
            log_scale = numpy.random.uniform(
                -1, 1, self.shape).astype(numpy.float32)
            scale = numpy.exp(log_scale)
            self.params = {"loc": loc, "log_scale": log_scale}
            self.scipy_params = {"loc": loc, "scale": scale}
        else:
            scale = numpy.exp(
                numpy.random.uniform(-1, 1, self.shape)).astype(numpy.float32)
            self.params = {"loc": loc, "scale": scale}
            self.scipy_params = {"loc": loc, "scale": scale}
=======
        loc = utils.force_array(
            numpy.random.uniform(-1, 1, self.shape).astype(numpy.float32))
        scale = utils.force_array(numpy.exp(
            numpy.random.uniform(-1, 1, self.shape)).astype(numpy.float32))
        self.params = {"loc": loc, "scale": scale}
        self.scipy_params = {"loc": loc, "scale": scale}
>>>>>>> 7cb10e51

    def sample_for_test(self):
        smp = numpy.random.normal(
            size=self.sample_shape + self.shape).astype(numpy.float32)
        return smp


testing.run_module(__name__, __file__)<|MERGE_RESOLUTION|>--- conflicted
+++ resolved
@@ -26,27 +26,19 @@
             "log_prob", "log_survival", "mean", "prob", "sample", "stddev",
             "support", "survival", "variance"])
 
-<<<<<<< HEAD
-        loc = numpy.random.uniform(-1, 1, self.shape).astype(numpy.float32)
+        loc = utils.force_array(
+            numpy.random.uniform(-1, 1, self.shape).astype(numpy.float32))
         if self.log_scale_option:
-            log_scale = numpy.random.uniform(
-                -1, 1, self.shape).astype(numpy.float32)
+            log_scale = utils.force_array(
+                numpy.random.uniform(-1, 1, self.shape).astype(numpy.float32)
             scale = numpy.exp(log_scale)
             self.params = {"loc": loc, "log_scale": log_scale}
             self.scipy_params = {"loc": loc, "scale": scale}
         else:
-            scale = numpy.exp(
-                numpy.random.uniform(-1, 1, self.shape)).astype(numpy.float32)
+            scale = utils.force_array(numpy.exp(
+                numpy.random.uniform(-1, 1, self.shape)).astype(numpy.float32))
             self.params = {"loc": loc, "scale": scale}
             self.scipy_params = {"loc": loc, "scale": scale}
-=======
-        loc = utils.force_array(
-            numpy.random.uniform(-1, 1, self.shape).astype(numpy.float32))
-        scale = utils.force_array(numpy.exp(
-            numpy.random.uniform(-1, 1, self.shape)).astype(numpy.float32))
-        self.params = {"loc": loc, "scale": scale}
-        self.scipy_params = {"loc": loc, "scale": scale}
->>>>>>> 7cb10e51
 
     def sample_for_test(self):
         smp = numpy.random.normal(
