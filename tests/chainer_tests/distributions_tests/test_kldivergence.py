import unittest

import chainer
from chainer.backends import cuda
from chainer import distributions
from chainer import testing
from chainer.testing import attr
import numpy


@testing.parameterize(*testing.product({
    'shape': [(3, 2), (1,)],
    'is_variable': [True, False],
}))
@testing.fix_random()
class TestKLDivergence(unittest.TestCase):

    def check_kl(self, dist1, dist2):
        kl = chainer.kl_divergence(dist1, dist2).data
        if isinstance(kl, cuda.ndarray):
            kl = kl.get()

        sample = dist1.sample(300000)
        mc_kl = dist1.log_prob(sample).data - dist2.log_prob(sample).data
        if isinstance(mc_kl, cuda.ndarray):
            mc_kl = mc_kl.get()
        mc_kl = numpy.nanmean(mc_kl, axis=0)

        print(kl, mc_kl)
        testing.assert_allclose(kl, mc_kl, atol=1e-2, rtol=1e-2)

    def encode_params(self, params, is_gpu=False):
        if is_gpu:
            params = {k: cuda.to_gpu(v) for k, v in params.items()}

        if self.is_variable:
            params = {k: chainer.Variable(v) for k, v in params.items()}

        return params

    def make_categorical_dist(self, is_gpu=False):
        p = numpy.random.normal(size=self.shape+(3,)).astype(numpy.float32)
        p = numpy.exp(p)
        p /= numpy.expand_dims(p.sum(axis=-1), axis=-1)
        params = self.encode_params({"p": p}, is_gpu)
        return distributions.Categorical(**params)

    def make_bernoulli_dist(self, is_gpu=False):
        p = numpy.random.uniform(0, 1, self.shape).astype(numpy.float32)
        params = self.encode_params({"p": p}, is_gpu)
        return distributions.Bernoulli(**params)

    def make_laplace_dist(self, is_gpu=False):
        loc = numpy.random.uniform(-1, 1, self.shape).astype(numpy.float32)
        scale = numpy.exp(
            numpy.random.uniform(-1, 1, self.shape)).astype(numpy.float32)
        params = self.encode_params({"loc": loc, "scale": scale}, is_gpu)
        return distributions.Laplace(**params)

    def make_normal_dist(self, is_gpu=False, use_log_scale=False):
        loc = numpy.random.uniform(-1, 1, self.shape).astype(numpy.float32)
        if use_log_scale:
            log_scale = numpy.random.uniform(
                -1, 1, self.shape).astype(numpy.float32)
            params = self.encode_params(
                {"loc": loc, "log_scale": log_scale}, is_gpu)
        else:
            scale = numpy.exp(
                numpy.random.uniform(-1, 1, self.shape)).astype(numpy.float32)
            params = self.encode_params({"loc": loc, "scale": scale}, is_gpu)
        return distributions.Normal(**params)

<<<<<<< HEAD
    @testing.with_requires('numpy>=1.11')
    def test_categorical_categorical_cpu(self):
        dist1 = self.make_categorical_dist()
        dist2 = self.make_categorical_dist()
        self.check_kl(dist1, dist2)

    @attr.gpu
    def test_categorical_categorical_gpu(self):
        dist1 = self.make_categorical_dist(True)
        dist2 = self.make_categorical_dist(True)
        self.check_kl(dist1, dist2)
=======
    def make_multivariatenormal_dist(self, is_gpu=False):
        loc = numpy.random.uniform(
            -1, 1, self.shape + (3,)).astype(numpy.float32)
        cov = numpy.random.normal(size=(numpy.prod(self.shape),) + (3, 3))
        cov = [cov_.dot(cov_.T) for cov_ in cov]
        cov = numpy.vstack(cov).reshape(self.shape + (3, 3))
        scale_tril = numpy.linalg.cholesky(cov).astype(numpy.float32)
        params = self.encode_params(
            {"loc": loc, "scale_tril": scale_tril}, is_gpu)
        return distributions.MultivariateNormal(**params)
>>>>>>> 16af1589

    def test_bernoulli_bernoulli_cpu(self):
        dist1 = self.make_bernoulli_dist()
        dist2 = self.make_bernoulli_dist()
        self.check_kl(dist1, dist2)

    @attr.gpu
    def test_bernoulli_bernoulli_gpu(self):
        dist1 = self.make_bernoulli_dist(True)
        dist2 = self.make_bernoulli_dist(True)
        self.check_kl(dist1, dist2)

    def test_laplace_laplace_cpu(self):
        dist1 = self.make_laplace_dist()
        dist2 = self.make_laplace_dist()
        self.check_kl(dist1, dist2)

    @attr.gpu
    def test_laplace_laplace_gpu(self):
        dist1 = self.make_laplace_dist(True)
        dist2 = self.make_laplace_dist(True)
        self.check_kl(dist1, dist2)

    def test_normal_normal_cpu(self):
        for use_log_scale1 in [True, False]:
            for use_log_scale2 in [True, False]:
                dist1 = self.make_normal_dist(use_log_scale=use_log_scale1)
                dist2 = self.make_normal_dist(use_log_scale=use_log_scale2)
                self.check_kl(dist1, dist2)

    @attr.gpu
    def test_normal_normal_gpu(self):
        for use_log_scale1 in [True, False]:
            for use_log_scale2 in [True, False]:
                dist1 = self.make_normal_dist(
                    True, use_log_scale=use_log_scale1)
                dist2 = self.make_normal_dist(
                    True, use_log_scale=use_log_scale2)
                self.check_kl(dist1, dist2)

    @testing.with_requires('scipy')
    def test_multivariatenormal_multivariatenormal_cpu(self):
        dist1 = self.make_multivariatenormal_dist()
        dist2 = self.make_multivariatenormal_dist()
        self.check_kl(dist1, dist2)

    @attr.gpu
    def test_multivariatenormal_multivariatenormal_gpu(self):
        dist1 = self.make_multivariatenormal_dist(True)
        dist2 = self.make_multivariatenormal_dist(True)
        self.check_kl(dist1, dist2)


testing.run_module(__name__, __file__)<|MERGE_RESOLUTION|>--- conflicted
+++ resolved
@@ -38,17 +38,17 @@
 
         return params
 
+    def make_bernoulli_dist(self, is_gpu=False):
+        p = numpy.random.uniform(0, 1, self.shape).astype(numpy.float32)
+        params = self.encode_params({"p": p}, is_gpu)
+        return distributions.Bernoulli(**params)
+
     def make_categorical_dist(self, is_gpu=False):
         p = numpy.random.normal(size=self.shape+(3,)).astype(numpy.float32)
         p = numpy.exp(p)
         p /= numpy.expand_dims(p.sum(axis=-1), axis=-1)
         params = self.encode_params({"p": p}, is_gpu)
         return distributions.Categorical(**params)
-
-    def make_bernoulli_dist(self, is_gpu=False):
-        p = numpy.random.uniform(0, 1, self.shape).astype(numpy.float32)
-        params = self.encode_params({"p": p}, is_gpu)
-        return distributions.Bernoulli(**params)
 
     def make_laplace_dist(self, is_gpu=False):
         loc = numpy.random.uniform(-1, 1, self.shape).astype(numpy.float32)
@@ -70,7 +70,28 @@
             params = self.encode_params({"loc": loc, "scale": scale}, is_gpu)
         return distributions.Normal(**params)
 
-<<<<<<< HEAD
+    def make_multivariatenormal_dist(self, is_gpu=False):
+        loc = numpy.random.uniform(
+            -1, 1, self.shape + (3,)).astype(numpy.float32)
+        cov = numpy.random.normal(size=(numpy.prod(self.shape),) + (3, 3))
+        cov = [cov_.dot(cov_.T) for cov_ in cov]
+        cov = numpy.vstack(cov).reshape(self.shape + (3, 3))
+        scale_tril = numpy.linalg.cholesky(cov).astype(numpy.float32)
+        params = self.encode_params(
+            {"loc": loc, "scale_tril": scale_tril}, is_gpu)
+        return distributions.MultivariateNormal(**params)
+
+    def test_bernoulli_bernoulli_cpu(self):
+        dist1 = self.make_bernoulli_dist()
+        dist2 = self.make_bernoulli_dist()
+        self.check_kl(dist1, dist2)
+
+    @attr.gpu
+    def test_bernoulli_bernoulli_gpu(self):
+        dist1 = self.make_bernoulli_dist(True)
+        dist2 = self.make_bernoulli_dist(True)
+        self.check_kl(dist1, dist2)
+
     @testing.with_requires('numpy>=1.11')
     def test_categorical_categorical_cpu(self):
         dist1 = self.make_categorical_dist()
@@ -81,29 +102,6 @@
     def test_categorical_categorical_gpu(self):
         dist1 = self.make_categorical_dist(True)
         dist2 = self.make_categorical_dist(True)
-        self.check_kl(dist1, dist2)
-=======
-    def make_multivariatenormal_dist(self, is_gpu=False):
-        loc = numpy.random.uniform(
-            -1, 1, self.shape + (3,)).astype(numpy.float32)
-        cov = numpy.random.normal(size=(numpy.prod(self.shape),) + (3, 3))
-        cov = [cov_.dot(cov_.T) for cov_ in cov]
-        cov = numpy.vstack(cov).reshape(self.shape + (3, 3))
-        scale_tril = numpy.linalg.cholesky(cov).astype(numpy.float32)
-        params = self.encode_params(
-            {"loc": loc, "scale_tril": scale_tril}, is_gpu)
-        return distributions.MultivariateNormal(**params)
->>>>>>> 16af1589
-
-    def test_bernoulli_bernoulli_cpu(self):
-        dist1 = self.make_bernoulli_dist()
-        dist2 = self.make_bernoulli_dist()
-        self.check_kl(dist1, dist2)
-
-    @attr.gpu
-    def test_bernoulli_bernoulli_gpu(self):
-        dist1 = self.make_bernoulli_dist(True)
-        dist2 = self.make_bernoulli_dist(True)
         self.check_kl(dist1, dist2)
 
     def test_laplace_laplace_cpu(self):
