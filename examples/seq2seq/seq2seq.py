#!/usr/bin/env python

import argparse
import codecs

from nltk.translate import bleu_score
import numpy
import progressbar
import six

import chainer
from chainer.backends import cuda
import chainer.functions as F
import chainer.links as L
from chainer import training
from chainer.training import extensions


UNK = 0
EOS = 1


def sequence_embed(embed, xs):
    x_len = [len(x) for x in xs]
    x_section = numpy.cumsum(x_len[:-1])
    ex = embed(F.concat(xs, axis=0))
    exs = F.split_axis(ex, x_section, 0)
    return exs


class Seq2seq(chainer.Chain):

    def __init__(self, n_layers, n_source_vocab, n_target_vocab, n_units):
        super(Seq2seq, self).__init__()
        with self.init_scope():
            self.embed_x = L.EmbedID(n_source_vocab, n_units)
            self.embed_y = L.EmbedID(n_target_vocab, n_units)
            self.encoder = L.NStepLSTM(n_layers, n_units, n_units, 0.1)
            self.decoder = L.NStepLSTM(n_layers, n_units, n_units, 0.1)
            self.W = L.Linear(n_units, n_target_vocab)

        self.n_layers = n_layers
        self.n_units = n_units

    def __call__(self, xs, ys):
        xs = [x[::-1] for x in xs]

        eos = self.xp.array([EOS], numpy.int32)
        ys_in = [F.concat([eos, y], axis=0) for y in ys]
        ys_out = [F.concat([y, eos], axis=0) for y in ys]

        # Both xs and ys_in are lists of arrays.
        exs = sequence_embed(self.embed_x, xs)
        eys = sequence_embed(self.embed_y, ys_in)

        batch = len(xs)
        # None represents a zero vector in an encoder.
        hx, cx, _ = self.encoder(None, None, exs)
        _, _, os = self.decoder(hx, cx, eys)

        # It is faster to concatenate data before calculating loss
        # because only one matrix multiplication is called.
        concat_os = F.concat(os, axis=0)
        concat_ys_out = F.concat(ys_out, axis=0)
        loss = F.sum(F.softmax_cross_entropy(
            self.W(concat_os), concat_ys_out, reduce='no')) / batch

        chainer.report({'loss': loss.data}, self)
        n_words = concat_ys_out.shape[0]
        perp = self.xp.exp(loss.data * batch / n_words)
        chainer.report({'perp': perp}, self)
        return loss

    def translate(self, xs, max_length=100):
        batch = len(xs)
        with chainer.no_backprop_mode(), chainer.using_config('train', False):
            xs = [x[::-1] for x in xs]
            exs = sequence_embed(self.embed_x, xs)
            h, c, _ = self.encoder(None, None, exs)
            ys = self.xp.full(batch, EOS, numpy.int32)
            result = []
            for i in range(max_length):
                eys = self.embed_y(ys)
                eys = F.split_axis(eys, batch, 0)
                h, c, ys = self.decoder(h, c, eys)
                cys = F.concat(ys, axis=0)
                wy = self.W(cys)
                ys = self.xp.argmax(wy.data, axis=1).astype(numpy.int32)
                result.append(ys)

        # Using `xp.concatenate(...)` instead of `xp.stack(result)` here to
        # support NumPy 1.9.
        result = cuda.to_cpu(
            self.xp.concatenate([self.xp.expand_dims(x, 0) for x in result]).T)

        # Remove EOS taggs
        outs = []
        for y in result:
            inds = numpy.argwhere(y == EOS)
            if len(inds) > 0:
                y = y[:inds[0, 0]]
            outs.append(y)
        return outs


def convert(batch, device):
    def to_device_batch(batch):
        if device is None:
            return batch
        elif device < 0:
            return [chainer.dataset.to_device(device, x) for x in batch]
        else:
            xp = cuda.cupy.get_array_module(*batch)
            concat = xp.concatenate(batch, axis=0)
            sections = numpy.cumsum([len(x)
                                     for x in batch[:-1]], dtype=numpy.int32)
            concat_dev = chainer.dataset.to_device(device, concat)
            batch_dev = cuda.cupy.split(concat_dev, sections)
            return batch_dev

    return {'xs': to_device_batch([x for x, _ in batch]),
            'ys': to_device_batch([y for _, y in batch])}


class CalculateBleu(chainer.training.Extension):

    trigger = 1, 'epoch'
    priority = chainer.training.PRIORITY_WRITER

    def __init__(
            self, model, test_data, key, batch=100, device=-1, max_length=100):
        self.model = model
        self.test_data = test_data
        self.key = key
        self.batch = batch
        self.device = device
        self.max_length = max_length

    def __call__(self, trainer):
        with chainer.no_backprop_mode():
            references = []
            hypotheses = []
            for i in range(0, len(self.test_data), self.batch):
                sources, targets = zip(*self.test_data[i:i + self.batch])
                references.extend([[t.tolist()] for t in targets])

                sources = [
                    chainer.dataset.to_device(self.device, x) for x in sources]
                ys = [y.tolist()
                      for y in self.model.translate(sources, self.max_length)]
                hypotheses.extend(ys)

        bleu = bleu_score.corpus_bleu(
            references, hypotheses,
            smoothing_function=bleu_score.SmoothingFunction().method1)
        chainer.report({self.key: bleu})


def count_lines(path):
    with codecs.open(path, 'r', 'utf-8') as f:
        return sum([1 for _ in f])


def load_vocabulary(path):
    with codecs.open(path, 'r', 'utf-8') as f:
        # +2 for UNK and EOS
        word_ids = {line.strip(): i + 2 for i, line in enumerate(f)}
    word_ids['<UNK>'] = 0
    word_ids['<EOS>'] = 1
    return word_ids


def load_data(vocabulary, path):
    n_lines = count_lines(path)
    bar = progressbar.ProgressBar()
    data = []
    print('loading...: %s' % path)
    with codecs.open(path, 'r', 'utf-8') as f:
        for line in bar(f, max_value=n_lines):
            words = line.strip().split()
            array = numpy.array([vocabulary.get(w, UNK)
                                 for w in words], numpy.int32)
            data.append(array)
    return data


def calculate_unknown_ratio(data):
    unknown = sum((s == UNK).sum() for s in data)
    total = sum(s.size for s in data)
    return unknown / total


def main():
    parser = argparse.ArgumentParser(description='Chainer example: seq2seq')
    parser.add_argument('SOURCE', help='source sentence list')
    parser.add_argument('TARGET', help='target sentence list')
    parser.add_argument('SOURCE_VOCAB', help='source vocabulary file')
    parser.add_argument('TARGET_VOCAB', help='target vocabulary file')
    parser.add_argument('--validation-source',
                        help='source sentence list for validation')
    parser.add_argument('--validation-target',
                        help='target sentence list for validation')
    parser.add_argument('--batchsize', '-b', type=int, default=64,
                        help='number of sentence pairs in each mini-batch')
    parser.add_argument('--epoch', '-e', type=int, default=20,
                        help='number of sweeps over the dataset to train')
    parser.add_argument('--gpu', '-g', type=int, default=-1,
                        help='GPU ID (negative value indicates CPU)')
    parser.add_argument('--resume', '-r', default='',
                        help='resume the training from snapshot')
    parser.add_argument('--unit', '-u', type=int, default=1024,
                        help='number of units')
    parser.add_argument('--layer', '-l', type=int, default=3,
                        help='number of layers')
    parser.add_argument('--min-source-sentence', type=int, default=1,
                        help='minimium length of source sentence')
    parser.add_argument('--max-source-sentence', type=int, default=50,
                        help='maximum length of source sentence')
    parser.add_argument('--min-target-sentence', type=int, default=1,
                        help='minimium length of target sentence')
    parser.add_argument('--max-target-sentence', type=int, default=50,
                        help='maximum length of target sentence')
    parser.add_argument('--log-interval', type=int, default=200,
                        help='number of iteration to show log')
    parser.add_argument('--validation-interval', type=int, default=4000,
                        help='number of iteration to evlauate the model '
                        'with validation dataset')
    parser.add_argument('--out', '-o', default='result',
                        help='directory to output the result')
    args = parser.parse_args()

    # Load pre-processed dataset
    source_ids = load_vocabulary(args.SOURCE_VOCAB)
    target_ids = load_vocabulary(args.TARGET_VOCAB)
    train_source = load_data(source_ids, args.SOURCE)
    train_target = load_data(target_ids, args.TARGET)
    assert len(train_source) == len(train_target)
    train_data = [(s, t)
                  for s, t in six.moves.zip(train_source, train_target)
                  if args.min_source_sentence <= len(s)
                  <= args.max_source_sentence and
                  args.min_source_sentence <= len(t)
                  <= args.max_source_sentence]
    train_source_unknown = calculate_unknown_ratio(
        [s for s, _ in train_data])
    train_target_unknown = calculate_unknown_ratio(
        [t for _, t in train_data])

    print('Source vocabulary size: %d' % len(source_ids))
    print('Target vocabulary size: %d' % len(target_ids))
    print('Train data size: %d' % len(train_data))
    print('Train source unknown ratio: %.2f%%' % (train_source_unknown * 100))
    print('Train target unknown ratio: %.2f%%' % (train_target_unknown * 100))

    target_words = {i: w for w, i in target_ids.items()}
    source_words = {i: w for w, i in source_ids.items()}

    # Setup model
    model = Seq2seq(args.layer, len(source_ids), len(target_ids), args.unit)
    if args.gpu >= 0:
        chainer.backends.cuda.get_device(args.gpu).use()
        model.to_gpu(args.gpu)

    # Setup optimizer
    optimizer = chainer.optimizers.Adam()
    optimizer.setup(model)

    # Setup iterator
    train_iter = chainer.iterators.SerialIterator(train_data, args.batchsize)
<<<<<<< HEAD

    # Setup updater and trainer
    updater = training.StandardUpdater(
=======
    updater = training.updaters.StandardUpdater(
>>>>>>> 0a2e8c30
        train_iter, optimizer, converter=convert, device=args.gpu)
    trainer = training.Trainer(updater, (args.epoch, 'epoch'), out=args.out)
    trainer.extend(extensions.LogReport(
        trigger=(args.log_interval, 'iteration')))
    trainer.extend(extensions.PrintReport(
        ['epoch', 'iteration', 'main/loss', 'validation/main/loss',
         'main/perp', 'validation/main/perp', 'validation/main/bleu',
         'elapsed_time']),
        trigger=(args.log_interval, 'iteration'))

    if args.validation_source and args.validation_target:
        test_source = load_data(source_ids, args.validation_source)
        test_target = load_data(target_ids, args.validation_target)
        assert len(test_source) == len(test_target)
        test_data = list(six.moves.zip(test_source, test_target))
        test_data = [(s, t) for s, t in test_data if 0 < len(s) and 0 < len(t)]
        test_source_unknown = calculate_unknown_ratio(
            [s for s, _ in test_data])
        test_target_unknown = calculate_unknown_ratio(
            [t for _, t in test_data])

        print('Validation data: %d' % len(test_data))
        print('Validation source unknown ratio: %.2f%%' %
              (test_source_unknown * 100))
        print('Validation target unknown ratio: %.2f%%' %
              (test_target_unknown * 100))

        @chainer.training.make_extension()
        def translate(trainer):
            source, target = test_data[numpy.random.choice(len(test_data))]
            result = model.translate([model.xp.array(source)])[0]

            source_sentence = ' '.join([source_words[x] for x in source])
            target_sentence = ' '.join([target_words[y] for y in target])
            result_sentence = ' '.join([target_words[y] for y in result])
            print('# source : ' + source_sentence)
            print('# result : ' + result_sentence)
            print('# expect : ' + target_sentence)

        trainer.extend(
            translate, trigger=(args.validation_interval, 'iteration'))
        trainer.extend(
            CalculateBleu(
                model, test_data, 'validation/main/bleu', device=args.gpu),
            trigger=(args.validation_interval, 'iteration'))

    print('start training')
    trainer.run()


if __name__ == '__main__':
    main()<|MERGE_RESOLUTION|>--- conflicted
+++ resolved
@@ -1,7 +1,6 @@
 #!/usr/bin/env python
 
 import argparse
-import codecs
 
 from nltk.translate import bleu_score
 import numpy
@@ -157,12 +156,12 @@
 
 
 def count_lines(path):
-    with codecs.open(path, 'r', 'utf-8') as f:
+    with open(path) as f:
         return sum([1 for _ in f])
 
 
 def load_vocabulary(path):
-    with codecs.open(path, 'r', 'utf-8') as f:
+    with open(path) as f:
         # +2 for UNK and EOS
         word_ids = {line.strip(): i + 2 for i, line in enumerate(f)}
     word_ids['<UNK>'] = 0
@@ -175,7 +174,7 @@
     bar = progressbar.ProgressBar()
     data = []
     print('loading...: %s' % path)
-    with codecs.open(path, 'r', 'utf-8') as f:
+    with open(path) as f:
         for line in bar(f, max_value=n_lines):
             words = line.strip().split()
             array = numpy.array([vocabulary.get(w, UNK)
@@ -267,13 +266,9 @@
 
     # Setup iterator
     train_iter = chainer.iterators.SerialIterator(train_data, args.batchsize)
-<<<<<<< HEAD
 
     # Setup updater and trainer
-    updater = training.StandardUpdater(
-=======
     updater = training.updaters.StandardUpdater(
->>>>>>> 0a2e8c30
         train_iter, optimizer, converter=convert, device=args.gpu)
     trainer = training.Trainer(updater, (args.epoch, 'epoch'), out=args.out)
     trainer.extend(extensions.LogReport(
