#!/usr/bin/env python
"""Fully-connected neural network example using MNIST dataset

This code is a custom loop version of train_mnist.py. That is, we train
models without using the Trainer class in chainer and instead write a
training loop that manually computes the loss of minibatches and
applies an optimizer to update the model.
"""

import argparse
<<<<<<< HEAD
import os
=======
import re

import numpy
>>>>>>> dae6dcac

import chainer
from chainer import configuration
from chainer.dataset import convert
from chainer.iterators import SerialIterator
import chainer.links as L
from chainer import serializers

import train_mnist


def parse_device(args):
    gpu = None
    if args.gpu is not None:
        gpu = args.gpu
    elif re.match(r'(-|\+|)[0-9]+$', args.device):
        gpu = int(args.device)

    if gpu is not None:
        if gpu < 0:
            return chainer.get_device(numpy)
        else:
            import cupy
            return chainer.get_device((cupy, gpu))

    return chainer.get_device(args.device)


def main():
    parser = argparse.ArgumentParser(description='Chainer example: MNIST')
    parser.add_argument('--batchsize', '-b', type=int, default=100,
                        help='Number of images in each mini-batch')
    parser.add_argument('--epoch', '-e', type=int, default=20,
                        help='Number of sweeps over the dataset to train')
    parser.add_argument('--device', '-d', type=str, default='-1',
                        help='Device specifier. Either ChainerX device '
                        'specifier or an integer. If non-negative integer, '
                        'CuPy arrays with specified device id are used. If '
                        'negative integer, NumPy arrays are used')
    parser.add_argument('--out', '-o', default='result',
                        help='Directory to output the result')
    parser.add_argument('--resume', '-r', default='',
                        help='Resume the training from snapshot using model '
                             'and state files in the specified directory')
    parser.add_argument('--unit', '-u', type=int, default=1000,
                        help='Number of units')
    group = parser.add_argument_group('deprecated arguments')
    group.add_argument('--gpu', '-g', type=int, nargs='?', const=0,
                       help='GPU ID (negative value indicates CPU)')
    args = parser.parse_args()

    device = parse_device(args)

    print('Device: {}'.format(device))
    print('# unit: {}'.format(args.unit))
    print('# Minibatch-size: {}'.format(args.batchsize))
    print('# epoch: {}'.format(args.epoch))
    print('')

    # Set up a neural network to train
    model = L.Classifier(train_mnist.MLP(args.unit, 10))
    model.to_device(device)
    device.use()

    # Setup an optimizer
    optimizer = chainer.optimizers.Adam()
    optimizer.setup(model)

    if args.resume:
        # Resume from a snapshot
        serializers.load_npz('{}/mlp.model'.format(args.resume), model)
        serializers.load_npz('{}/mlp.state'.format(args.resume), optimizer)

    # Load the MNIST dataset
    train, test = chainer.datasets.get_mnist()

    train_count = len(train)
    test_count = len(test)

    with SerialIterator(train, args.batchsize) as train_iter, \
        SerialIterator(
            test, args.batchsize, repeat=False, shuffle=False) as test_iter:

        sum_accuracy = 0
        sum_loss = 0

        while train_iter.epoch < args.epoch:
            batch = train_iter.next()
            x, t = convert.concat_examples(batch, device)
            optimizer.update(model, x, t)
            sum_loss += float(model.loss.array) * len(t)
            sum_accuracy += float(model.accuracy.array) * len(t)

            if train_iter.is_new_epoch:
                print('epoch: {}'.format(train_iter.epoch))
                print('train mean loss: {}, accuracy: {}'.format(
                    sum_loss / train_count, sum_accuracy / train_count))
                # evaluation
                sum_accuracy = 0
                sum_loss = 0
                # Enable evaluation mode.
                with configuration.using_config('train', False):
                    # This is optional but can reduce computational overhead.
                    with chainer.using_config('enable_backprop', False):
                        for batch in test_iter:
                            x, t = convert.concat_examples(batch, device)
                            loss = model(x, t)
                            sum_loss += float(loss.array) * len(t)
                            sum_accuracy += float(
                                model.accuracy.array) * len(t)

                test_iter.reset()
                print('test mean  loss: {}, accuracy: {}'.format(
                    sum_loss / test_count, sum_accuracy / test_count))
                sum_accuracy = 0
                sum_loss = 0

        # Save the model and the optimizer
        if not os.path.exists(args.out):
            os.makedirs(args.out)
        print('save the model')
        serializers.save_npz('{}/mlp.model'.format(args.out), model)
        print('save the optimizer')
        serializers.save_npz('{}/mlp.state'.format(args.out), optimizer)


if __name__ == '__main__':
    main()<|MERGE_RESOLUTION|>--- conflicted
+++ resolved
@@ -8,13 +8,9 @@
 """
 
 import argparse
-<<<<<<< HEAD
-import os
-=======
 import re
 
 import numpy
->>>>>>> dae6dcac
 
 import chainer
 from chainer import configuration
